--- conflicted
+++ resolved
@@ -4,7 +4,7 @@
 # author  : Marcel Arpogaus <znepry.necbtnhf@tznvy.pbz>
 #
 # created : 2023-06-19 17:01:16 (Marcel Arpogaus)
-# changed : 2023-10-17 09:29:33 (Marcel Arpogaus)
+# changed : 2023-11-17 12:55:30 (Marcel Arpogaus)
 # DESCRIPTION ##################################################################
 # ...
 # LICENSE ######################################################################
@@ -134,12 +134,6 @@
     get_parametrized_bijector_fn=__get_parametrized_bijector_fn__,
     **kwds,
 ):
-<<<<<<< HEAD
-    (
-        bijector_fn,
-        parameter_shape,
-    ) = get_parametrized_bijector_fn(bijector_name, **kwds)
-=======
     """Get a parametrized flow as a callable.
 
     :param scale: The scale of the flow.
@@ -151,8 +145,10 @@
     :return: The parametrized flow bijector.
     :rtype: bijector
     """
-    thetas_constrain_fn = get_thetas_constrain_fn(**kwds)
->>>>>>> 0abef7a3
+    (
+        bijector_fn,
+        parameter_shape,
+    ) = get_parametrized_bijector_fn(bijector_name, **kwds)
 
     def flow_parametrization_lambda(unconstrained_parameters):
         bijectors = []
@@ -192,12 +188,6 @@
 def __get_elementwise_flow__(
     dims, base_distribution_lambda=__default_base_distribution_lambda__, **kwds
 ):
-<<<<<<< HEAD
-    flow_parametrization_lambda, parameters_shape = __get_flow_parametrization_lambda__(
-        **kwds
-    )
-    pv_shape = [dims] + parameters_shape
-=======
     """Get a Bernstein Flow distribution as a callable.
 
     :param int dims: The dimension of the distribution.
@@ -207,8 +197,10 @@
     :return: The Bernstein Flow distribution.
     :rtype: Distribution
     """
-    pv_shape = [dims, order]
->>>>>>> 0abef7a3
+    flow_parametrization_lambda, parameters_shape = __get_flow_parametrization_lambda__(
+        **kwds
+    )
+    pv_shape = [dims] + parameters_shape
 
     def dist(pv_lambda):
         pv = pv_lambda()
@@ -222,27 +214,21 @@
     return dist, pv_shape
 
 
-<<<<<<< HEAD
 def __get_multivariate_flow_lambda__(dims, **kwds):
+    """Get a Multivariate flow distribution as a callable.
+
+    :param int dims: The dimension of the distribution.
+    :param **kwds: Additional keyword arguments.
+    :return: A callable representing the Multivariate Bernstein Flow distribution.
+    :rtype: callable
+    :return: The shape of the parameter vector.
+    :rtype: list
+    """
     flow_parametrization_lambda, parameters_shape = __get_flow_parametrization_lambda__(
         **kwds
     )
     num_params = np.sum(parameters_shape)
     pv_shape = [num_params * dims + np.sum(np.arange(dims + 1))]
-=======
-def __get_multivariate_bernstein_flow_lambda__(dims, order, **kwds):
-    """Get a Multivariate Bernstein Flow distribution as a callable.
-
-    :param int dims: The dimension of the distribution.
-    :param int order: The order of the Bernstein Flow.
-    :param **kwds: Additional keyword arguments.
-    :return: A callable representing the Multivariate Bernstein Flow distribution.
-    :rtype: callable
-    :return: The shape of the parameter vector.
-    :rtype: list
-    """
-    pv_shape = [order * dims + np.sum(np.arange(dims + 1))]
->>>>>>> 0abef7a3
 
     def dist(pv_lambda):
         pv = pv_lambda()
@@ -320,20 +306,16 @@
     return distribution_lambda, parameter_vector_lambda, trainable_parameters
 
 
-<<<<<<< HEAD
 def __get_bijector_fn__(network, flow_parametrization_lambda):
-=======
-def __get_bijector_fn__(network, **flow_kwds):
     """Get a bijector function as a callable.
 
     :param callable network: The network to use for the bijector function.
-    :param **flow_kwds: Additional keyword arguments for the flow, e.g.,
-                        Bernstein coefficients.
+    :param callable flow_parametrization_lambda: function initializing the flow
+                                                 from unconstrained parameters.
     :return: A callable representing the bijector function.
     :rtype: callable
     """
 
->>>>>>> 0abef7a3
     def bijector_fn(y, *arg, **kwds):
         with tf.name_scope("bnf_bjector"):
             pvector = network(y, **kwds)
@@ -365,7 +347,7 @@
     get_bijector_fn=__get_bijector_fn__,
     get_parameter_lambda_fn=get_autoregressive_parameter_network_lambda,
 ):
-    """Get a Masked Autoregressive Bernstein Flow distribution as a callable.
+    """Get a Masked Autoregressive Flow distribution as a callable.
 
     :param int dims: The dimension of the distribution.
     :param dict distribution_kwds: Keyword arguments for the distribution.
@@ -417,7 +399,7 @@
     get_bijector_fn=__get_bijector_fn__,
     get_parameter_lambda_fn=get_simple_fully_connected_parameter_network_lambda,
 ):
-    """Get a Coupling Bernstein Flow distribution as a callable.
+    """Get a Coupling Flow distribution as a callable.
 
     :param int dims: The dimension of the distribution.
     :param dict distribution_kwds: Keyword arguments for the distribution.
@@ -512,9 +494,6 @@
     parameter_kwds,
     get_parameter_lambda_fn=get_autoregressive_parameter_network_with_additive_conditioner_lambda,  # noqa: E501
 ):
-<<<<<<< HEAD
-    distribution_kwds.update(coupling_layers=1)
-=======
     """Get a Masked Autoregressive Bernstein Flow.
 
     Distribution with the first dimension masked as a callable.
@@ -531,13 +510,7 @@
     :return: List of trainable parameters.
     :rtype: list
     """
-    distribution_kwds = distribution_kwds.copy()
-    order = distribution_kwds.pop("order")
-    base_distribution_lambda = distribution_kwds.pop(
-        "base_distribution_lambda", __default_base_distribution_lambda__
-    )
-    base_distribution_kwds = distribution_kwds.pop("base_distribution_kwds", {})
->>>>>>> 0abef7a3
+    distribution_kwds.update(coupling_layers=1)
 
     def get_bijector_fn(parameter_network, flow_parametrization_lambda):
         bijector_fn = __get_bijector_fn__(
@@ -571,13 +544,9 @@
     )
 
 
-<<<<<<< HEAD
+# actual functions that are composed of base functions
+
 get_elementwise_flow = partial(
-=======
-# actual functions that are composed of base functions
-
-get_bernstein_flow = partial(
->>>>>>> 0abef7a3
     __get_trainable_distribution__,
     get_distribution_lambda_fn=__get_elementwise_flow__,
     get_parameter_lambda_fn=get_parameter_vector_or_simple_network_lambda,
