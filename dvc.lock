schema: '2.0'
stages:
  train@bernstein_flow:
    cmd: python scripts/multivariate_unconditional.py --log-level info --log-file
      train_bernstein_flow.log --experiment-name unconditional-moons train@bernstein_flow
      results/bernstein_flow
    deps:
    - path: scripts/multivariate_unconditional.py
      hash: md5
      md5: d1460d9baf3fcc112941dfd2b9eddd8c
      size: 4062
    params:
      params.yaml:
        common.data_kwds:
          n_samples: 2000
          noise: 0.05
          scale: true
        common.dataset: moons
        common.seed: 1
        distributions.bernstein_flow:
          distribution_kwds: &id001
            order: 25
            low: -3
            high: 3
            smooth_bounds: true
            allow_flexible_bounds: true
          parameter_kwds:
            dtype: float32
          fit_kwds: &id002
            epochs: 1000
            validation_split: 0.1
            batch_size: 32
            learning_rate: 0.001
            lr_patience: 10
        distributions.bernstein_flow.distribution_kwds: *id001
        distributions.bernstein_flow.fit_kwds: *id002
    outs:
    - path: results/bernstein_flow/metrics.yaml
      hash: md5
      md5: d3b51c1656029c5dc8c342897ad69555
      size: 57
  train@multivariate_bernstein_flow:
    cmd: python scripts/multivariate_unconditional.py --log-level info --log-file
      train_multivariate_bernstein_flow.log --experiment-name unconditional-moons
      train@multivariate_bernstein_flow results/multivariate_bernstein_flow
    deps:
    - path: scripts/multivariate_unconditional.py
      hash: md5
      md5: d1460d9baf3fcc112941dfd2b9eddd8c
      size: 4062
    params:
      params.yaml:
        common.data_kwds:
          n_samples: 2000
          noise: 0.05
          scale: true
        common.dataset: moons
        common.seed: 1
        distributions.multivariate_bernstein_flow:
          distribution_kwds: &id003
            order: 25
            low: -3
            high: 3
            smooth_bounds: true
            allow_flexible_bounds: true
          parameter_kwds:
            dtype: float32
          fit_kwds: &id004
            epochs: 1000
            validation_split: 0.1
            batch_size: 32
            learning_rate: 0.001
            lr_patience: 10
        distributions.multivariate_bernstein_flow.distribution_kwds: *id003
        distributions.multivariate_bernstein_flow.fit_kwds: *id004
    outs:
    - path: results/multivariate_bernstein_flow/metrics.yaml
      hash: md5
      md5: e90ea06dbe615305e2df912bbc9abbbb
      size: 58
  train@multivariate_normal:
    cmd: python scripts/multivariate_unconditional.py --log-level info --log-file
      train_multivariate_normal.log --experiment-name unconditional-moons train@multivariate_normal
      results/multivariate_normal
    deps:
    - path: scripts/multivariate_unconditional.py
      hash: md5
      md5: d1460d9baf3fcc112941dfd2b9eddd8c
      size: 4062
    params:
      params.yaml:
        common.data_kwds:
          n_samples: 2000
          noise: 0.05
          scale: true
        common.dataset: moons
        common.seed: 1
        distributions.multivariate_normal:
          distribution_kwds: &id005 {}
          parameter_kwds:
            dtype: float32
          fit_kwds: &id006
            epochs: 1000
            validation_split: 0.1
            batch_size: 32
            learning_rate: 0.001
            lr_patience: 10
        distributions.multivariate_normal.distribution_kwds: *id005
        distributions.multivariate_normal.fit_kwds: *id006
    outs:
    - path: results/multivariate_normal/metrics.yaml
      hash: md5
      md5: 4aa46ad1b617ea9be3d690a39e735db7
      size: 53
  train@masked_autoregressive_bernstein_flow:
    cmd: python scripts/multivariate_unconditional.py --log-level info --log-file
      train_masked_autoregressive_bernstein_flow.log --experiment-name unconditional-moons
      train@masked_autoregressive_bernstein_flow results/masked_autoregressive_bernstein_flow
    deps:
    - path: scripts/multivariate_unconditional.py
      hash: md5
      md5: d1460d9baf3fcc112941dfd2b9eddd8c
      size: 4062
    params:
      params.yaml:
        common.data_kwds:
          n_samples: 2000
          noise: 0.05
          scale: true
        common.dataset: moons
        common.seed: 1
        distributions.masked_autoregressive_bernstein_flow:
          distribution_kwds: &id007
            order: 25
            low: -3
            high: 3
            smooth_bounds: true
            allow_flexible_bounds: true
          parameter_kwds:
            hidden_units:
            - 16
            - 16
            activation: relu
          fit_kwds: &id008
            epochs: 1000
            validation_split: 0.1
            batch_size: 32
            learning_rate: 0.001
            lr_patience: 10
        distributions.masked_autoregressive_bernstein_flow.distribution_kwds: *id007
        distributions.masked_autoregressive_bernstein_flow.fit_kwds: *id008
    outs:
    - path: results/masked_autoregressive_bernstein_flow/metrics.yaml
      hash: md5
      md5: ae9290253df9d8e1a7797cb31d68ba4e
      size: 56
  train@coupling_bernstein_flow:
    cmd: python scripts/multivariate_unconditional.py --log-level info --log-file
      train_coupling_bernstein_flow.log --experiment-name unconditional-moons train@coupling_bernstein_flow
      results/coupling_bernstein_flow
    deps:
    - path: scripts/multivariate_unconditional.py
      hash: md5
      md5: d1460d9baf3fcc112941dfd2b9eddd8c
      size: 4062
    params:
      params.yaml:
        common.data_kwds:
          n_samples: 2000
          noise: 0.05
          scale: true
        common.dataset: moons
        common.seed: 1
        distributions.coupling_bernstein_flow.distribution_kwds:
          order: 25
          low: -3
          high: 3
          smooth_bounds: true
          allow_flexible_bounds: true
          coupling_layers: 2
        distributions.coupling_bernstein_flow.fit_kwds:
          epochs: 1000
          validation_split: 0.1
          batch_size: 32
          learning_rate: 0.001
          lr_patience: 10
        distributions.coupling_bernstein_flow.parameter_kwds:
          hidden_units:
          - 16
          - 16
          - 16
          - 16
          activation: relu
          batch_norm: false,
    outs:
    - path: results/coupling_bernstein_flow/metrics.yaml
      hash: md5
      md5: 6308705a16df2d799e5bd5c742ede27b
      size: 55
  train@bernstein_flow-moons:
    cmd: python scripts/multivariate_unconditional.py --log-level info --log-file
      results/bernstein_flow_moons/train.log --experiment-name unconditional-moons
      train bernstein_flow moons results/bernstein_flow_moons
    deps:
    - path: pyproject.toml
      hash: md5
      md5: 84237d9f1a204a45dcf80941f23c02dd
      size: 1035
    - path: scripts/multivariate_unconditional.py
      hash: md5
      md5: d3b60e0e16ed5a5cc458bf0160d321a4
      size: 4269
    - path: src/mctm
      hash: md5
      md5: 7e721d4f78cb640dcba428430951f2c6.dir
      size: 65119
      nfiles: 36
    params:
      params.yaml:
        common.data_kwds.n_samples: 2000
        common.data_kwds.noise: 0.05
        common.data_kwds.scale: true
        common.seed: 1
        distributions.bernstein_flow*:
          distribution_kwds:
            order: 25
            low: -3
            high: 3
            smooth_bounds: true
            allow_flexible_bounds: true
          parameter_kwds:
            dtype: float32
          fit_kwds:
            epochs: 1000
            validation_split: 0.1
            batch_size: 32
            learning_rate: 0.001
            lr_patience: 10
            verbose: true
            monitor: val_loss
        log-level: info
    outs:
    - path: results/bernstein_flow_moons/mcp
      hash: md5
      md5: 996fe4839e84ed1968e9b4b261d2d8e5.dir
      size: 2262
      nfiles: 3
    - path: results/bernstein_flow_moons/metrics.yaml
      hash: md5
      md5: d3b51c1656029c5dc8c342897ad69555
      size: 57
    - path: results/bernstein_flow_moons/train.log
      hash: md5
      md5: f2d1a5a22ec020b0c2f0b752678ffe99
      size: 918
  train@bernstein_flow-circles:
    cmd: python scripts/multivariate_unconditional.py --log-level info --log-file
      results/bernstein_flow_circles/train.log --experiment-name unconditional-circles
      train bernstein_flow circles results/bernstein_flow_circles
    deps:
    - path: pyproject.toml
      hash: md5
      md5: 84237d9f1a204a45dcf80941f23c02dd
      size: 1035
    - path: scripts/multivariate_unconditional.py
      hash: md5
      md5: d3b60e0e16ed5a5cc458bf0160d321a4
      size: 4269
    - path: src/mctm
      hash: md5
      md5: 7e721d4f78cb640dcba428430951f2c6.dir
      size: 65119
      nfiles: 36
    params:
      params.yaml:
        common.data_kwds.n_samples: 2000
        common.data_kwds.noise: 0.05
        common.data_kwds.scale: true
        common.seed: 1
        distributions.bernstein_flow*:
          distribution_kwds:
            order: 25
            low: -3
            high: 3
            smooth_bounds: true
            allow_flexible_bounds: true
          parameter_kwds:
            dtype: float32
          fit_kwds:
            epochs: 1000
            validation_split: 0.1
            batch_size: 32
            learning_rate: 0.001
            lr_patience: 10
            verbose: true
            monitor: val_loss
        log-level: info
    outs:
    - path: results/bernstein_flow_circles/mcp
      hash: md5
      md5: 2b9361ed305aed67d44668272a4887cf.dir
      size: 2262
      nfiles: 3
    - path: results/bernstein_flow_circles/metrics.yaml
      hash: md5
      md5: 656d6f8c5d9662ee46235cb8984ed818
      size: 58
    - path: results/bernstein_flow_circles/train.log
      hash: md5
      md5: 1a3811d6d8ef06ea4dc869e968007f2d
      size: 921
  train@multivariate_bernstein_flow-moons:
    cmd: python scripts/multivariate_unconditional.py --log-level info --log-file
      results/multivariate_bernstein_flow_moons/train.log --experiment-name unconditional-moons
      train multivariate_bernstein_flow moons results/multivariate_bernstein_flow_moons
    deps:
    - path: pyproject.toml
      hash: md5
      md5: 84237d9f1a204a45dcf80941f23c02dd
      size: 1035
    - path: scripts/multivariate_unconditional.py
      hash: md5
      md5: d3b60e0e16ed5a5cc458bf0160d321a4
      size: 4269
    - path: src/mctm
      hash: md5
      md5: 7e721d4f78cb640dcba428430951f2c6.dir
      size: 65119
      nfiles: 36
    params:
      params.yaml:
        common.data_kwds.n_samples: 2000
        common.data_kwds.noise: 0.05
        common.data_kwds.scale: true
        common.seed: 1
        distributions.multivariate_bernstein_flow*:
          distribution_kwds:
            order: 25
            low: -3
            high: 3
            smooth_bounds: true
            allow_flexible_bounds: true
          parameter_kwds:
            dtype: float32
          fit_kwds:
            epochs: 1000
            validation_split: 0.1
            batch_size: 32
            learning_rate: 0.001
            lr_patience: 10
            verbose: true
            monitor: val_loss
        log-level: info
    outs:
    - path: results/multivariate_bernstein_flow_moons/mcp
      hash: md5
      md5: 44500fc51a691c6aaa784fc65a1d7194.dir
      size: 2286
      nfiles: 3
    - path: results/multivariate_bernstein_flow_moons/metrics.yaml
      hash: md5
      md5: e90ea06dbe615305e2df912bbc9abbbb
      size: 58
    - path: results/multivariate_bernstein_flow_moons/train.log
      hash: md5
      md5: ad23743960a1139d341c26a77059ae25
      size: 932
  train@multivariate_bernstein_flow-circles:
    cmd: python scripts/multivariate_unconditional.py --log-level info --log-file
      results/multivariate_bernstein_flow_circles/train.log --experiment-name unconditional-circles
      train multivariate_bernstein_flow circles results/multivariate_bernstein_flow_circles
    deps:
    - path: pyproject.toml
      hash: md5
      md5: 84237d9f1a204a45dcf80941f23c02dd
      size: 1035
    - path: scripts/multivariate_unconditional.py
      hash: md5
      md5: d3b60e0e16ed5a5cc458bf0160d321a4
      size: 4269
    - path: src/mctm
      hash: md5
      md5: 7e721d4f78cb640dcba428430951f2c6.dir
      size: 65119
      nfiles: 36
    params:
      params.yaml:
        common.data_kwds.n_samples: 2000
        common.data_kwds.noise: 0.05
        common.data_kwds.scale: true
        common.seed: 1
        distributions.multivariate_bernstein_flow*:
          distribution_kwds:
            order: 25
            low: -3
            high: 3
            smooth_bounds: true
            allow_flexible_bounds: true
          parameter_kwds:
            dtype: float32
          fit_kwds:
            epochs: 1000
            validation_split: 0.1
            batch_size: 32
            learning_rate: 0.001
            lr_patience: 10
            verbose: true
            monitor: val_loss
        log-level: info
    outs:
    - path: results/multivariate_bernstein_flow_circles/mcp
      hash: md5
      md5: 0c99c28c070c0f924f11f8d6c363e9e8.dir
      size: 2286
      nfiles: 3
    - path: results/multivariate_bernstein_flow_circles/metrics.yaml
      hash: md5
      md5: 36afe542c90d97a31ef20036ceece62d
      size: 58
    - path: results/multivariate_bernstein_flow_circles/train.log
      hash: md5
      md5: eb08af057ce2366689cad0547dac45c1
      size: 934
  train@multivariate_normal-moons:
    cmd: python scripts/multivariate_unconditional.py --log-level info --log-file
      results/multivariate_normal_moons/train.log --experiment-name unconditional-moons
      train multivariate_normal moons results/multivariate_normal_moons
    deps:
    - path: pyproject.toml
      hash: md5
      md5: 84237d9f1a204a45dcf80941f23c02dd
      size: 1035
    - path: scripts/multivariate_unconditional.py
      hash: md5
      md5: d3b60e0e16ed5a5cc458bf0160d321a4
      size: 4269
    - path: src/mctm
      hash: md5
      md5: 7e721d4f78cb640dcba428430951f2c6.dir
      size: 65119
      nfiles: 36
    params:
      params.yaml:
        common.data_kwds.n_samples: 2000
        common.data_kwds.noise: 0.05
        common.data_kwds.scale: true
        common.seed: 1
        distributions.multivariate_normal*:
          distribution_kwds: {}
          parameter_kwds:
            dtype: float32
          fit_kwds:
            epochs: 1000
            validation_split: 0.1
            batch_size: 32
            learning_rate: 0.001
            lr_patience: 10
            verbose: true
            monitor: val_loss
        log-level: info
    outs:
    - path: results/multivariate_normal_moons/mcp
      hash: md5
      md5: 11bb21adf13c99d8c13e052c7e8bcbba.dir
      size: 1699
      nfiles: 3
    - path: results/multivariate_normal_moons/metrics.yaml
      hash: md5
      md5: 4aa46ad1b617ea9be3d690a39e735db7
      size: 53
    - path: results/multivariate_normal_moons/train.log
      hash: md5
      md5: cc2e17caad212accd904891a92a68ee0
      size: 923
  train@multivariate_normal-circles:
    cmd: python scripts/multivariate_unconditional.py --log-level info --log-file
      results/multivariate_normal_circles/train.log --experiment-name unconditional-circles
      train multivariate_normal circles results/multivariate_normal_circles
    deps:
    - path: pyproject.toml
      hash: md5
      md5: 84237d9f1a204a45dcf80941f23c02dd
      size: 1035
    - path: scripts/multivariate_unconditional.py
      hash: md5
      md5: d3b60e0e16ed5a5cc458bf0160d321a4
      size: 4269
    - path: src/mctm
      hash: md5
      md5: 7e721d4f78cb640dcba428430951f2c6.dir
      size: 65119
      nfiles: 36
    params:
      params.yaml:
        common.data_kwds.n_samples: 2000
        common.data_kwds.noise: 0.05
        common.data_kwds.scale: true
        common.seed: 1
        distributions.multivariate_normal*:
          distribution_kwds: {}
          parameter_kwds:
            dtype: float32
          fit_kwds:
            epochs: 1000
            validation_split: 0.1
            batch_size: 32
            learning_rate: 0.001
            lr_patience: 10
            verbose: true
            monitor: val_loss
        log-level: info
    outs:
    - path: results/multivariate_normal_circles/mcp
      hash: md5
      md5: 5b0a238b3d717040cdf7325b91bcc993.dir
      size: 1699
      nfiles: 3
    - path: results/multivariate_normal_circles/metrics.yaml
      hash: md5
      md5: 0a4c822f1fa5af3929acbf9ee0a34a87
      size: 55
    - path: results/multivariate_normal_circles/train.log
      hash: md5
      md5: 17dd09e782c2b45f8383c7c06d0b36f7
      size: 927
  train@masked_autoregressive_bernstein_flow-moons:
    cmd: python scripts/multivariate_unconditional.py --log-level info --log-file
      results/masked_autoregressive_bernstein_flow_moons/train.log --experiment-name
      unconditional-moons train masked_autoregressive_bernstein_flow moons results/masked_autoregressive_bernstein_flow_moons
    deps:
    - path: pyproject.toml
      hash: md5
      md5: 84237d9f1a204a45dcf80941f23c02dd
      size: 1035
    - path: scripts/multivariate_unconditional.py
      hash: md5
      md5: d3b60e0e16ed5a5cc458bf0160d321a4
      size: 4269
    - path: src/mctm
      hash: md5
      md5: 7e721d4f78cb640dcba428430951f2c6.dir
      size: 65119
      nfiles: 36
    params:
      params.yaml:
        common.data_kwds.n_samples: 2000
        common.data_kwds.noise: 0.05
        common.data_kwds.scale: true
        common.seed: 1
        distributions.masked_autoregressive_bernstein_flow*:
          distribution_kwds:
            order: 25
            low: -3
            high: 3
            smooth_bounds: true
            allow_flexible_bounds: true
          parameter_kwds:
            hidden_units:
            - 16
            - 16
            activation: relu
          fit_kwds:
            epochs: 1000
            validation_split: 0.1
            batch_size: 32
            learning_rate: 0.001
            lr_patience: 10
            verbose: true
            monitor: val_loss
        log-level: info
    outs:
    - path: results/masked_autoregressive_bernstein_flow_moons/mcp
      hash: md5
      md5: 3cf57ea7c711789b9a4516d4f0e2ebc4.dir
      size: 18470
      nfiles: 3
    - path: results/masked_autoregressive_bernstein_flow_moons/metrics.yaml
      hash: md5
      md5: ae9290253df9d8e1a7797cb31d68ba4e
      size: 56
    - path: results/masked_autoregressive_bernstein_flow_moons/train.log
      hash: md5
      md5: 66315b20226a3030303cd53b69869638
      size: 967
  train@coupling_bernstein_flow-circles:
    cmd: python scripts/multivariate_unconditional.py --log-level info --log-file
      results/coupling_bernstein_flow_circles/train.log --experiment-name unconditional-circles
      train coupling_bernstein_flow circles results/coupling_bernstein_flow_circles
    deps:
    - path: pyproject.toml
      hash: md5
      md5: 84237d9f1a204a45dcf80941f23c02dd
      size: 1035
    - path: scripts/multivariate_unconditional.py
      hash: md5
      md5: d3b60e0e16ed5a5cc458bf0160d321a4
      size: 4269
    - path: src/mctm
      hash: md5
      md5: 7e721d4f78cb640dcba428430951f2c6.dir
      size: 65119
      nfiles: 36
    params:
      params.yaml:
        common.data_kwds.n_samples: 2000
        common.data_kwds.noise: 0.05
        common.data_kwds.scale: true
        common.seed: 1
        distributions.coupling_bernstein_flow*:
          distribution_kwds:
            order: 25
            low: -3
            high: 3
            smooth_bounds: true
            allow_flexible_bounds: true
            coupling_layers: 2
          parameter_kwds:
            hidden_units:
            - 16
            - 16
            - 16
            - 16
            activation: relu
            batch_norm: false,
          fit_kwds:
            epochs: 1000
            validation_split: 0.1
            batch_size: 32
            learning_rate: 0.001
            lr_patience: 10
            verbose: true
            monitor: val_loss
        log-level: info
    outs:
    - path: results/coupling_bernstein_flow_circles/mcp
      hash: md5
      md5: d6e5af07d794197a92a1970b5d55609e.dir
      size: 16504
      nfiles: 3
    - path: results/coupling_bernstein_flow_circles/metrics.yaml
      hash: md5
      md5: 48f0d0a43dd6018b79b783b93e890365
      size: 56
    - path: results/coupling_bernstein_flow_circles/train.log
      hash: md5
      md5: a3aa19d12c3254b4206a4568d1c72240
      size: 1010
  train@coupling_bernstein_flow-moons:
    cmd: python scripts/multivariate_unconditional.py --log-level info --log-file
      results/coupling_bernstein_flow_moons/train.log --experiment-name unconditional-moons
      train coupling_bernstein_flow moons results/coupling_bernstein_flow_moons
    deps:
    - path: pyproject.toml
      hash: md5
      md5: 84237d9f1a204a45dcf80941f23c02dd
      size: 1035
    - path: scripts/multivariate_unconditional.py
      hash: md5
      md5: d3b60e0e16ed5a5cc458bf0160d321a4
      size: 4269
    - path: src/mctm
      hash: md5
      md5: 7e721d4f78cb640dcba428430951f2c6.dir
      size: 65119
      nfiles: 36
    params:
      params.yaml:
        common.data_kwds.n_samples: 2000
        common.data_kwds.noise: 0.05
        common.data_kwds.scale: true
        common.seed: 1
        distributions.coupling_bernstein_flow*:
          distribution_kwds:
            order: 25
            low: -3
            high: 3
            smooth_bounds: true
            allow_flexible_bounds: true
            coupling_layers: 2
          parameter_kwds:
            hidden_units:
            - 16
            - 16
            - 16
            - 16
            activation: relu
            batch_norm: false,
          fit_kwds:
            epochs: 1000
            validation_split: 0.1
            batch_size: 32
            learning_rate: 0.001
            lr_patience: 10
            verbose: true
            monitor: val_loss
        log-level: info
    outs:
    - path: results/coupling_bernstein_flow_moons/mcp
      hash: md5
      md5: 796f30322a7efdec179bfa6edc84ef1d.dir
      size: 16504
      nfiles: 3
    - path: results/coupling_bernstein_flow_moons/metrics.yaml
      hash: md5
      md5: 6308705a16df2d799e5bd5c742ede27b
      size: 55
    - path: results/coupling_bernstein_flow_moons/train.log
      hash: md5
      md5: a916cf7b9690690a30eb9602a3aaa2a8
      size: 1007
  train@masked_autoregressive_bernstein_flow-circles:
    cmd: python scripts/multivariate_unconditional.py --log-level info --log-file
      results/masked_autoregressive_bernstein_flow_circles/train.log --experiment-name
      unconditional-circles train masked_autoregressive_bernstein_flow circles results/masked_autoregressive_bernstein_flow_circles
    deps:
    - path: pyproject.toml
      hash: md5
      md5: 84237d9f1a204a45dcf80941f23c02dd
      size: 1035
    - path: scripts/multivariate_unconditional.py
      hash: md5
      md5: d3b60e0e16ed5a5cc458bf0160d321a4
      size: 4269
    - path: src/mctm
      hash: md5
      md5: 7e721d4f78cb640dcba428430951f2c6.dir
      size: 65119
      nfiles: 36
    params:
      params.yaml:
        common.data_kwds.n_samples: 2000
        common.data_kwds.noise: 0.05
        common.data_kwds.scale: true
        common.seed: 1
        distributions.masked_autoregressive_bernstein_flow*:
          distribution_kwds:
            order: 25
            low: -3
            high: 3
            smooth_bounds: true
            allow_flexible_bounds: true
          parameter_kwds:
            hidden_units:
            - 16
            - 16
            activation: relu
          fit_kwds:
            epochs: 1000
            validation_split: 0.1
            batch_size: 32
            learning_rate: 0.001
            lr_patience: 10
            verbose: true
            monitor: val_loss
        log-level: info
    outs:
    - path: results/masked_autoregressive_bernstein_flow_circles/mcp
      hash: md5
      md5: ac965bac92f88c49d03f58f4077f97db.dir
      size: 18470
      nfiles: 3
    - path: results/masked_autoregressive_bernstein_flow_circles/metrics.yaml
      hash: md5
      md5: 513e5bfe3b1133fa0430d2e4134828b9
      size: 56
    - path: results/masked_autoregressive_bernstein_flow_circles/train.log
      hash: md5
      md5: f05414bd39476fd04f9ca2e3f7f4ca6c
      size: 969
  conditional@conditional_multivariate_normal-circles:
    cmd: python scripts/train.py --log-level info --log-file results/conditional_conditional_multivariate_normal_circles/train.log
      --experiment-name conditional-circles conditional conditional_multivariate_normal
      circles results/conditional_conditional_multivariate_normal_circles
    deps:
    - path: pyproject.toml
      hash: md5
      md5: 84237d9f1a204a45dcf80941f23c02dd
      size: 1035
    - path: scripts/train.py
      hash: md5
      md5: c1a9631515284b3064e192080de76fd1
      size: 4562
    - path: src/mctm
      hash: md5
      md5: ca240beb44fd46dfff6765a741c926f2.dir
      size: 72603
      nfiles: 36
    params:
      params.yaml:
        common.data_kwds.n_samples: 2000
        common.data_kwds.noise: 0.02
        common.data_kwds.scale: true
        common.seed: 1
        conditional_distributions.conditional_multivariate_normal*:
          distribution_kwds: {}
          parameter_kwds:
            activation: relu
            batch_norm: true
            hidden_units:
            - 16
            - 16
            input_shape: 1
          fit_kwds:
            epochs: 1000
            validation_split: 0.1
            batch_size: 32
            learning_rate: 0.001
            lr_patience: 10
            verbose: true
            monitor: val_loss
        log-level: info
    outs:
    - path: results/conditional_conditional_multivariate_normal_circles/mcp
      hash: md5
      md5: 69708163e48599dc3caf3c279a80380e.dir
      size: 11306
      nfiles: 3
    - path: results/conditional_conditional_multivariate_normal_circles/metrics.yaml
      hash: md5
      md5: e855fe505cea37fdfd4f3d68f7fdf6eb
      size: 54
    - path: results/conditional_conditional_multivariate_normal_circles/train.log
      hash: md5
      md5: 4b485db12a174ab2a869b4c4014445a5
      size: 1001
  unconditional@unconditional_bernstein_flow-moons:
    cmd: python scripts/train.py --log-level info --log-file results/unconditional_unconditional_bernstein_flow_moons/train.log
      --experiment-name unconditional-moons unconditional unconditional_bernstein_flow
      moons results/unconditional_unconditional_bernstein_flow_moons
    deps:
    - path: pyproject.toml
      hash: md5
      md5: 84237d9f1a204a45dcf80941f23c02dd
      size: 1035
    - path: scripts/train.py
      hash: md5
      md5: c1a9631515284b3064e192080de76fd1
      size: 4562
    - path: src/mctm
      hash: md5
      md5: c07aa5ff6cf992b8d7baaa999d642b6a.dir
      size: 72920
      nfiles: 36
    params:
      params.yaml:
        common.data_kwds.n_samples: 2000
        common.data_kwds.noise: 0.02
        common.data_kwds.scale: true
        common.seed: 1
        log-level: info
        unconditional_distributions.unconditional_bernstein_flow*:
          distribution_kwds:
            order: 25
            low: -3
            high: 3
            smooth_bounds: true
            allow_flexible_bounds: true
          parameter_kwds:
            dtype: float32
          fit_kwds:
            epochs: 1000
            validation_split: 0.1
            batch_size: 32
            learning_rate: 0.001
            lr_patience: 10
            verbose: true
            monitor: val_loss
    outs:
    - path: results/unconditional_unconditional_bernstein_flow_moons/mcp
      hash: md5
      md5: e8085c021dcfdc2e80c7b7bbaf60150e.dir
      size: 2262
      nfiles: 3
    - path: results/unconditional_unconditional_bernstein_flow_moons/metrics.yaml
      hash: md5
      md5: eae06f585db663b0b7c3a387375a6ca7
      size: 59
    - path: results/unconditional_unconditional_bernstein_flow_moons/train.log
      hash: md5
      md5: 5d9fcfac29ceb3fc7f95cfaaa965226a
      size: 934
  unconditional@masked_autoregressive_bernstein_flow-circles:
    cmd: python scripts/train.py --log-level info --log-file results/unconditional_masked_autoregressive_bernstein_flow_circles/train.log
      --experiment-name unconditional-circles unconditional masked_autoregressive_bernstein_flow
      circles results/unconditional_masked_autoregressive_bernstein_flow_circles --test-mode=false
    deps:
    - path: pyproject.toml
      hash: md5
      md5: 62d01f47df33811ede96d513bfbfdf4a
      size: 1035
    - path: scripts/train.py
      hash: md5
      md5: 9986d8650b8e48ebeb39deaaee318b7f
      size: 5167
    - path: src/mctm
      hash: md5
      md5: 9f7f0c6c00d5499d8dc30551d5bdc6c1.dir
      size: 44535
      nfiles: 12
    params:
      params.yaml:
        datasets.circles*:
          n_samples: 2000
          noise: 0.05
          factor: 0.5
          scale: true
        log-level: info
        seed: 1
        textwidth: 487.8225
        unconditional_distributions.masked_autoregressive_bernstein_flow*:
          moons_dataset:
            distribution_kwds: &id009
              order: 50
              low: -3
              high: 3
              smooth_bounds: true
              allow_flexible_bounds: true
            parameter_kwds:
              hidden_units:
              - 16
              - 16
              activation: relu
            fit_kwds:
              epochs: 10000
              validation_split: 0.1
              batch_size: 512
              learning_rate: 0.001
              lr_patience: 100
              reduce_lr_on_plateau: true
              early_stopping: true
              verbose: true
              monitor: val_loss
          circles_dataset:
            distribution_kwds: *id009
            parameter_kwds:
              hidden_units:
              - 16
              - 16
              activation: relu
            fit_kwds:
              epochs: 10000
              validation_split: 0.1
              batch_size: 512
              learning_rate: 0.001
              lr_patience: 100
              reduce_lr_on_plateau: true
              early_stopping: true
              verbose: true
              monitor: val_loss
    outs:
    - path: results/unconditional_masked_autoregressive_bernstein_flow_circles/mcp
      hash: md5
      md5: 1675a1997d22ce4fafa94f43d5f67691.dir
      size: 28674
      nfiles: 3
    - path: results/unconditional_masked_autoregressive_bernstein_flow_circles/metrics.yaml
      hash: md5
      md5: 2495183f919059a8bc2315db9a619af1
      size: 54
    - path: results/unconditional_masked_autoregressive_bernstein_flow_circles/train.log
      hash: md5
      md5: f7969d54c7a911d887d709cd8818d1ba
      size: 2128
  conditional@conditional_multivariate_bernstein_flow-moons:
    cmd: python scripts/train.py --log-level info --log-file results/conditional_conditional_multivariate_bernstein_flow_moons/train.log
      --experiment-name conditional-moons conditional conditional_multivariate_bernstein_flow
      moons results/conditional_conditional_multivariate_bernstein_flow_moons
    deps:
    - path: pyproject.toml
      hash: md5
      md5: 84237d9f1a204a45dcf80941f23c02dd
      size: 1035
    - path: scripts/train.py
      hash: md5
      md5: c1a9631515284b3064e192080de76fd1
      size: 4562
    - path: src/mctm
      hash: md5
      md5: ca240beb44fd46dfff6765a741c926f2.dir
      size: 72603
      nfiles: 36
    params:
      params.yaml:
        common.data_kwds.n_samples: 2000
        common.data_kwds.noise: 0.02
        common.data_kwds.scale: true
        common.seed: 1
        conditional_distributions.conditional_multivariate_bernstein_flow*:
          distribution_kwds:
            order: 25
            low: -3
            high: 3
            smooth_bounds: true
            allow_flexible_bounds: true
          parameter_kwds:
            activation: relu
            batch_norm: true
            hidden_units:
            - 16
            - 16
            input_shape: 1
          fit_kwds:
            epochs: 1000
            validation_split: 0.1
            batch_size: 32
            learning_rate: 0.001
            lr_patience: 10
            verbose: true
            monitor: val_loss
        log-level: info
    outs:
    - path: results/conditional_conditional_multivariate_bernstein_flow_moons/mcp
      hash: md5
      md5: 2464b6566e030185f8bb8a13ecac6f49.dir
      size: 21101
      nfiles: 3
    - path: results/conditional_conditional_multivariate_bernstein_flow_moons/metrics.yaml
      hash: md5
      md5: 04a580e15a6c604948f582b7760df121
      size: 56
    - path: results/conditional_conditional_multivariate_bernstein_flow_moons/train.log
      hash: md5
      md5: 8ee3a97f75cd61a21b80f341a721323c
      size: 1006
  unconditional@unconditional_bernstein_flow-circles:
    cmd: python scripts/train.py --log-level info --log-file results/unconditional_unconditional_bernstein_flow_circles/train.log
      --experiment-name unconditional-circles unconditional unconditional_bernstein_flow
      circles results/unconditional_unconditional_bernstein_flow_circles
    deps:
    - path: pyproject.toml
      hash: md5
      md5: 84237d9f1a204a45dcf80941f23c02dd
      size: 1035
    - path: scripts/train.py
      hash: md5
      md5: c1a9631515284b3064e192080de76fd1
      size: 4562
    - path: src/mctm
      hash: md5
      md5: c07aa5ff6cf992b8d7baaa999d642b6a.dir
      size: 72920
      nfiles: 36
    params:
      params.yaml:
        common.data_kwds.n_samples: 2000
        common.data_kwds.noise: 0.02
        common.data_kwds.scale: true
        common.seed: 1
        log-level: info
        unconditional_distributions.unconditional_bernstein_flow*:
          distribution_kwds:
            order: 25
            low: -3
            high: 3
            smooth_bounds: true
            allow_flexible_bounds: true
          parameter_kwds:
            dtype: float32
          fit_kwds:
            epochs: 1000
            validation_split: 0.1
            batch_size: 32
            learning_rate: 0.001
            lr_patience: 10
            verbose: true
            monitor: val_loss
    outs:
    - path: results/unconditional_unconditional_bernstein_flow_circles/mcp
      hash: md5
      md5: b38d341d3ef3ad2b9cbc0c524f997415.dir
      size: 2262
      nfiles: 3
    - path: results/unconditional_unconditional_bernstein_flow_circles/metrics.yaml
      hash: md5
      md5: 8bf651845a8c2afcac95b7629291eded
      size: 57
    - path: results/unconditional_unconditional_bernstein_flow_circles/train.log
      hash: md5
      md5: faa1a1c19260a2e1e8717bfa37038b1a
      size: 934
  unconditional@unconditional_multivariate_bernstein_flow-moons:
    cmd: python scripts/train.py --log-level info --log-file results/unconditional_unconditional_multivariate_bernstein_flow_moons/train.log
      --experiment-name unconditional-moons unconditional unconditional_multivariate_bernstein_flow
      moons results/unconditional_unconditional_multivariate_bernstein_flow_moons
    deps:
    - path: pyproject.toml
      hash: md5
      md5: 84237d9f1a204a45dcf80941f23c02dd
      size: 1035
    - path: scripts/train.py
      hash: md5
      md5: c1a9631515284b3064e192080de76fd1
      size: 4562
    - path: src/mctm
      hash: md5
      md5: c07aa5ff6cf992b8d7baaa999d642b6a.dir
      size: 72920
      nfiles: 36
    params:
      params.yaml:
        common.data_kwds.n_samples: 2000
        common.data_kwds.noise: 0.02
        common.data_kwds.scale: true
        common.seed: 1
        log-level: info
        unconditional_distributions.unconditional_multivariate_bernstein_flow*:
          distribution_kwds:
            order: 25
            low: -3
            high: 3
            smooth_bounds: true
            allow_flexible_bounds: true
          parameter_kwds:
            dtype: float32
          fit_kwds:
            epochs: 1000
            validation_split: 0.1
            batch_size: 32
            learning_rate: 0.001
            lr_patience: 10
            verbose: true
            monitor: val_loss
    outs:
    - path: results/unconditional_unconditional_multivariate_bernstein_flow_moons/mcp
      hash: md5
      md5: d7c6008cfbab620f293284e601e4ea10.dir
      size: 2286
      nfiles: 3
    - path:
        results/unconditional_unconditional_multivariate_bernstein_flow_moons/metrics.yaml
      hash: md5
      md5: b83cdf5120815073b7648dd8e7710142
      size: 57
    - path: results/unconditional_unconditional_multivariate_bernstein_flow_moons/train.log
      hash: md5
      md5: f456f9dd7751b6456f8897b89f18667f
      size: 945
  unconditional@unconditional_multivariate_bernstein_flow-circles:
    cmd: python scripts/train.py --log-level info --log-file
      results/unconditional_unconditional_multivariate_bernstein_flow_circles/train.log
      --experiment-name unconditional-circles unconditional unconditional_multivariate_bernstein_flow
      circles results/unconditional_unconditional_multivariate_bernstein_flow_circles
    deps:
    - path: pyproject.toml
      hash: md5
      md5: 84237d9f1a204a45dcf80941f23c02dd
      size: 1035
    - path: scripts/train.py
      hash: md5
      md5: c1a9631515284b3064e192080de76fd1
      size: 4562
    - path: src/mctm
      hash: md5
      md5: b9bc382035a3d17a6260b296e1378ef9.dir
      size: 73233
      nfiles: 36
    params:
      params.yaml:
        common.data_kwds.n_samples: 2000
        common.data_kwds.noise: 0.02
        common.data_kwds.scale: true
        common.seed: 1
        log-level: info
        unconditional_distributions.unconditional_multivariate_bernstein_flow*:
          distribution_kwds:
            order: 25
            low: -3
            high: 3
            smooth_bounds: true
            allow_flexible_bounds: true
          parameter_kwds:
            dtype: float32
          fit_kwds:
            epochs: 1000
            validation_split: 0.1
            batch_size: 32
            learning_rate: 0.001
            lr_patience: 10
            verbose: true
            monitor: val_loss
    outs:
    - path: results/unconditional_unconditional_multivariate_bernstein_flow_circles/mcp
      hash: md5
      md5: 9521b1ea02870c55e14643cd3083c47d.dir
      size: 2286
      nfiles: 3
    - path:
        results/unconditional_unconditional_multivariate_bernstein_flow_circles/metrics.yaml
      hash: md5
      md5: 4b5636f27d67236379e3624366114558
      size: 61
    - path:
        results/unconditional_unconditional_multivariate_bernstein_flow_circles/train.log
      hash: md5
      md5: 1e83a3f230295e1986a224ed5590ec25
      size: 951
  unconditional@unconditional_multivariate_normal-moons:
    cmd: python scripts/train.py --log-level info --log-file results/unconditional_unconditional_multivariate_normal_moons/train.log
      --experiment-name unconditional-moons unconditional unconditional_multivariate_normal
      moons results/unconditional_unconditional_multivariate_normal_moons
    deps:
    - path: pyproject.toml
      hash: md5
      md5: 84237d9f1a204a45dcf80941f23c02dd
      size: 1035
    - path: scripts/train.py
      hash: md5
      md5: c1a9631515284b3064e192080de76fd1
      size: 4562
    - path: src/mctm
      hash: md5
      md5: c07aa5ff6cf992b8d7baaa999d642b6a.dir
      size: 72920
      nfiles: 36
    params:
      params.yaml:
        common.data_kwds.n_samples: 2000
        common.data_kwds.noise: 0.02
        common.data_kwds.scale: true
        common.seed: 1
        log-level: info
        unconditional_distributions.unconditional_multivariate_normal*:
          distribution_kwds: {}
          parameter_kwds:
            dtype: float32
          fit_kwds:
            epochs: 1000
            validation_split: 0.1
            batch_size: 32
            learning_rate: 0.001
            lr_patience: 10
            verbose: true
            monitor: val_loss
    outs:
    - path: results/unconditional_unconditional_multivariate_normal_moons/mcp
      hash: md5
      md5: 25e17b7c1e1c7b0821f5f5304451b9f5.dir
      size: 1699
      nfiles: 3
    - path: results/unconditional_unconditional_multivariate_normal_moons/metrics.yaml
      hash: md5
      md5: e560955541136305149b8094b6223fc2
      size: 55
    - path: results/unconditional_unconditional_multivariate_normal_moons/train.log
      hash: md5
      md5: c1eceaace76f3e3c50ce058372fbc112
      size: 939
  unconditional@unconditional_multivariate_normal-circles:
    cmd: python scripts/train.py --log-level info --log-file results/unconditional_unconditional_multivariate_normal_circles/train.log
      --experiment-name unconditional-circles unconditional unconditional_multivariate_normal
      circles results/unconditional_unconditional_multivariate_normal_circles
    deps:
    - path: pyproject.toml
      hash: md5
      md5: 84237d9f1a204a45dcf80941f23c02dd
      size: 1035
    - path: scripts/train.py
      hash: md5
      md5: c1a9631515284b3064e192080de76fd1
      size: 4562
    - path: src/mctm
      hash: md5
      md5: c07aa5ff6cf992b8d7baaa999d642b6a.dir
      size: 72920
      nfiles: 36
    params:
      params.yaml:
        common.data_kwds.n_samples: 2000
        common.data_kwds.noise: 0.02
        common.data_kwds.scale: true
        common.seed: 1
        log-level: info
        unconditional_distributions.unconditional_multivariate_normal*:
          distribution_kwds: {}
          parameter_kwds:
            dtype: float32
          fit_kwds:
            epochs: 1000
            validation_split: 0.1
            batch_size: 32
            learning_rate: 0.001
            lr_patience: 10
            verbose: true
            monitor: val_loss
    outs:
    - path: results/unconditional_unconditional_multivariate_normal_circles/mcp
      hash: md5
      md5: 909860d94f022bf20f804ae1fca0e33e.dir
      size: 1699
      nfiles: 3
    - path: results/unconditional_unconditional_multivariate_normal_circles/metrics.yaml
      hash: md5
      md5: 8942757959f596f3cb7137a75d4958a5
      size: 55
    - path: results/unconditional_unconditional_multivariate_normal_circles/train.log
      hash: md5
      md5: afe1e254663a311344d222866a95ad72
      size: 941
  unconditional@masked_autoregressive_bernstein_flow-moons:
    cmd: python scripts/train.py --log-level info --log-file results/unconditional_masked_autoregressive_bernstein_flow_moons/train.log
      --experiment-name unconditional-moons unconditional masked_autoregressive_bernstein_flow
      moons results/unconditional_masked_autoregressive_bernstein_flow_moons --test-mode=false
    deps:
    - path: pyproject.toml
      hash: md5
      md5: 62d01f47df33811ede96d513bfbfdf4a
      size: 1035
    - path: scripts/train.py
      hash: md5
      md5: 9986d8650b8e48ebeb39deaaee318b7f
      size: 5167
    - path: src/mctm
      hash: md5
      md5: 9f7f0c6c00d5499d8dc30551d5bdc6c1.dir
      size: 44535
      nfiles: 12
    params:
      params.yaml:
        datasets.moons*:
          n_samples: 2000
          noise: 0.05
          scale: true
        log-level: info
        seed: 1
        textwidth: 487.8225
        unconditional_distributions.masked_autoregressive_bernstein_flow*:
          moons_dataset:
            distribution_kwds: &id010
              order: 50
              low: -3
              high: 3
              smooth_bounds: true
              allow_flexible_bounds: true
            parameter_kwds:
              hidden_units:
              - 16
              - 16
              activation: relu
            fit_kwds:
              epochs: 10000
              validation_split: 0.1
              batch_size: 512
              learning_rate: 0.001
              lr_patience: 100
              reduce_lr_on_plateau: true
              early_stopping: true
              verbose: true
              monitor: val_loss
          circles_dataset:
            distribution_kwds: *id010
            parameter_kwds:
              hidden_units:
              - 16
              - 16
              activation: relu
            fit_kwds:
              epochs: 10000
              validation_split: 0.1
              batch_size: 512
              learning_rate: 0.001
              lr_patience: 100
              reduce_lr_on_plateau: true
              early_stopping: true
              verbose: true
              monitor: val_loss
    outs:
    - path: results/unconditional_masked_autoregressive_bernstein_flow_moons/mcp
      hash: md5
      md5: 68efdded1c4a5ff3934665a3c9216e95.dir
      size: 28674
      nfiles: 3
    - path: results/unconditional_masked_autoregressive_bernstein_flow_moons/metrics.yaml
      hash: md5
      md5: ca2ebbd4c2169da0d040a065988c1d77
      size: 53
    - path: results/unconditional_masked_autoregressive_bernstein_flow_moons/train.log
      hash: md5
      md5: 142d5f0e7b2503443ecbfd92a04c306f
      size: 2100
  unconditional@coupling_bernstein_flow-moons:
    cmd: python scripts/train.py --log-level info --log-file results/unconditional_coupling_bernstein_flow_moons/train.log
      --experiment-name unconditional-moons unconditional coupling_bernstein_flow
      moons results/unconditional_coupling_bernstein_flow_moons --test-mode=false
    deps:
    - path: pyproject.toml
      hash: md5
      md5: 62d01f47df33811ede96d513bfbfdf4a
      size: 1035
    - path: scripts/train.py
      hash: md5
<<<<<<< HEAD
      md5: efd901f485a8301b950aa62d3a049b08
      size: 3374
    - path: src/mctm
      hash: md5
      md5: 79bfa398c28360880cdcdbe3b7f389c2.dir
      size: 43282
=======
      md5: 9986d8650b8e48ebeb39deaaee318b7f
      size: 5167
    - path: src/mctm
      hash: md5
      md5: 9f7f0c6c00d5499d8dc30551d5bdc6c1.dir
      size: 44535
>>>>>>> 8d109360
      nfiles: 12
    params:
      params.yaml:
        datasets.moons*:
          n_samples: 2000
          noise: 0.05
          scale: true
        log-level: info
        seed: 1
        textwidth: 487.8225
        unconditional_distributions.coupling_bernstein_flow*:
          moons_dataset:
            distribution_kwds:
              order: 50
              low: -3
              high: 3
              smooth_bounds: true
              allow_flexible_bounds: true
              coupling_layers: 2
            parameter_kwds:
              hidden_units:
              - 16
              - 16
              activation: relu
              batch_norm: false
            fit_kwds:
              epochs: 10000
              validation_split: 0.1
              batch_size: 512
              learning_rate: 0.001
              lr_patience: 100
              reduce_lr_on_plateau: true
              early_stopping: true
              verbose: true
              monitor: val_loss
          circles_dataset:
            distribution_kwds:
              order: 50
              low: -3
              high: 3
              smooth_bounds: true
              allow_flexible_bounds: true
              coupling_layers: 2
            parameter_kwds:
              hidden_units:
              - 16
              - 16
              activation: relu
              batch_norm: false
            fit_kwds:
              epochs: 10000
              validation_split: 0.1
              batch_size: 512
              learning_rate: 0.001
              lr_patience: 100
              reduce_lr_on_plateau: true
              early_stopping: true
              verbose: true
              monitor: val_loss
    outs:
    - path: results/unconditional_coupling_bernstein_flow_moons/mcp
      hash: md5
      md5: 2c71d4093ee0cd89301693dc7ed7806d.dir
      size: 35824
      nfiles: 3
    - path: results/unconditional_coupling_bernstein_flow_moons/metrics.yaml
      hash: md5
      md5: 98cad8b6afd3cd13297294f496308de6
      size: 53
    - path: results/unconditional_coupling_bernstein_flow_moons/train.log
      hash: md5
<<<<<<< HEAD
      md5: bf3cd60b4ad80ae65ab453d7c8f7763c
      size: 1243
=======
      md5: 90d38f8e75f350d3d2d15e35a60732e4
      size: 2134
>>>>>>> 8d109360
  unconditional@coupling_bernstein_flow-circles:
    cmd: python scripts/train.py --log-level info --log-file results/unconditional_coupling_bernstein_flow_circles/train.log
      --experiment-name unconditional-circles unconditional coupling_bernstein_flow
      circles results/unconditional_coupling_bernstein_flow_circles --test-mode=false
    deps:
    - path: pyproject.toml
      hash: md5
      md5: 62d01f47df33811ede96d513bfbfdf4a
      size: 1035
    - path: scripts/train.py
      hash: md5
      md5: 9986d8650b8e48ebeb39deaaee318b7f
      size: 5167
    - path: src/mctm
      hash: md5
      md5: 9f7f0c6c00d5499d8dc30551d5bdc6c1.dir
      size: 44535
      nfiles: 12
    params:
      params.yaml:
        datasets.circles*:
          n_samples: 2000
          noise: 0.05
          factor: 0.5
          scale: true
        log-level: info
        seed: 1
        textwidth: 487.8225
        unconditional_distributions.coupling_bernstein_flow*:
          moons_dataset:
            distribution_kwds:
              order: 50
              low: -3
              high: 3
              smooth_bounds: true
              allow_flexible_bounds: true
              coupling_layers: 2
            parameter_kwds:
              hidden_units:
              - 16
              - 16
              activation: relu
              batch_norm: false
            fit_kwds:
              epochs: 10000
              validation_split: 0.1
              batch_size: 512
              learning_rate: 0.001
              lr_patience: 100
              reduce_lr_on_plateau: true
              early_stopping: true
              verbose: true
              monitor: val_loss
          circles_dataset:
            distribution_kwds:
              order: 50
              low: -3
              high: 3
              smooth_bounds: true
              allow_flexible_bounds: true
              coupling_layers: 2
            parameter_kwds:
              hidden_units:
              - 16
              - 16
              activation: relu
              batch_norm: false
            fit_kwds:
              epochs: 10000
              validation_split: 0.1
              batch_size: 512
              learning_rate: 0.001
              lr_patience: 100
              reduce_lr_on_plateau: true
              early_stopping: true
              verbose: true
              monitor: val_loss
    outs:
    - path: results/unconditional_coupling_bernstein_flow_circles/mcp
      hash: md5
      md5: 287f844384c9b58481b84d00688376b3.dir
      size: 35824
      nfiles: 3
    - path: results/unconditional_coupling_bernstein_flow_circles/metrics.yaml
      hash: md5
      md5: a9908b9a0d742431d14ffb1beb824db8
      size: 54
    - path: results/unconditional_coupling_bernstein_flow_circles/train.log
      hash: md5
      md5: 68c290d156189300d4730b635faa45e5
      size: 2162
  conditional@conditional_bernstein_flow-moons:
    cmd: python scripts/train.py --log-level info --log-file results/conditional_conditional_bernstein_flow_moons/train.log
      --experiment-name conditional-moons conditional conditional_bernstein_flow moons
      results/conditional_conditional_bernstein_flow_moons
    deps:
    - path: pyproject.toml
      hash: md5
      md5: 84237d9f1a204a45dcf80941f23c02dd
      size: 1035
    - path: scripts/train.py
      hash: md5
      md5: c1a9631515284b3064e192080de76fd1
      size: 4562
    - path: src/mctm
      hash: md5
      md5: ca240beb44fd46dfff6765a741c926f2.dir
      size: 72603
      nfiles: 36
    params:
      params.yaml:
        common.data_kwds.n_samples: 2000
        common.data_kwds.noise: 0.02
        common.data_kwds.scale: true
        common.seed: 1
        conditional_distributions.conditional_bernstein_flow*:
          distribution_kwds:
            order: 25
            low: -3
            high: 3
            smooth_bounds: true
            allow_flexible_bounds: true
          parameter_kwds:
            activation: relu
            batch_norm: true
            hidden_units:
            - 16
            - 16
            input_shape: 1
          fit_kwds:
            epochs: 1000
            validation_split: 0.1
            batch_size: 32
            learning_rate: 0.001
            lr_patience: 10
            verbose: true
            monitor: val_loss
        log-level: info
    outs:
    - path: results/conditional_conditional_bernstein_flow_moons/mcp
      hash: md5
      md5: 4b297af61eac7160f1401aa8ac161e36.dir
      size: 20489
      nfiles: 3
    - path: results/conditional_conditional_bernstein_flow_moons/metrics.yaml
      hash: md5
      md5: b8033f659d0177c563f1f4e01f8e5b30
      size: 56
    - path: results/conditional_conditional_bernstein_flow_moons/train.log
      hash: md5
      md5: 231954cdacd858159a59b5a9239635ad
      size: 992
  conditional@conditional_bernstein_flow-circles:
    cmd: python scripts/train.py --log-level info --log-file results/conditional_conditional_bernstein_flow_circles/train.log
      --experiment-name conditional-circles conditional conditional_bernstein_flow
      circles results/conditional_conditional_bernstein_flow_circles
    deps:
    - path: pyproject.toml
      hash: md5
      md5: 84237d9f1a204a45dcf80941f23c02dd
      size: 1035
    - path: scripts/train.py
      hash: md5
      md5: c1a9631515284b3064e192080de76fd1
      size: 4562
    - path: src/mctm
      hash: md5
      md5: ca240beb44fd46dfff6765a741c926f2.dir
      size: 72603
      nfiles: 36
    params:
      params.yaml:
        common.data_kwds.n_samples: 2000
        common.data_kwds.noise: 0.02
        common.data_kwds.scale: true
        common.seed: 1
        conditional_distributions.conditional_bernstein_flow*:
          distribution_kwds:
            order: 25
            low: -3
            high: 3
            smooth_bounds: true
            allow_flexible_bounds: true
          parameter_kwds:
            activation: relu
            batch_norm: true
            hidden_units:
            - 16
            - 16
            input_shape: 1
          fit_kwds:
            epochs: 1000
            validation_split: 0.1
            batch_size: 32
            learning_rate: 0.001
            lr_patience: 10
            verbose: true
            monitor: val_loss
        log-level: info
    outs:
    - path: results/conditional_conditional_bernstein_flow_circles/mcp
      hash: md5
      md5: 2aa350bd394e9f9f60bce5bcedb6b745.dir
      size: 20489
      nfiles: 3
    - path: results/conditional_conditional_bernstein_flow_circles/metrics.yaml
      hash: md5
      md5: 145c8228734a88c1521b6be7c4aaecb9
      size: 58
    - path: results/conditional_conditional_bernstein_flow_circles/train.log
      hash: md5
      md5: 858bca8e8bc8ec78486bb5e26dd21710
      size: 997
  conditional@conditional_multivariate_bernstein_flow-circles:
    cmd: python scripts/train.py --log-level info --log-file results/conditional_conditional_multivariate_bernstein_flow_circles/train.log
      --experiment-name conditional-circles conditional conditional_multivariate_bernstein_flow
      circles results/conditional_conditional_multivariate_bernstein_flow_circles
    deps:
    - path: pyproject.toml
      hash: md5
      md5: 84237d9f1a204a45dcf80941f23c02dd
      size: 1035
    - path: scripts/train.py
      hash: md5
      md5: c1a9631515284b3064e192080de76fd1
      size: 4562
    - path: src/mctm
      hash: md5
      md5: ca240beb44fd46dfff6765a741c926f2.dir
      size: 72603
      nfiles: 36
    params:
      params.yaml:
        common.data_kwds.n_samples: 2000
        common.data_kwds.noise: 0.02
        common.data_kwds.scale: true
        common.seed: 1
        conditional_distributions.conditional_multivariate_bernstein_flow*:
          distribution_kwds:
            order: 25
            low: -3
            high: 3
            smooth_bounds: true
            allow_flexible_bounds: true
          parameter_kwds:
            activation: relu
            batch_norm: true
            hidden_units:
            - 16
            - 16
            input_shape: 1
          fit_kwds:
            epochs: 1000
            validation_split: 0.1
            batch_size: 32
            learning_rate: 0.001
            lr_patience: 10
            verbose: true
            monitor: val_loss
        log-level: info
    outs:
    - path: results/conditional_conditional_multivariate_bernstein_flow_circles/mcp
      hash: md5
      md5: 484c53fcb9e22855bab25ce3790f4f90.dir
      size: 21101
      nfiles: 3
    - path: results/conditional_conditional_multivariate_bernstein_flow_circles/metrics.yaml
      hash: md5
      md5: 0a9a0ecb0c59631479e5f26e34f78764
      size: 57
    - path: results/conditional_conditional_multivariate_bernstein_flow_circles/train.log
      hash: md5
      md5: 7c60549bfe524bdf7b90612bf2819653
      size: 1009
  conditional@conditional_multivariate_normal-moons:
    cmd: python scripts/train.py --log-level info --log-file results/conditional_conditional_multivariate_normal_moons/train.log
      --experiment-name conditional-moons conditional conditional_multivariate_normal
      moons results/conditional_conditional_multivariate_normal_moons
    deps:
    - path: pyproject.toml
      hash: md5
      md5: 84237d9f1a204a45dcf80941f23c02dd
      size: 1035
    - path: scripts/train.py
      hash: md5
      md5: c1a9631515284b3064e192080de76fd1
      size: 4562
    - path: src/mctm
      hash: md5
      md5: ca240beb44fd46dfff6765a741c926f2.dir
      size: 72603
      nfiles: 36
    params:
      params.yaml:
        common.data_kwds.n_samples: 2000
        common.data_kwds.noise: 0.02
        common.data_kwds.scale: true
        common.seed: 1
        conditional_distributions.conditional_multivariate_normal*:
          distribution_kwds: {}
          parameter_kwds:
            activation: relu
            batch_norm: true
            hidden_units:
            - 16
            - 16
            input_shape: 1
          fit_kwds:
            epochs: 1000
            validation_split: 0.1
            batch_size: 32
            learning_rate: 0.001
            lr_patience: 10
            verbose: true
            monitor: val_loss
        log-level: info
    outs:
    - path: results/conditional_conditional_multivariate_normal_moons/mcp
      hash: md5
      md5: bd284a3cac732264de16007ad5e38005.dir
      size: 11306
      nfiles: 3
    - path: results/conditional_conditional_multivariate_normal_moons/metrics.yaml
      hash: md5
      md5: d4259b32a080b593e8a595912fb445a8
      size: 57
    - path: results/conditional_conditional_multivariate_normal_moons/train.log
      hash: md5
      md5: de8672ca41b083869823daf6b9409cad
      size: 1002
  conditional@masked_autoregressive_bernstein_flow-moons:
    cmd: python scripts/train.py --log-level info --log-file results/conditional_masked_autoregressive_bernstein_flow_moons/train.log
      --experiment-name conditional-moons conditional masked_autoregressive_bernstein_flow
      moons results/conditional_masked_autoregressive_bernstein_flow_moons --test-mode=false
    deps:
    - path: pyproject.toml
      hash: md5
      md5: 62d01f47df33811ede96d513bfbfdf4a
      size: 1035
    - path: scripts/train.py
      hash: md5
      md5: 9986d8650b8e48ebeb39deaaee318b7f
      size: 5167
    - path: src/mctm
      hash: md5
      md5: 9f7f0c6c00d5499d8dc30551d5bdc6c1.dir
      size: 44535
      nfiles: 12
    params:
      params.yaml:
        conditional_distributions.masked_autoregressive_bernstein_flow*:
          moons_dataset:
            distribution_kwds: &id011
              order: 50
              low: -3
              high: 3
              smooth_bounds: true
              allow_flexible_bounds: true
            parameter_kwds:
              hidden_units:
              - 16
              - 16
              activation: relu
              conditional: True,
              conditional_event_shape: 1
            fit_kwds:
              epochs: 10000
              validation_split: 0.1
              batch_size: 512
              learning_rate: 0.001
              lr_patience: 100
              reduce_lr_on_plateau: true
              early_stopping: true
              verbose: true
              monitor: val_loss
          circles_dataset:
            distribution_kwds: *id011
            parameter_kwds:
              hidden_units:
              - 16
              - 16
              activation: relu
              conditional: True,
              conditional_event_shape: 1
            fit_kwds:
              epochs: 10000
              validation_split: 0.1
              batch_size: 512
              learning_rate: 0.001
              lr_patience: 100
              reduce_lr_on_plateau: true
              early_stopping: true
              verbose: true
              monitor: val_loss
        datasets.moons*:
          n_samples: 2000
          noise: 0.05
          scale: true
        log-level: info
        seed: 1
        textwidth: 487.8225
    outs:
    - path: results/conditional_masked_autoregressive_bernstein_flow_moons/mcp
      hash: md5
      md5: 27f2b6b1d1368163518dbb2b48097219.dir
      size: 31953
      nfiles: 3
    - path: results/conditional_masked_autoregressive_bernstein_flow_moons/metrics.yaml
      hash: md5
      md5: 96a63da663b7246716e99a556855f772
      size: 53
    - path: results/conditional_masked_autoregressive_bernstein_flow_moons/train.log
      hash: md5
      md5: dca6f834ad3b4e78075ed0aae33ec15d
      size: 2196
  conditional@masked_autoregressive_bernstein_flow-circles:
    cmd: python scripts/train.py --log-level info --log-file results/conditional_masked_autoregressive_bernstein_flow_circles/train.log
      --experiment-name conditional-circles conditional masked_autoregressive_bernstein_flow
      circles results/conditional_masked_autoregressive_bernstein_flow_circles --test-mode=false
    deps:
    - path: pyproject.toml
      hash: md5
      md5: 62d01f47df33811ede96d513bfbfdf4a
      size: 1035
    - path: scripts/train.py
      hash: md5
      md5: 9986d8650b8e48ebeb39deaaee318b7f
      size: 5167
    - path: src/mctm
      hash: md5
      md5: 9f7f0c6c00d5499d8dc30551d5bdc6c1.dir
      size: 44535
      nfiles: 12
    params:
      params.yaml:
        conditional_distributions.masked_autoregressive_bernstein_flow*:
          moons_dataset:
            distribution_kwds: &id012
              order: 50
              low: -3
              high: 3
              smooth_bounds: true
              allow_flexible_bounds: true
            parameter_kwds:
              hidden_units:
              - 16
              - 16
              activation: relu
              conditional: True,
              conditional_event_shape: 1
            fit_kwds:
              epochs: 10000
              validation_split: 0.1
              batch_size: 512
              learning_rate: 0.001
              lr_patience: 100
              reduce_lr_on_plateau: true
              early_stopping: true
              verbose: true
              monitor: val_loss
          circles_dataset:
            distribution_kwds: *id012
            parameter_kwds:
              hidden_units:
              - 16
              - 16
              activation: relu
              conditional: True,
              conditional_event_shape: 1
            fit_kwds:
              epochs: 10000
              validation_split: 0.1
              batch_size: 512
              learning_rate: 0.001
              lr_patience: 100
              reduce_lr_on_plateau: true
              early_stopping: true
              verbose: true
              monitor: val_loss
        datasets.circles*:
          n_samples: 2000
          noise: 0.05
          factor: 0.5
          scale: true
        log-level: info
        seed: 1
        textwidth: 487.8225
    outs:
    - path: results/conditional_masked_autoregressive_bernstein_flow_circles/mcp
      hash: md5
      md5: 65ca9020e73f46818452c10ca88225ba.dir
      size: 31953
      nfiles: 3
    - path: results/conditional_masked_autoregressive_bernstein_flow_circles/metrics.yaml
      hash: md5
      md5: 0e000ba7dd62cbfe2b37226fd990021e
      size: 54
    - path: results/conditional_masked_autoregressive_bernstein_flow_circles/train.log
      hash: md5
      md5: 229cdc6b8250b1f16b0d7d06503d286a
      size: 2224
  conditional@coupling_bernstein_flow-circles:
    cmd: python scripts/train.py --log-level info --log-file results/conditional_coupling_bernstein_flow_circles/train.log
      --experiment-name conditional-circles conditional coupling_bernstein_flow circles
      results/conditional_coupling_bernstein_flow_circles --test-mode=false
    deps:
    - path: pyproject.toml
      hash: md5
      md5: 62d01f47df33811ede96d513bfbfdf4a
      size: 1035
    - path: scripts/train.py
      hash: md5
      md5: 9986d8650b8e48ebeb39deaaee318b7f
      size: 5167
    - path: src/mctm
      hash: md5
      md5: 9f7f0c6c00d5499d8dc30551d5bdc6c1.dir
      size: 44535
      nfiles: 12
    params:
      params.yaml:
        conditional_distributions.coupling_bernstein_flow*:
          moons_dataset:
            distribution_kwds:
              order: 50
              low: -3
              high: 3
              smooth_bounds: true
              allow_flexible_bounds: true
              coupling_layers: 2
            parameter_kwds:
              hidden_units:
              - 16
              - 16
              activation: relu
              batch_norm: false,
              conditional: True,
              conditional_event_shape: 1
            fit_kwds:
              epochs: 10000
              validation_split: 0.1
              batch_size: 512
              learning_rate: 0.001
              lr_patience: 100
              reduce_lr_on_plateau: true
              early_stopping: true
              verbose: true
              monitor: val_loss
          circles_dataset:
            distribution_kwds:
              order: 50
              low: -3
              high: 3
              smooth_bounds: true
              allow_flexible_bounds: true
              coupling_layers: 2
            parameter_kwds:
              hidden_units:
              - 16
              - 16
              activation: relu
              batch_norm: false,
              conditional: True,
              conditional_event_shape: 1
            fit_kwds:
              epochs: 10000
              validation_split: 0.1
              batch_size: 512
              learning_rate: 0.001
              lr_patience: 100
              reduce_lr_on_plateau: true
              early_stopping: true
              verbose: true
              monitor: val_loss
        datasets.circles*:
          n_samples: 2000
          noise: 0.05
          factor: 0.5
          scale: true
        log-level: info
        seed: 1
        textwidth: 487.8225
    outs:
    - path: results/conditional_coupling_bernstein_flow_circles/mcp
      hash: md5
      md5: ac3e772f912b814ce1a124921d1c2d92.dir
      size: 47042
      nfiles: 3
    - path: results/conditional_coupling_bernstein_flow_circles/metrics.yaml
      hash: md5
      md5: 277d51e490f5368f70fe1b95056fccf8
      size: 51
    - path: results/conditional_coupling_bernstein_flow_circles/train.log
      hash: md5
      md5: 872ffdad3b1c81ccdb133ba7886b6a1f
      size: 2261
  conditional@coupling_bernstein_flow-moons:
    cmd: python scripts/train.py --log-level info --log-file results/conditional_coupling_bernstein_flow_moons/train.log
      --experiment-name conditional-moons conditional coupling_bernstein_flow moons
      results/conditional_coupling_bernstein_flow_moons --test-mode=false
    deps:
    - path: pyproject.toml
      hash: md5
      md5: 62d01f47df33811ede96d513bfbfdf4a
      size: 1035
    - path: scripts/train.py
      hash: md5
      md5: 9986d8650b8e48ebeb39deaaee318b7f
      size: 5167
    - path: src/mctm
      hash: md5
      md5: 9f7f0c6c00d5499d8dc30551d5bdc6c1.dir
      size: 44535
      nfiles: 12
    params:
      params.yaml:
        conditional_distributions.coupling_bernstein_flow*:
          moons_dataset:
            distribution_kwds:
              order: 50
              low: -3
              high: 3
              smooth_bounds: true
              allow_flexible_bounds: true
              coupling_layers: 2
            parameter_kwds:
              hidden_units:
              - 16
              - 16
              activation: relu
              batch_norm: false,
              conditional: True,
              conditional_event_shape: 1
            fit_kwds:
              epochs: 10000
              validation_split: 0.1
              batch_size: 512
              learning_rate: 0.001
              lr_patience: 100
              reduce_lr_on_plateau: true
              early_stopping: true
              verbose: true
              monitor: val_loss
          circles_dataset:
            distribution_kwds:
              order: 50
              low: -3
              high: 3
              smooth_bounds: true
              allow_flexible_bounds: true
              coupling_layers: 2
            parameter_kwds:
              hidden_units:
              - 16
              - 16
              activation: relu
              batch_norm: false,
              conditional: True,
              conditional_event_shape: 1
            fit_kwds:
              epochs: 10000
              validation_split: 0.1
              batch_size: 512
              learning_rate: 0.001
              lr_patience: 100
              reduce_lr_on_plateau: true
              early_stopping: true
              verbose: true
              monitor: val_loss
        datasets.moons*:
          n_samples: 2000
          noise: 0.05
          scale: true
        log-level: info
        seed: 1
        textwidth: 487.8225
    outs:
    - path: results/conditional_coupling_bernstein_flow_moons/mcp
      hash: md5
      md5: 9bc135987920db75bca60d64f22b00e2.dir
      size: 47042
      nfiles: 3
    - path: results/conditional_coupling_bernstein_flow_moons/metrics.yaml
      hash: md5
      md5: 051972a0ec178453a0de4a96fa357303
      size: 54
    - path: results/conditional_coupling_bernstein_flow_moons/train.log
      hash: md5
      md5: 317144df201b4ab08bdcb20e8e3d282f
      size: 2237
  unconditional@multivariate_bernstein_flow-circles:
    cmd: python scripts/train.py --log-level info --log-file results/unconditional_multivariate_bernstein_flow_circles/train.log
      --experiment-name unconditional-circles unconditional multivariate_bernstein_flow
      circles results/unconditional_multivariate_bernstein_flow_circles --test-mode=false
    deps:
    - path: pyproject.toml
      hash: md5
      md5: 62d01f47df33811ede96d513bfbfdf4a
      size: 1035
    - path: scripts/train.py
      hash: md5
<<<<<<< HEAD
      md5: efd901f485a8301b950aa62d3a049b08
      size: 3374
    - path: src/mctm
      hash: md5
      md5: 79bfa398c28360880cdcdbe3b7f389c2.dir
      size: 43282
=======
      md5: 9986d8650b8e48ebeb39deaaee318b7f
      size: 5167
    - path: src/mctm
      hash: md5
      md5: 9f7f0c6c00d5499d8dc30551d5bdc6c1.dir
      size: 44535
>>>>>>> 8d109360
      nfiles: 12
    params:
      params.yaml:
        datasets.circles*:
          n_samples: 2000
          noise: 0.05
          factor: 0.5
          scale: true
        log-level: info
        seed: 1
        textwidth: 487.8225
        unconditional_distributions.multivariate_bernstein_flow*:
          moons_dataset:
            distribution_kwds: &id013
              order: 50
              low: -3
              high: 3
              smooth_bounds: true
              allow_flexible_bounds: true
            parameter_kwds:
              conditional: false
              dtype: float32
            fit_kwds:
              epochs: 10000
              validation_split: 0.1
              batch_size: 512
              learning_rate: 0.01
              lr_patience: 500
              reduce_lr_on_plateau: true
              early_stopping: true
              verbose: true
              monitor: val_loss
          circles_dataset:
            distribution_kwds: *id013
            parameter_kwds:
              conditional: false
              dtype: float32
            fit_kwds:
              epochs: 10000
              validation_split: 0.1
              batch_size: 512
              learning_rate: 0.01
              lr_patience: 500
              reduce_lr_on_plateau: true
              early_stopping: true
              verbose: true
              monitor: val_loss
    outs:
    - path: results/unconditional_multivariate_bernstein_flow_circles/mcp
      hash: md5
<<<<<<< HEAD
      md5: e6846aabce2bce04c43d041ab99fb8cb.dir
=======
      md5: 620603c57bcf9f41141d1f2e135d99bc.dir
>>>>>>> 8d109360
      size: 2886
      nfiles: 3
    - path: results/unconditional_multivariate_bernstein_flow_circles/metrics.yaml
      hash: md5
<<<<<<< HEAD
      md5: 3e1642f7bbd067edf5b68b1d3badedf7
      size: 58
    - path: results/unconditional_multivariate_bernstein_flow_circles/train.log
      hash: md5
      md5: 75545c72f26b4e4ada0bfa7f3478bc5e
      size: 1218
=======
      md5: b0f119e26ddbe954164428ee97b5b960
      size: 52
    - path: results/unconditional_multivariate_bernstein_flow_circles/train.log
      hash: md5
      md5: c3d70d12d31863f35658fdc7da24b877
      size: 2076
>>>>>>> 8d109360
  unconditional@bernstein_flow-circles:
    cmd: python scripts/train.py --log-level info --log-file results/unconditional_bernstein_flow_circles/train.log
      --experiment-name unconditional-circles unconditional bernstein_flow circles
      results/unconditional_bernstein_flow_circles --test-mode=false
    deps:
    - path: pyproject.toml
      hash: md5
      md5: 62d01f47df33811ede96d513bfbfdf4a
      size: 1035
    - path: scripts/train.py
      hash: md5
      md5: 9986d8650b8e48ebeb39deaaee318b7f
      size: 5167
    - path: src/mctm
      hash: md5
      md5: 9f7f0c6c00d5499d8dc30551d5bdc6c1.dir
      size: 44535
      nfiles: 12
    params:
      params.yaml:
        datasets.circles*:
          n_samples: 2000
          noise: 0.05
          factor: 0.5
          scale: true
        log-level: info
        seed: 1
        textwidth: 487.8225
        unconditional_distributions.bernstein_flow*:
          moons_dataset:
            distribution_kwds:
              order: 50
              low: -3
              high: 3
              smooth_bounds: true
              allow_flexible_bounds: true
            parameter_kwds:
              conditional: false
              dtype: float32
            fit_kwds:
              epochs: 10000
              validation_split: 0.1
              batch_size: 512
              learning_rate: 0.01
              lr_patience: 500
              reduce_lr_on_plateau: true
              early_stopping: true
              verbose: true
              monitor: val_loss
          circles_dataset:
            distribution_kwds:
              order: 50
              low: -3
              high: 3
              smooth_bounds: true
              allow_flexible_bounds: true
            parameter_kwds:
              conditional: false
              dtype: float32
            fit_kwds:
              epochs: 10000
              validation_split: 0.1
              batch_size: 512
              learning_rate: 0.01
              lr_patience: 500
              reduce_lr_on_plateau: true
              early_stopping: true
              verbose: true
              monitor: val_loss
    outs:
    - path: results/unconditional_bernstein_flow_circles/mcp
      hash: md5
      md5: 925f69aeb23b271451a2b3c876ba4baf.dir
      size: 2862
      nfiles: 3
    - path: results/unconditional_bernstein_flow_circles/metrics.yaml
      hash: md5
      md5: 1b874ce3652bbaeaff38e3e6c5a9e910
      size: 54
    - path: results/unconditional_bernstein_flow_circles/train.log
      hash: md5
      md5: 3bbfabc24b4b2dc5e1a109557f67de32
      size: 2026
  unconditional@multivariate_bernstein_flow-moons:
    cmd: python scripts/train.py --log-level info --log-file results/unconditional_multivariate_bernstein_flow_moons/train.log
      --experiment-name unconditional-moons unconditional multivariate_bernstein_flow
      moons results/unconditional_multivariate_bernstein_flow_moons --test-mode=false
    deps:
    - path: pyproject.toml
      hash: md5
      md5: 62d01f47df33811ede96d513bfbfdf4a
      size: 1035
    - path: scripts/train.py
      hash: md5
      md5: 9986d8650b8e48ebeb39deaaee318b7f
      size: 5167
    - path: src/mctm
      hash: md5
      md5: 9f7f0c6c00d5499d8dc30551d5bdc6c1.dir
      size: 44535
      nfiles: 12
    params:
      params.yaml:
        datasets.moons*:
          n_samples: 2000
          noise: 0.05
          scale: true
        log-level: info
        seed: 1
        textwidth: 487.8225
        unconditional_distributions.multivariate_bernstein_flow*:
          moons_dataset:
            distribution_kwds: &id014
              order: 50
              low: -3
              high: 3
              smooth_bounds: true
              allow_flexible_bounds: true
            parameter_kwds:
              conditional: false
              dtype: float32
            fit_kwds:
              epochs: 10000
              validation_split: 0.1
              batch_size: 512
              learning_rate: 0.01
              lr_patience: 500
              reduce_lr_on_plateau: true
              early_stopping: true
              verbose: true
              monitor: val_loss
          circles_dataset:
            distribution_kwds: *id014
            parameter_kwds:
              conditional: false
              dtype: float32
            fit_kwds:
              epochs: 10000
              validation_split: 0.1
              batch_size: 512
              learning_rate: 0.01
              lr_patience: 500
              reduce_lr_on_plateau: true
              early_stopping: true
              verbose: true
              monitor: val_loss
    outs:
    - path: results/unconditional_multivariate_bernstein_flow_moons/mcp
      hash: md5
      md5: ec647544e892a14d1c9b89731d862e00.dir
      size: 2886
      nfiles: 3
    - path: results/unconditional_multivariate_bernstein_flow_moons/metrics.yaml
      hash: md5
      md5: 3b75b8483c2643693a45fd54e1f1d003
      size: 52
    - path: results/unconditional_multivariate_bernstein_flow_moons/train.log
      hash: md5
      md5: cea7b1b72729b4235ac40e39645ebb45
      size: 2049
  unconditional@bernstein_flow-moons:
    cmd: python scripts/train.py --log-level info --log-file results/unconditional_bernstein_flow_moons/train.log
      --experiment-name unconditional-moons unconditional bernstein_flow moons results/unconditional_bernstein_flow_moons
      --test-mode=false
    deps:
    - path: pyproject.toml
      hash: md5
      md5: 62d01f47df33811ede96d513bfbfdf4a
      size: 1035
    - path: scripts/train.py
      hash: md5
      md5: 9986d8650b8e48ebeb39deaaee318b7f
      size: 5167
    - path: src/mctm
      hash: md5
      md5: 9f7f0c6c00d5499d8dc30551d5bdc6c1.dir
      size: 44535
      nfiles: 12
    params:
      params.yaml:
        datasets.moons*:
          n_samples: 2000
          noise: 0.05
          scale: true
        log-level: info
        seed: 1
        textwidth: 487.8225
        unconditional_distributions.bernstein_flow*:
          moons_dataset:
            distribution_kwds:
              order: 50
              low: -3
              high: 3
              smooth_bounds: true
              allow_flexible_bounds: true
            parameter_kwds:
              conditional: false
              dtype: float32
            fit_kwds:
              epochs: 10000
              validation_split: 0.1
              batch_size: 512
              learning_rate: 0.01
              lr_patience: 500
              reduce_lr_on_plateau: true
              early_stopping: true
              verbose: true
              monitor: val_loss
          circles_dataset:
            distribution_kwds:
              order: 50
              low: -3
              high: 3
              smooth_bounds: true
              allow_flexible_bounds: true
            parameter_kwds:
              conditional: false
              dtype: float32
            fit_kwds:
              epochs: 10000
              validation_split: 0.1
              batch_size: 512
              learning_rate: 0.01
              lr_patience: 500
              reduce_lr_on_plateau: true
              early_stopping: true
              verbose: true
              monitor: val_loss
    outs:
    - path: results/unconditional_bernstein_flow_moons/mcp
      hash: md5
      md5: 248d868ef809d1db459edadc984efd99.dir
      size: 2862
      nfiles: 3
    - path: results/unconditional_bernstein_flow_moons/metrics.yaml
      hash: md5
      md5: 8cc436ca8edb95e894c42b34d43fd51f
      size: 54
    - path: results/unconditional_bernstein_flow_moons/train.log
      hash: md5
      md5: 5577d632319b5ab0ba0bd565370ddac3
      size: 1999
  unconditional@multivariate_normal-moons:
    cmd: python scripts/train.py --log-level info --log-file results/unconditional_multivariate_normal_moons/train.log
      --experiment-name unconditional-moons unconditional multivariate_normal moons
      results/unconditional_multivariate_normal_moons --test-mode=false
    deps:
    - path: pyproject.toml
      hash: md5
      md5: 62d01f47df33811ede96d513bfbfdf4a
      size: 1035
    - path: scripts/train.py
      hash: md5
      md5: 9986d8650b8e48ebeb39deaaee318b7f
      size: 5167
    - path: src/mctm
      hash: md5
      md5: 9f7f0c6c00d5499d8dc30551d5bdc6c1.dir
      size: 44535
      nfiles: 12
    params:
      params.yaml:
        datasets.moons*:
          n_samples: 2000
          noise: 0.05
          scale: true
        log-level: info
        seed: 1
        textwidth: 487.8225
        unconditional_distributions.multivariate_normal*:
          moons_dataset:
            distribution_kwds: {}
            parameter_kwds:
              conditional: false
              dtype: float32
            fit_kwds:
              epochs: 10000
              validation_split: 0.1
              batch_size: 512
              learning_rate: 0.01
              lr_patience: 500
              reduce_lr_on_plateau: true
              early_stopping: true
              verbose: true
              monitor: val_loss
          circles_dataset:
            distribution_kwds: {}
            parameter_kwds:
              conditional: false
              dtype: float32
            fit_kwds:
              epochs: 10000
              validation_split: 0.1
              batch_size: 512
              learning_rate: 0.01
              lr_patience: 500
              reduce_lr_on_plateau: true
              early_stopping: true
              verbose: true
              monitor: val_loss
    outs:
    - path: results/unconditional_multivariate_normal_moons/mcp
      hash: md5
      md5: 8d5fafc4a8a0924c2d89f799c78520a8.dir
      size: 1699
      nfiles: 3
    - path: results/unconditional_multivariate_normal_moons/metrics.yaml
      hash: md5
      md5: 8cd21e1f3ff0e2e78efb78b14afa4d70
      size: 54
    - path: results/unconditional_multivariate_normal_moons/train.log
      hash: md5
      md5: 7e090eec9e1d37923ffa08266ab14245
      size: 1946
  unconditional@multivariate_normal-circles:
    cmd: python scripts/train.py --log-level info --log-file results/unconditional_multivariate_normal_circles/train.log
      --experiment-name unconditional-circles unconditional multivariate_normal circles
      results/unconditional_multivariate_normal_circles --test-mode=false
    deps:
    - path: pyproject.toml
      hash: md5
      md5: 62d01f47df33811ede96d513bfbfdf4a
      size: 1035
    - path: scripts/train.py
      hash: md5
<<<<<<< HEAD
      md5: efd901f485a8301b950aa62d3a049b08
      size: 3374
    - path: src/mctm
      hash: md5
      md5: 79bfa398c28360880cdcdbe3b7f389c2.dir
      size: 43282
=======
      md5: 9986d8650b8e48ebeb39deaaee318b7f
      size: 5167
    - path: src/mctm
      hash: md5
      md5: 9f7f0c6c00d5499d8dc30551d5bdc6c1.dir
      size: 44535
>>>>>>> 8d109360
      nfiles: 12
    params:
      params.yaml:
        datasets.circles*:
          n_samples: 2000
          noise: 0.05
          factor: 0.5
          scale: true
        log-level: info
        seed: 1
        textwidth: 487.8225
        unconditional_distributions.multivariate_normal*:
          moons_dataset:
            distribution_kwds: {}
            parameter_kwds:
              conditional: false
              dtype: float32
            fit_kwds:
              epochs: 10000
              validation_split: 0.1
              batch_size: 512
              learning_rate: 0.01
              lr_patience: 500
              reduce_lr_on_plateau: true
              early_stopping: true
              verbose: true
              monitor: val_loss
          circles_dataset:
            distribution_kwds: {}
            parameter_kwds:
              conditional: false
              dtype: float32
            fit_kwds:
              epochs: 10000
              validation_split: 0.1
              batch_size: 512
              learning_rate: 0.01
              lr_patience: 500
              reduce_lr_on_plateau: true
              early_stopping: true
              verbose: true
              monitor: val_loss
    outs:
    - path: results/unconditional_multivariate_normal_circles/mcp
      hash: md5
<<<<<<< HEAD
      md5: dcf63b7c472a27dca5d48a59cf1db268.dir
=======
      md5: 755c18e84a79c9169e76726fa4fafa57.dir
>>>>>>> 8d109360
      size: 1699
      nfiles: 3
    - path: results/unconditional_multivariate_normal_circles/metrics.yaml
      hash: md5
<<<<<<< HEAD
      md5: da6c764c2797505f01fd0e24056cc263
      size: 57
    - path: results/unconditional_multivariate_normal_circles/train.log
      hash: md5
      md5: 534c7a1102241c60ca9b17c0ca77ccc6
      size: 1214
=======
      md5: 933c739f81509866e84ed2a0f4aa70e8
      size: 53
    - path: results/unconditional_multivariate_normal_circles/train.log
      hash: md5
      md5: e80d2536f462a51a384c80010b81a3ce
      size: 1972
>>>>>>> 8d109360
  conditional@bernstein_flow-moons:
    cmd: python scripts/train.py --log-level info --log-file results/conditional_bernstein_flow_moons/train.log
      --experiment-name conditional-moons conditional bernstein_flow moons results/conditional_bernstein_flow_moons
      --test-mode=false
    deps:
    - path: pyproject.toml
      hash: md5
      md5: 62d01f47df33811ede96d513bfbfdf4a
      size: 1035
    - path: scripts/train.py
      hash: md5
      md5: 9986d8650b8e48ebeb39deaaee318b7f
      size: 5167
    - path: src/mctm
      hash: md5
      md5: 9f7f0c6c00d5499d8dc30551d5bdc6c1.dir
      size: 44535
      nfiles: 12
    params:
      params.yaml:
        conditional_distributions.bernstein_flow*:
          moons_dataset:
            distribution_kwds: &id015
              order: 50
              low: -3
              high: 3
              smooth_bounds: true
              allow_flexible_bounds: true
            parameter_kwds:
              conditional: true
              activation: relu
              batch_norm: true
              hidden_units:
              - 16
              - 16
              input_shape: 1
            fit_kwds:
              epochs: 10000
              validation_split: 0.1
              batch_size: 512
              learning_rate: 0.01
              lr_patience: 500
              reduce_lr_on_plateau: true
              early_stopping: true
              verbose: true
              monitor: val_loss
          circles_dataset:
            distribution_kwds: *id015
            parameter_kwds:
              conditional: true
              activation: relu
              batch_norm: true
              hidden_units:
              - 16
              - 16
              input_shape: 1
            fit_kwds:
              epochs: 10000
              validation_split: 0.1
              batch_size: 512
              learning_rate: 0.01
              lr_patience: 500
              reduce_lr_on_plateau: true
              early_stopping: true
              verbose: true
              monitor: val_loss
        datasets.moons*:
          n_samples: 2000
          noise: 0.05
          scale: true
        log-level: info
        seed: 1
        textwidth: 487.8225
    outs:
    - path: results/conditional_bernstein_flow_moons/mcp
      hash: md5
      md5: 14a8496adb5024531acf0a36da963689.dir
      size: 29739
      nfiles: 3
    - path: results/conditional_bernstein_flow_moons/metrics.yaml
      hash: md5
      md5: ef4abf605ddffe8ee11281cc4c5a0a01
      size: 54
    - path: results/conditional_bernstein_flow_moons/train.log
      hash: md5
      md5: 61c33c02d788ec10bf97e0f625270692
      size: 2117
  conditional@bernstein_flow-circles:
    cmd: python scripts/train.py --log-level info --log-file results/conditional_bernstein_flow_circles/train.log
      --experiment-name conditional-circles conditional bernstein_flow circles results/conditional_bernstein_flow_circles
      --test-mode=false
    deps:
    - path: pyproject.toml
      hash: md5
      md5: 62d01f47df33811ede96d513bfbfdf4a
      size: 1035
    - path: scripts/train.py
      hash: md5
      md5: 9986d8650b8e48ebeb39deaaee318b7f
      size: 5167
    - path: src/mctm
      hash: md5
      md5: 9f7f0c6c00d5499d8dc30551d5bdc6c1.dir
      size: 44535
      nfiles: 12
    params:
      params.yaml:
        conditional_distributions.bernstein_flow*:
          moons_dataset:
            distribution_kwds: &id016
              order: 50
              low: -3
              high: 3
              smooth_bounds: true
              allow_flexible_bounds: true
            parameter_kwds:
              conditional: true
              activation: relu
              batch_norm: true
              hidden_units:
              - 16
              - 16
              input_shape: 1
            fit_kwds:
              epochs: 10000
              validation_split: 0.1
              batch_size: 512
              learning_rate: 0.01
              lr_patience: 500
              reduce_lr_on_plateau: true
              early_stopping: true
              verbose: true
              monitor: val_loss
          circles_dataset:
            distribution_kwds: *id016
            parameter_kwds:
              conditional: true
              activation: relu
              batch_norm: true
              hidden_units:
              - 16
              - 16
              input_shape: 1
            fit_kwds:
              epochs: 10000
              validation_split: 0.1
              batch_size: 512
              learning_rate: 0.01
              lr_patience: 500
              reduce_lr_on_plateau: true
              early_stopping: true
              verbose: true
              monitor: val_loss
        datasets.circles*:
          n_samples: 2000
          noise: 0.05
          factor: 0.5
          scale: true
        log-level: info
        seed: 1
        textwidth: 487.8225
    outs:
    - path: results/conditional_bernstein_flow_circles/mcp
      hash: md5
      md5: 3a81e2587793f533020c995ed9938fee.dir
      size: 29739
      nfiles: 3
    - path: results/conditional_bernstein_flow_circles/metrics.yaml
      hash: md5
      md5: 633a0be98dc7f3dc6f0f0ff3ca56955c
      size: 54
    - path: results/conditional_bernstein_flow_circles/train.log
      hash: md5
      md5: ea888fea6eda2127f1e4fbea166a1596
      size: 2144
  conditional@multivariate_bernstein_flow-moons:
    cmd: python scripts/train.py --log-level info --log-file results/conditional_multivariate_bernstein_flow_moons/train.log
      --experiment-name conditional-moons conditional multivariate_bernstein_flow
      moons results/conditional_multivariate_bernstein_flow_moons --test-mode=false
    deps:
    - path: pyproject.toml
      hash: md5
      md5: 62d01f47df33811ede96d513bfbfdf4a
      size: 1035
    - path: scripts/train.py
      hash: md5
      md5: 9986d8650b8e48ebeb39deaaee318b7f
      size: 5167
    - path: src/mctm
      hash: md5
      md5: 9f7f0c6c00d5499d8dc30551d5bdc6c1.dir
      size: 44535
      nfiles: 12
    params:
      params.yaml:
        conditional_distributions.multivariate_bernstein_flow*:
          moons_dataset:
            distribution_kwds: &id017
              order: 50
              low: -3
              high: 3
              smooth_bounds: true
              allow_flexible_bounds: true
            parameter_kwds:
              conditional: true
              activation: relu
              batch_norm: true
              hidden_units:
              - 16
              - 16
              input_shape: 1
            fit_kwds:
              epochs: 10000
              validation_split: 0.1
              batch_size: 512
              learning_rate: 0.01
              lr_patience: 500
              reduce_lr_on_plateau: true
              early_stopping: true
              verbose: true
              monitor: val_loss
          circles_dataset:
            distribution_kwds: *id017
            parameter_kwds:
              conditional: true
              activation: relu
              batch_norm: true
              hidden_units:
              - 16
              - 16
              input_shape: 1
            fit_kwds:
              epochs: 10000
              validation_split: 0.1
              batch_size: 512
              learning_rate: 0.01
              lr_patience: 500
              reduce_lr_on_plateau: true
              early_stopping: true
              verbose: true
              monitor: val_loss
        datasets.moons*:
          n_samples: 2000
          noise: 0.05
          scale: true
        log-level: info
        seed: 1
        textwidth: 487.8225
    outs:
    - path: results/conditional_multivariate_bernstein_flow_moons/mcp
      hash: md5
      md5: ee9bf47df8286217402ca85c069b4589.dir
      size: 30356
      nfiles: 3
    - path: results/conditional_multivariate_bernstein_flow_moons/metrics.yaml
      hash: md5
      md5: d9ce64279b475b36eab2ce5da6fddd8d
      size: 52
    - path: results/conditional_multivariate_bernstein_flow_moons/train.log
      hash: md5
      md5: 57a56aae483b4faab07f03c46caa16e7
      size: 2167
  conditional@multivariate_normal-moons:
    cmd: python scripts/train.py --log-level info --log-file results/conditional_multivariate_normal_moons/train.log
      --experiment-name conditional-moons conditional multivariate_normal moons results/conditional_multivariate_normal_moons
      --test-mode=false
    deps:
    - path: pyproject.toml
      hash: md5
      md5: 62d01f47df33811ede96d513bfbfdf4a
      size: 1035
    - path: scripts/train.py
      hash: md5
      md5: 9986d8650b8e48ebeb39deaaee318b7f
      size: 5167
    - path: src/mctm
      hash: md5
      md5: 9f7f0c6c00d5499d8dc30551d5bdc6c1.dir
      size: 44535
      nfiles: 12
    params:
      params.yaml:
        conditional_distributions.multivariate_normal*:
          moons_dataset:
            distribution_kwds: {}
            parameter_kwds:
              conditional: true
              activation: relu
              batch_norm: true
              hidden_units:
              - 16
              - 16
              input_shape: 1
            fit_kwds:
              epochs: 10000
              validation_split: 0.1
              batch_size: 512
              learning_rate: 0.01
              lr_patience: 500
              reduce_lr_on_plateau: true
              early_stopping: true
              verbose: true
              monitor: val_loss
          circles_dataset:
            distribution_kwds: {}
            parameter_kwds:
              conditional: true
              activation: relu
              batch_norm: true
              hidden_units:
              - 16
              - 16
              input_shape: 1
            fit_kwds:
              epochs: 10000
              validation_split: 0.1
              batch_size: 512
              learning_rate: 0.01
              lr_patience: 500
              reduce_lr_on_plateau: true
              early_stopping: true
              verbose: true
              monitor: val_loss
        datasets.moons*:
          n_samples: 2000
          noise: 0.05
          scale: true
        log-level: info
        seed: 1
        textwidth: 487.8225
    outs:
    - path: results/conditional_multivariate_normal_moons/mcp
      hash: md5
      md5: c99037f9e5a2879f444f52714fedb37a.dir
      size: 10352
      nfiles: 3
    - path: results/conditional_multivariate_normal_moons/metrics.yaml
      hash: md5
      md5: 7b6c29e2671b317857e54370c8f41174
      size: 54
    - path: results/conditional_multivariate_normal_moons/train.log
      hash: md5
      md5: 9f0022ac060cd6da96e1f0ad84e69d3b
      size: 1963
  conditional@multivariate_bernstein_flow-circles:
    cmd: python scripts/train.py --log-level info --log-file results/conditional_multivariate_bernstein_flow_circles/train.log
      --experiment-name conditional-circles conditional multivariate_bernstein_flow
      circles results/conditional_multivariate_bernstein_flow_circles --test-mode=false
    deps:
    - path: pyproject.toml
      hash: md5
      md5: 62d01f47df33811ede96d513bfbfdf4a
      size: 1035
    - path: scripts/train.py
      hash: md5
      md5: 9986d8650b8e48ebeb39deaaee318b7f
      size: 5167
    - path: src/mctm
      hash: md5
      md5: 9f7f0c6c00d5499d8dc30551d5bdc6c1.dir
      size: 44535
      nfiles: 12
    params:
      params.yaml:
        conditional_distributions.multivariate_bernstein_flow*:
          moons_dataset:
            distribution_kwds: &id018
              order: 50
              low: -3
              high: 3
              smooth_bounds: true
              allow_flexible_bounds: true
            parameter_kwds:
              conditional: true
              activation: relu
              batch_norm: true
              hidden_units:
              - 16
              - 16
              input_shape: 1
            fit_kwds:
              epochs: 10000
              validation_split: 0.1
              batch_size: 512
              learning_rate: 0.01
              lr_patience: 500
              reduce_lr_on_plateau: true
              early_stopping: true
              verbose: true
              monitor: val_loss
          circles_dataset:
            distribution_kwds: *id018
            parameter_kwds:
              conditional: true
              activation: relu
              batch_norm: true
              hidden_units:
              - 16
              - 16
              input_shape: 1
            fit_kwds:
              epochs: 10000
              validation_split: 0.1
              batch_size: 512
              learning_rate: 0.01
              lr_patience: 500
              reduce_lr_on_plateau: true
              early_stopping: true
              verbose: true
              monitor: val_loss
        datasets.circles*:
          n_samples: 2000
          noise: 0.05
          factor: 0.5
          scale: true
        log-level: info
        seed: 1
        textwidth: 487.8225
    outs:
    - path: results/conditional_multivariate_bernstein_flow_circles/mcp
      hash: md5
      md5: 2a343d75563fa19a34c2752543a71a1d.dir
      size: 30356
      nfiles: 3
    - path: results/conditional_multivariate_bernstein_flow_circles/metrics.yaml
      hash: md5
      md5: 1454548dba0dd1af790389fe33c3897b
      size: 53
    - path: results/conditional_multivariate_bernstein_flow_circles/train.log
      hash: md5
      md5: d460ea18629e8bb31f4d496a13422dcc
      size: 2195
  conditional@multivariate_normal-circles:
    cmd: python scripts/train.py --log-level info --log-file results/conditional_multivariate_normal_circles/train.log
      --experiment-name conditional-circles conditional multivariate_normal circles
      results/conditional_multivariate_normal_circles --test-mode=false
    deps:
    - path: pyproject.toml
      hash: md5
      md5: 62d01f47df33811ede96d513bfbfdf4a
      size: 1035
    - path: scripts/train.py
      hash: md5
      md5: 9986d8650b8e48ebeb39deaaee318b7f
      size: 5167
    - path: src/mctm
      hash: md5
      md5: 9f7f0c6c00d5499d8dc30551d5bdc6c1.dir
      size: 44535
      nfiles: 12
    params:
      params.yaml:
        conditional_distributions.multivariate_normal*:
          moons_dataset:
            distribution_kwds: {}
            parameter_kwds:
              conditional: true
              activation: relu
              batch_norm: true
              hidden_units:
              - 16
              - 16
              input_shape: 1
            fit_kwds:
              epochs: 10000
              validation_split: 0.1
              batch_size: 512
              learning_rate: 0.01
              lr_patience: 500
              reduce_lr_on_plateau: true
              early_stopping: true
              verbose: true
              monitor: val_loss
          circles_dataset:
            distribution_kwds: {}
            parameter_kwds:
              conditional: true
              activation: relu
              batch_norm: true
              hidden_units:
              - 16
              - 16
              input_shape: 1
            fit_kwds:
              epochs: 10000
              validation_split: 0.1
              batch_size: 512
              learning_rate: 0.01
              lr_patience: 500
              reduce_lr_on_plateau: true
              early_stopping: true
              verbose: true
              monitor: val_loss
        datasets.circles*:
          n_samples: 2000
          noise: 0.05
          factor: 0.5
          scale: true
        log-level: info
        seed: 1
        textwidth: 487.8225
    outs:
    - path: results/conditional_multivariate_normal_circles/mcp
      hash: md5
      md5: 523206c86adb99f78edd8bb236fa64b8.dir
      size: 10352
      nfiles: 3
    - path: results/conditional_multivariate_normal_circles/metrics.yaml
      hash: md5
      md5: ebe58b89f70d9f2fa25cff5f3d5b9d31
      size: 54
    - path: results/conditional_multivariate_normal_circles/train.log
      hash: md5
      md5: c7ec89ae3be047ffea8ca78b644cedae
      size: 1990
  unconditional_hybrid@coupling_bernstein_flow-moons:
    cmd: python scripts/train.py --log-level info --log-file results/unconditional_hybrid_coupling_bernstein_flow_moons/train.log
      --experiment-name unconditional-hybrid-moons unconditional_hybrid coupling_bernstein_flow
      moons results/unconditional_hybrid_coupling_bernstein_flow_moons/  --test-mode=false
    deps:
    - path: pyproject.toml
      hash: md5
      md5: 62d01f47df33811ede96d513bfbfdf4a
      size: 1035
    - path: scripts/train.py
      hash: md5
<<<<<<< HEAD
      md5: 0de814db6f19d964dba9301e26a63e23
      size: 4363
    - path: src/mctm
      hash: md5
      md5: bfa98a2f951a9f4044b0aea7172f5148.dir
      size: 43427
=======
      md5: 9986d8650b8e48ebeb39deaaee318b7f
      size: 5167
    - path: src/mctm
      hash: md5
      md5: 9f7f0c6c00d5499d8dc30551d5bdc6c1.dir
      size: 44535
>>>>>>> 8d109360
      nfiles: 12
    params:
      params.yaml:
        datasets.moons*:
          n_samples: 2000
          noise: 0.05
          scale: true
        log-level: info
        seed: 1
        textwidth: 487.8225
        unconditional_hybrid_distributions.coupling_bernstein_flow*:
          moons_dataset:
            distribution_kwds:
              order: 100
              low: 0
              high: 1
              smooth_bounds: true
              allow_flexible_bounds: true
              coupling_layers: 1
            freeze_base_model: false
            base_checkpoint_path: false
            parameter_kwds:
              hidden_units:
              - 16
              - 16
              activation: relu
              batch_norm: false
            base_distribution: bernstein_flow
            base_distribution_kwds: &id019
              order: 50
              low: -3
              high: 3
              smooth_bounds: true
              allow_flexible_bounds: true
            base_parameter_kwds:
              conditional: false
              dtype: float32
            fit_kwds:
              epochs: 10000
              validation_split: 0.1
              batch_size: 512
              learning_rate: 0.01
              lr_patience: 500
              reduce_lr_on_plateau: true
              early_stopping: true
              verbose: true
              monitor: val_loss
          circles_dataset:
            distribution_kwds:
              order: 100
              low: 0
              high: 1
              smooth_bounds: true
              allow_flexible_bounds: true
              coupling_layers: 1
            freeze_base_model: false
            base_checkpoint_path: false
            parameter_kwds:
              hidden_units:
              - 16
              - 16
              activation: relu
              batch_norm: false
            base_distribution: bernstein_flow
            base_distribution_kwds: *id019
            base_parameter_kwds:
              conditional: false
              dtype: float32
            fit_kwds:
              epochs: 10000
              validation_split: 0.1
              batch_size: 512
              learning_rate: 0.01
              lr_patience: 500
              reduce_lr_on_plateau: true
              early_stopping: true
              verbose: true
              monitor: val_loss
    outs:
    - path: results/unconditional_hybrid_coupling_bernstein_flow_moons/mcp
      hash: md5
<<<<<<< HEAD
      md5: 5dc0c4bcfb7c0419869f6d31efd0de57.dir
=======
      md5: f29dbcb035e781fbcf17a3ca497a8878.dir
>>>>>>> 8d109360
      size: 30525
      nfiles: 3
    - path: results/unconditional_hybrid_coupling_bernstein_flow_moons/metrics.yaml
      hash: md5
<<<<<<< HEAD
      md5: ac376b30017962662e049194dc68f6b2
      size: 56
    - path: results/unconditional_hybrid_coupling_bernstein_flow_moons/train.log
      hash: md5
      md5: 74c6e679b721753e9ca5e5cc708d21e9
      size: 2682
=======
      md5: 5bdaba78db45271862ce2dba3240e948
      size: 52
    - path: results/unconditional_hybrid_coupling_bernstein_flow_moons/train.log
      hash: md5
      md5: 4f0901280a4a96312593dea395c29323
      size: 3292
>>>>>>> 8d109360
  unconditional_hybrid@masked_autoregressive_bernstein_flow-moons:
    cmd: python scripts/train_hybrid.py --log-level info --log-file
      results/unconditional_hybrid_masked_autoregressive_bernstein_flow_moons/train.log
      --experiment-name unconditional-hybrid-moons unconditional_hybrid masked_autoregressive_bernstein_flow
      moons results/unconditional_hybrid_masked_autoregressive_bernstein_flow_moons/
    deps:
    - path: pyproject.toml
      hash: md5
      md5: 84237d9f1a204a45dcf80941f23c02dd
      size: 1035
    - path: scripts/train_hybrid.py
      hash: md5
      md5: 31dac11887a69661c806bc40aaff0081
      size: 3527
    - path: src/mctm
      hash: md5
      md5: 11ef0456d803385ad473c4dab4491172.dir
      size: 30131
      nfiles: 11
    params:
      params.yaml:
        datasets.moons*:
          n_samples: 2000
          noise: 0.05
          scale: true
        log-level: info
        seed: 1
        unconditional_hybrid_distributions.masked_autoregressive_bernstein_flow*:
          distribution_kwds: &id020
            order: 50
            low: -3
            high: 3
            smooth_bounds: true
            allow_flexible_bounds: true
          freeze_base_model: false
          base_checkpoint_path: false
          parameter_kwds:
            hidden_units:
            - 16
            - 16
            activation: relu
          base_distribution: bernstein_flow
          base_distribution_kwds: *id020
          base_parameter_kwds:
            conditional: false
            dtype: float32
          fit_kwds:
            epochs: 10000
            validation_split: 0.1
            batch_size: 512
            learning_rate: 0.01
            lr_patience: 500
            reduce_lr_on_plateau: true
            early_stopping: true
            verbose: true
            monitor: val_loss
    outs:
    - path: results/unconditional_hybrid_masked_autoregressive_bernstein_flow_moons/mcp
      hash: md5
      md5: c8347d6e14a8d64705bc91afe2b27765.dir
      size: 30515
      nfiles: 3
    - path:
        results/unconditional_hybrid_masked_autoregressive_bernstein_flow_moons/metrics.yaml
      hash: md5
      md5: aa721347af831fac76133c9408650b0c
      size: 56
    - path:
        results/unconditional_hybrid_masked_autoregressive_bernstein_flow_moons/train.log
      hash: md5
      md5: 1184534e66e596c4e718e69ff7d432a4
      size: 1370
  unconditional_hybrid@masked_autoregressive_bernstein_flow-circles:
    cmd: python scripts/train_hybrid.py --log-level info --log-file
      results/unconditional_hybrid_masked_autoregressive_bernstein_flow_circles/train.log
      --experiment-name unconditional-hybrid-circles unconditional_hybrid masked_autoregressive_bernstein_flow
      circles results/unconditional_hybrid_masked_autoregressive_bernstein_flow_circles/
    deps:
    - path: pyproject.toml
      hash: md5
      md5: 84237d9f1a204a45dcf80941f23c02dd
      size: 1035
    - path: scripts/train_hybrid.py
      hash: md5
      md5: 31dac11887a69661c806bc40aaff0081
      size: 3527
    - path: src/mctm
      hash: md5
      md5: 11ef0456d803385ad473c4dab4491172.dir
      size: 30131
      nfiles: 11
    params:
      params.yaml:
        datasets.circles*:
          n_samples: 2000
          noise: 0.05
          scale: true
        log-level: info
        seed: 1
        unconditional_hybrid_distributions.masked_autoregressive_bernstein_flow*:
          distribution_kwds: &id021
            order: 50
            low: -3
            high: 3
            smooth_bounds: true
            allow_flexible_bounds: true
          freeze_base_model: false
          base_checkpoint_path: false
          parameter_kwds:
            hidden_units:
            - 16
            - 16
            activation: relu
          base_distribution: bernstein_flow
          base_distribution_kwds: *id021
          base_parameter_kwds:
            conditional: false
            dtype: float32
          fit_kwds:
            epochs: 10000
            validation_split: 0.1
            batch_size: 512
            learning_rate: 0.01
            lr_patience: 500
            reduce_lr_on_plateau: true
            early_stopping: true
            verbose: true
            monitor: val_loss
    outs:
    - path: results/unconditional_hybrid_masked_autoregressive_bernstein_flow_circles/mcp
      hash: md5
      md5: 7ee955c0adee08b952b200f85200044f.dir
      size: 30515
      nfiles: 3
    - path:
        results/unconditional_hybrid_masked_autoregressive_bernstein_flow_circles/metrics.yaml
      hash: md5
      md5: 495c62363a59eab9713f92ece2499a18
      size: 56
    - path:
        results/unconditional_hybrid_masked_autoregressive_bernstein_flow_circles/train.log
      hash: md5
      md5: f2567ba82efd6caa3a19fd426db1cf44
      size: 1374
  unconditional_hybrid@coupling_bernstein_flow-circles:
    cmd: python scripts/train.py --log-level info --log-file results/unconditional_hybrid_coupling_bernstein_flow_circles/train.log
      --experiment-name unconditional-hybrid-circles unconditional_hybrid coupling_bernstein_flow
      circles results/unconditional_hybrid_coupling_bernstein_flow_circles/  --test-mode=false
    deps:
    - path: pyproject.toml
      hash: md5
      md5: 62d01f47df33811ede96d513bfbfdf4a
      size: 1035
    - path: scripts/train.py
      hash: md5
<<<<<<< HEAD
      md5: e4f0843c8a9b23cd09cecb9b0578e1fe
      size: 4360
    - path: src/mctm
      hash: md5
      md5: bfa98a2f951a9f4044b0aea7172f5148.dir
      size: 43427
=======
      md5: 9986d8650b8e48ebeb39deaaee318b7f
      size: 5167
    - path: src/mctm
      hash: md5
      md5: 9f7f0c6c00d5499d8dc30551d5bdc6c1.dir
      size: 44535
>>>>>>> 8d109360
      nfiles: 12
    params:
      params.yaml:
        datasets.circles*:
          n_samples: 2000
          noise: 0.05
          factor: 0.5
          scale: true
        log-level: info
        seed: 1
        textwidth: 487.8225
        unconditional_hybrid_distributions.coupling_bernstein_flow*:
          moons_dataset:
            distribution_kwds:
              order: 100
              low: 0
              high: 1
              smooth_bounds: true
              allow_flexible_bounds: true
              coupling_layers: 1
            freeze_base_model: false
            base_checkpoint_path: false
            parameter_kwds:
              hidden_units:
              - 16
              - 16
              activation: relu
              batch_norm: false
            base_distribution: bernstein_flow
            base_distribution_kwds: &id022
              order: 50
              low: -3
              high: 3
              smooth_bounds: true
              allow_flexible_bounds: true
            base_parameter_kwds:
              conditional: false
              dtype: float32
            fit_kwds:
              epochs: 10000
              validation_split: 0.1
              batch_size: 512
              learning_rate: 0.01
              lr_patience: 500
              reduce_lr_on_plateau: true
              early_stopping: true
              verbose: true
              monitor: val_loss
          circles_dataset:
            distribution_kwds:
              order: 100
              low: 0
              high: 1
              smooth_bounds: true
              allow_flexible_bounds: true
              coupling_layers: 1
            freeze_base_model: false
            base_checkpoint_path: false
            parameter_kwds:
              hidden_units:
              - 16
              - 16
              activation: relu
              batch_norm: false
            base_distribution: bernstein_flow
            base_distribution_kwds: *id022
            base_parameter_kwds:
              conditional: false
              dtype: float32
            fit_kwds:
              epochs: 10000
              validation_split: 0.1
              batch_size: 512
              learning_rate: 0.01
              lr_patience: 500
              reduce_lr_on_plateau: true
              early_stopping: true
              verbose: true
              monitor: val_loss
    outs:
    - path: results/unconditional_hybrid_coupling_bernstein_flow_circles/mcp
      hash: md5
<<<<<<< HEAD
      md5: 7b4e415f7236941985f0b2917789675c.dir
=======
      md5: fcd83518aaaf30532e60f6bed3f28f77.dir
>>>>>>> 8d109360
      size: 30525
      nfiles: 3
    - path: results/unconditional_hybrid_coupling_bernstein_flow_circles/metrics.yaml
      hash: md5
<<<<<<< HEAD
      md5: ea0c8b848d63ea0013c10cdaf23293f5
      size: 55
    - path: results/unconditional_hybrid_coupling_bernstein_flow_circles/train.log
      hash: md5
      md5: 44a4b48ef5803f9188ab83443da70e77
      size: 2708
=======
      md5: ceb593fdf9a41f86f09b34cfce3f78ad
      size: 53
    - path: results/unconditional_hybrid_coupling_bernstein_flow_circles/train.log
      hash: md5
      md5: 5f546b61e4c7be8821b82c0c276f9d02
      size: 3320
>>>>>>> 8d109360
  unconditional_hybrid_pre_trained@masked_autoregressive_bernstein_flow-moons:
    cmd: python scripts/train_hybrid.py --log-level info --log-file
      results/unconditional_hybrid_pre_trained_masked_autoregressive_bernstein_flow_moons/train.log
      --experiment-name unconditional-hybrid-pre-trained-moons unconditional_hybrid_pre_trained
      masked_autoregressive_bernstein_flow moons
      results/unconditional_hybrid_pre_trained_masked_autoregressive_bernstein_flow_moons/
    deps:
    - path: pyproject.toml
      hash: md5
      md5: 84237d9f1a204a45dcf80941f23c02dd
      size: 1035
    - path: results/unconditional_bernstein_flow_moons/mcp
      hash: md5
      md5: a880b13b67fe3b5360c50398cae9482c.dir
      size: 2262
      nfiles: 3
    - path: scripts/train_hybrid.py
      hash: md5
      md5: 31dac11887a69661c806bc40aaff0081
      size: 3527
    - path: src/mctm
      hash: md5
      md5: 2f622218e448b1be005d17f0a8c696a4.dir
      size: 30165
      nfiles: 11
    params:
      params.yaml:
        datasets.moons*:
          n_samples: 2000
          noise: 0.05
          scale: true
        log-level: info
        seed: 1
        unconditional_hybrid_pre_trained_distributions.masked_autoregressive_bernstein_flow*:
          distribution_kwds: &id023
            order: 25
            low: -3
            high: 3
            smooth_bounds: true
            allow_flexible_bounds: true
          freeze_base_model: true
          base_checkpoint_path: unconditional_bernstein_flow
          parameter_kwds:
            hidden_units:
            - 16
            - 16
            activation: relu
          base_distribution: bernstein_flow
          base_distribution_kwds: *id023
          base_parameter_kwds:
            conditional: false
            dtype: float32
          fit_kwds:
            epochs: 10000
            validation_split: 0.1
            batch_size: 512
            learning_rate: 0.01
            lr_patience: 500
            reduce_lr_on_plateau: true
            early_stopping: true
            verbose: true
            monitor: val_loss
    outs:
    - path:
        results/unconditional_hybrid_pre_trained_masked_autoregressive_bernstein_flow_moons/mcp
      hash: md5
      md5: 9dc146230a8c11bc6b4ef4a36eff44cf.dir
      size: 18925
      nfiles: 3
    - path:
        results/unconditional_hybrid_pre_trained_masked_autoregressive_bernstein_flow_moons/metrics.yaml
      hash: md5
      md5: 1a85f29ee028ddd740bd90a2700ea3a3
      size: 53
    - path:
        results/unconditional_hybrid_pre_trained_masked_autoregressive_bernstein_flow_moons/train.log
      hash: md5
      md5: 3d84c1560cefa1425ce9970b27ccf12e
      size: 2734
  unconditional_hybrid_pre_trained@masked_autoregressive_bernstein_flow-circles:
    cmd: python scripts/train_hybrid.py --log-level info --log-file
      results/unconditional_hybrid_pre_trained_masked_autoregressive_bernstein_flow_circles/train.log
      --experiment-name unconditional-hybrid-pre-trained-circles unconditional_hybrid_pre_trained
      masked_autoregressive_bernstein_flow circles
      results/unconditional_hybrid_pre_trained_masked_autoregressive_bernstein_flow_circles/
    deps:
    - path: pyproject.toml
      hash: md5
      md5: 84237d9f1a204a45dcf80941f23c02dd
      size: 1035
    - path: results/unconditional_bernstein_flow_circles/mcp
      hash: md5
      md5: f6732614cf10a081475cc6bbf0528267.dir
      size: 2262
      nfiles: 3
    - path: scripts/train_hybrid.py
      hash: md5
      md5: 31dac11887a69661c806bc40aaff0081
      size: 3527
    - path: src/mctm
      hash: md5
      md5: 2f622218e448b1be005d17f0a8c696a4.dir
      size: 30165
      nfiles: 11
    params:
      params.yaml:
        datasets.circles*:
          n_samples: 2000
          noise: 0.05
          scale: true
        log-level: info
        seed: 1
        unconditional_hybrid_pre_trained_distributions.masked_autoregressive_bernstein_flow*:
          distribution_kwds: &id024
            order: 25
            low: -3
            high: 3
            smooth_bounds: true
            allow_flexible_bounds: true
          freeze_base_model: true
          base_checkpoint_path: unconditional_bernstein_flow
          parameter_kwds:
            hidden_units:
            - 16
            - 16
            activation: relu
          base_distribution: bernstein_flow
          base_distribution_kwds: *id024
          base_parameter_kwds:
            conditional: false
            dtype: float32
          fit_kwds:
            epochs: 10000
            validation_split: 0.1
            batch_size: 512
            learning_rate: 0.01
            lr_patience: 500
            reduce_lr_on_plateau: true
            early_stopping: true
            verbose: true
            monitor: val_loss
    outs:
    - path:
        results/unconditional_hybrid_pre_trained_masked_autoregressive_bernstein_flow_circles/mcp
      hash: md5
      md5: 69ff4306d97489256922279192ef6699.dir
      size: 18925
      nfiles: 3
    - path:
        results/unconditional_hybrid_pre_trained_masked_autoregressive_bernstein_flow_circles/metrics.yaml
      hash: md5
      md5: 1350fb8703c3f25b094a764d94dd5575
      size: 53
    - path:
        results/unconditional_hybrid_pre_trained_masked_autoregressive_bernstein_flow_circles/train.log
      hash: md5
      md5: 2addb3b01bcb55cf2059fc7dcced74a0
      size: 2738
  unconditional_hybrid_pre_trained@coupling_bernstein_flow-moons:
    cmd: python scripts/train.py --log-level info --log-file results/unconditional_hybrid_pre_trained_coupling_bernstein_flow_moons/train.log
      --experiment-name unconditional-hybrid-pre-trained-moons unconditional_hybrid_pre_trained
      coupling_bernstein_flow moons results/unconditional_hybrid_pre_trained_coupling_bernstein_flow_moons/  --test-mode=false
    deps:
    - path: pyproject.toml
      hash: md5
      md5: 62d01f47df33811ede96d513bfbfdf4a
      size: 1035
    - path: results/unconditional_bernstein_flow_moons/mcp
      hash: md5
      md5: 248d868ef809d1db459edadc984efd99.dir
      size: 2862
      nfiles: 3
    - path: scripts/train.py
      hash: md5
      md5: 9986d8650b8e48ebeb39deaaee318b7f
      size: 5167
    - path: src/mctm
      hash: md5
      md5: 9f7f0c6c00d5499d8dc30551d5bdc6c1.dir
      size: 44535
      nfiles: 12
    params:
      params.yaml:
        datasets.moons*:
          n_samples: 2000
          noise: 0.05
          scale: true
        log-level: info
        seed: 1
        textwidth: 487.8225
        unconditional_hybrid_pre_trained_distributions.coupling_bernstein_flow*:
          moons_dataset:
            distribution_kwds:
              order: 100
              low: 0
              high: 1
              smooth_bounds: true
              allow_flexible_bounds: true
              coupling_layers: 1
            freeze_base_model: true
            base_checkpoint_path: unconditional_bernstein_flow
            parameter_kwds:
              hidden_units:
              - 16
              - 16
              activation: relu
              batch_norm: false
            base_distribution: bernstein_flow
            base_distribution_kwds: &id025
              order: 50
              low: -3
              high: 3
              smooth_bounds: true
              allow_flexible_bounds: true
            base_parameter_kwds:
              conditional: false
              dtype: float32
            fit_kwds:
              epochs: 10000
              validation_split: 0.1
              batch_size: 512
              learning_rate: 0.01
              lr_patience: 500
              reduce_lr_on_plateau: true
              early_stopping: true
              verbose: true
              monitor: val_loss
          circles_dataset:
            distribution_kwds:
              order: 100
              low: 0
              high: 1
              smooth_bounds: true
              allow_flexible_bounds: true
              coupling_layers: 1
            freeze_base_model: true
            base_checkpoint_path: unconditional_bernstein_flow
            parameter_kwds:
              hidden_units:
              - 16
              - 16
              activation: relu
              batch_norm: false
            base_distribution: bernstein_flow
            base_distribution_kwds: *id025
            base_parameter_kwds:
              conditional: false
              dtype: float32
            fit_kwds:
              epochs: 10000
              validation_split: 0.1
              batch_size: 512
              learning_rate: 0.01
              lr_patience: 500
              reduce_lr_on_plateau: true
              early_stopping: true
              verbose: true
              monitor: val_loss
    outs:
    - path: results/unconditional_hybrid_pre_trained_coupling_bernstein_flow_moons/mcp
      hash: md5
      md5: b0f62ad6fd77e428112e44ae372db4c5.dir
      size: 29342
      nfiles: 3
    - path:
        results/unconditional_hybrid_pre_trained_coupling_bernstein_flow_moons/metrics.yaml
      hash: md5
      md5: eb08fd81d59b0c6b294691fa8f16d16d
      size: 54
    - path: results/unconditional_hybrid_pre_trained_coupling_bernstein_flow_moons/train.log
      hash: md5
      md5: 3a586dee2609d0d53a98377b31771995
      size: 4259
  unconditional_hybrid_pre_trained@coupling_bernstein_flow-circles:
    cmd: python scripts/train.py --log-level info --log-file
      results/unconditional_hybrid_pre_trained_coupling_bernstein_flow_circles/train.log
      --experiment-name unconditional-hybrid-pre-trained-circles unconditional_hybrid_pre_trained
      coupling_bernstein_flow circles results/unconditional_hybrid_pre_trained_coupling_bernstein_flow_circles/  --test-mode=false
    deps:
    - path: pyproject.toml
      hash: md5
      md5: 62d01f47df33811ede96d513bfbfdf4a
      size: 1035
    - path: results/unconditional_bernstein_flow_circles/mcp
      hash: md5
      md5: 925f69aeb23b271451a2b3c876ba4baf.dir
      size: 2862
      nfiles: 3
    - path: scripts/train.py
      hash: md5
      md5: 9986d8650b8e48ebeb39deaaee318b7f
      size: 5167
    - path: src/mctm
      hash: md5
      md5: 9f7f0c6c00d5499d8dc30551d5bdc6c1.dir
      size: 44535
      nfiles: 12
    params:
      params.yaml:
        datasets.circles*:
          n_samples: 2000
          noise: 0.05
          factor: 0.5
          scale: true
        log-level: info
        seed: 1
        textwidth: 487.8225
        unconditional_hybrid_pre_trained_distributions.coupling_bernstein_flow*:
          moons_dataset:
            distribution_kwds:
              order: 100
              low: 0
              high: 1
              smooth_bounds: true
              allow_flexible_bounds: true
              coupling_layers: 1
            freeze_base_model: true
            base_checkpoint_path: unconditional_bernstein_flow
            parameter_kwds:
              hidden_units:
              - 16
              - 16
              activation: relu
              batch_norm: false
            base_distribution: bernstein_flow
            base_distribution_kwds: &id026
              order: 50
              low: -3
              high: 3
              smooth_bounds: true
              allow_flexible_bounds: true
            base_parameter_kwds:
              conditional: false
              dtype: float32
            fit_kwds:
              epochs: 10000
              validation_split: 0.1
              batch_size: 512
              learning_rate: 0.01
              lr_patience: 500
              reduce_lr_on_plateau: true
              early_stopping: true
              verbose: true
              monitor: val_loss
          circles_dataset:
            distribution_kwds:
              order: 100
              low: 0
              high: 1
              smooth_bounds: true
              allow_flexible_bounds: true
              coupling_layers: 1
            freeze_base_model: true
            base_checkpoint_path: unconditional_bernstein_flow
            parameter_kwds:
              hidden_units:
              - 16
              - 16
              activation: relu
              batch_norm: false
            base_distribution: bernstein_flow
            base_distribution_kwds: *id026
            base_parameter_kwds:
              conditional: false
              dtype: float32
            fit_kwds:
              epochs: 10000
              validation_split: 0.1
              batch_size: 512
              learning_rate: 0.01
              lr_patience: 500
              reduce_lr_on_plateau: true
              early_stopping: true
              verbose: true
              monitor: val_loss
    outs:
    - path: results/unconditional_hybrid_pre_trained_coupling_bernstein_flow_circles/mcp
      hash: md5
      md5: 00fd420cced102c09b6a06dedfdd3344.dir
      size: 29342
      nfiles: 3
    - path:
        results/unconditional_hybrid_pre_trained_coupling_bernstein_flow_circles/metrics.yaml
      hash: md5
      md5: eacb9079565d6e435b61d82a7435512d
      size: 54
    - path:
        results/unconditional_hybrid_pre_trained_coupling_bernstein_flow_circles/train.log
      hash: md5
      md5: 26de8895b475ef5179609dfbf825611f
      size: 4286
  unconditional_benchmark@bernstein_flow-POWER:
    cmd: python scripts/train_benchmark.py --log-level info --log-file results/unconditional_benchmark_bernstein_flow_POWER/train.log
      --experiment-name unconditional-becnhmark-POWER unconditional_benchmark bernstein_flow
      POWER results/unconditional_benchmark_bernstein_flow_POWER --test-mode=true
    deps:
    - path: pyproject.toml
      hash: md5
      md5: 84237d9f1a204a45dcf80941f23c02dd
      size: 1035
    - path: scripts/train.py
      hash: md5
      md5: 6ca84a589bff1ef7be87d579feaf5d55
      size: 5117
    - path: src/mctm
      hash: md5
      md5: 465ba9c80bc3b148b42da99f310b2981.dir
      size: 44491
      nfiles: 12
    params:
      params.yaml:
        benchmark_datasets:
        - POWER
        - HEPMASS
        - MINIBOONE
        - BSDS300
        log-level: info
        seed: 1
        unconditional_benchmark_distributions.bernstein_flow*:
          distribution_kwds:
            order: 50
            low: -3
            high: 3
            smooth_bounds: true
            allow_flexible_bounds: true
          parameter_kwds:
            conditional: false
            dtype: float32
          fit_kwds:
            epochs: 10000
            validation_split: 0.1
            batch_size: 512
            learning_rate: 0.01
            lr_patience: 50
            reduce_lr_on_plateau: true
            early_stopping: true
            verbose: true
            monitor: val_loss
    outs:
    - path: results/unconditional_benchmark_bernstein_flow_POWER/mcp
      hash: md5
      md5: 08b757c2f9ac43f040fda193573a2baf.dir
      size: 5262
      nfiles: 3
    - path: results/unconditional_benchmark_bernstein_flow_POWER/metrics.yaml
      hash: md5
      md5: dc14c972ab91846a760a7830f9ee4e21
      size: 52
    - path: results/unconditional_benchmark_bernstein_flow_POWER/train.log
      hash: md5
      md5: 1d49ca3be269c1e2a1c74def9ff3391b
      size: 1668
  unconditional_benchmark@bernstein_flow-HEPMASS:
    cmd: python scripts/train_benchmark.py --log-level info --log-file results/unconditional_benchmark_bernstein_flow_HEPMASS/train.log
      --experiment-name unconditional-becnhmark-HEPMASS unconditional_benchmark bernstein_flow
      HEPMASS results/unconditional_benchmark_bernstein_flow_HEPMASS --test-mode=true
    deps:
    - path: pyproject.toml
      hash: md5
      md5: 84237d9f1a204a45dcf80941f23c02dd
      size: 1035
    - path: scripts/train.py
      hash: md5
      md5: 6ca84a589bff1ef7be87d579feaf5d55
      size: 5117
    - path: src/mctm
      hash: md5
      md5: 465ba9c80bc3b148b42da99f310b2981.dir
      size: 44491
      nfiles: 12
    params:
      params.yaml:
        benchmark_datasets:
        - POWER
        - HEPMASS
        - MINIBOONE
        - BSDS300
        log-level: info
        seed: 1
        unconditional_benchmark_distributions.bernstein_flow*:
          distribution_kwds:
            order: 50
            low: -3
            high: 3
            smooth_bounds: true
            allow_flexible_bounds: true
          parameter_kwds:
            conditional: false
            dtype: float32
          fit_kwds:
            epochs: 10000
            validation_split: 0.1
            batch_size: 512
            learning_rate: 0.01
            lr_patience: 50
            reduce_lr_on_plateau: true
            early_stopping: true
            verbose: true
            monitor: val_loss
    outs:
    - path: results/unconditional_benchmark_bernstein_flow_HEPMASS/mcp
      hash: md5
      md5: 40bd1241e6b99cb28e59bf41c269585c.dir
      size: 14262
      nfiles: 3
    - path: results/unconditional_benchmark_bernstein_flow_HEPMASS/metrics.yaml
      hash: md5
      md5: 6078df3592620b1c2edf9d51441bbcce
      size: 52
    - path: results/unconditional_benchmark_bernstein_flow_HEPMASS/train.log
      hash: md5
      md5: eeddedf55324ff6cd6a0d9e3f1c61aab
      size: 1678
  unconditional_benchmark@bernstein_flow-MINIBOONE:
    cmd: python scripts/train_benchmark.py --log-level info --log-file results/unconditional_benchmark_bernstein_flow_MINIBOONE/train.log
      --experiment-name unconditional-becnhmark-MINIBOONE unconditional_benchmark
      bernstein_flow MINIBOONE results/unconditional_benchmark_bernstein_flow_MINIBOONE
      --test-mode=true
    deps:
    - path: pyproject.toml
      hash: md5
      md5: 84237d9f1a204a45dcf80941f23c02dd
      size: 1035
    - path: scripts/train.py
      hash: md5
      md5: 6ca84a589bff1ef7be87d579feaf5d55
      size: 5117
    - path: src/mctm
      hash: md5
      md5: 465ba9c80bc3b148b42da99f310b2981.dir
      size: 44491
      nfiles: 12
    params:
      params.yaml:
        benchmark_datasets:
        - POWER
        - HEPMASS
        - MINIBOONE
        - BSDS300
        log-level: info
        seed: 1
        unconditional_benchmark_distributions.bernstein_flow*:
          distribution_kwds:
            order: 50
            low: -3
            high: 3
            smooth_bounds: true
            allow_flexible_bounds: true
          parameter_kwds:
            conditional: false
            dtype: float32
          fit_kwds:
            epochs: 10000
            validation_split: 0.1
            batch_size: 512
            learning_rate: 0.01
            lr_patience: 50
            reduce_lr_on_plateau: true
            early_stopping: true
            verbose: true
            monitor: val_loss
    outs:
    - path: results/unconditional_benchmark_bernstein_flow_MINIBOONE/mcp
      hash: md5
      md5: 9496e63a131ade46f8bf4372c1ab8e08.dir
      size: 27464
      nfiles: 3
    - path: results/unconditional_benchmark_bernstein_flow_MINIBOONE/metrics.yaml
      hash: md5
      md5: 3f0dbff2addf5c3c7b55880909d11897
      size: 49
    - path: results/unconditional_benchmark_bernstein_flow_MINIBOONE/train.log
      hash: md5
      md5: 2b8028e20ac7940835fec97763068093
      size: 1685
  unconditional_benchmark@bernstein_flow-BSDS300:
    cmd: python scripts/train_benchmark.py --log-level info --log-file results/unconditional_benchmark_bernstein_flow_BSDS300/train.log
      --experiment-name unconditional-becnhmark-BSDS300 unconditional_benchmark bernstein_flow
      BSDS300 results/unconditional_benchmark_bernstein_flow_BSDS300 --test-mode=true
    deps:
    - path: pyproject.toml
      hash: md5
      md5: 84237d9f1a204a45dcf80941f23c02dd
      size: 1035
    - path: scripts/train.py
      hash: md5
      md5: 6ca84a589bff1ef7be87d579feaf5d55
      size: 5117
    - path: src/mctm
      hash: md5
      md5: 465ba9c80bc3b148b42da99f310b2981.dir
      size: 44491
      nfiles: 12
    params:
      params.yaml:
        benchmark_datasets:
        - POWER
        - HEPMASS
        - MINIBOONE
        - BSDS300
        log-level: info
        seed: 1
        unconditional_benchmark_distributions.bernstein_flow*:
          distribution_kwds:
            order: 50
            low: -3
            high: 3
            smooth_bounds: true
            allow_flexible_bounds: true
          parameter_kwds:
            conditional: false
            dtype: float32
          fit_kwds:
            epochs: 10000
            validation_split: 0.1
            batch_size: 512
            learning_rate: 0.01
            lr_patience: 50
            reduce_lr_on_plateau: true
            early_stopping: true
            verbose: true
            monitor: val_loss
    outs:
    - path: results/unconditional_benchmark_bernstein_flow_BSDS300/mcp
      hash: md5
      md5: 5d5e5f12bbad0e6a26db7f8589e9e803.dir
      size: 39464
      nfiles: 3
    - path: results/unconditional_benchmark_bernstein_flow_BSDS300/metrics.yaml
      hash: md5
      md5: 9428b168755d71b475f9cd905147af40
      size: 53
    - path: results/unconditional_benchmark_bernstein_flow_BSDS300/train.log
      hash: md5
      md5: 06b5a15e9e075e01245a07114e5443cd
      size: 1679
  unconditional_benchmark@multivariate_bernstein_flow-POWER:
    cmd: python scripts/train_benchmark.py --log-level info --log-file results/unconditional_benchmark_multivariate_bernstein_flow_POWER/train.log
      --experiment-name unconditional-becnhmark-POWER unconditional_benchmark multivariate_bernstein_flow
      POWER results/unconditional_benchmark_multivariate_bernstein_flow_POWER --test-mode=true
    deps:
    - path: pyproject.toml
      hash: md5
      md5: 84237d9f1a204a45dcf80941f23c02dd
      size: 1035
    - path: scripts/train.py
      hash: md5
      md5: 6ca84a589bff1ef7be87d579feaf5d55
      size: 5117
    - path: src/mctm
      hash: md5
      md5: 465ba9c80bc3b148b42da99f310b2981.dir
      size: 44491
      nfiles: 12
    params:
      params.yaml:
        benchmark_datasets:
        - POWER
        - HEPMASS
        - MINIBOONE
        - BSDS300
        log-level: info
        seed: 1
        unconditional_benchmark_distributions.multivariate_bernstein_flow*:
          distribution_kwds:
            order: 50
            low: -3
            high: 3
            smooth_bounds: true
            allow_flexible_bounds: true
          parameter_kwds:
            conditional: false
            dtype: float32
          fit_kwds:
            epochs: 10000
            validation_split: 0.1
            batch_size: 512
            learning_rate: 0.01
            lr_patience: 50
            reduce_lr_on_plateau: true
            early_stopping: true
            verbose: true
            monitor: val_loss
    outs:
    - path: results/unconditional_benchmark_multivariate_bernstein_flow_POWER/mcp
      hash: md5
      md5: a60290ffa14b56f36701801b65d4652f.dir
      size: 5505
      nfiles: 3
    - path: results/unconditional_benchmark_multivariate_bernstein_flow_POWER/metrics.yaml
      hash: md5
      md5: 82d84066b806085024dc0388a960a324
      size: 53
    - path: results/unconditional_benchmark_multivariate_bernstein_flow_POWER/train.log
      hash: md5
      md5: 48894660575e8facbf4c51af60b99cf3
      size: 1721
  unconditional_benchmark@multivariate_bernstein_flow-HEPMASS:
    cmd: python scripts/train_benchmark.py --log-level info --log-file results/unconditional_benchmark_multivariate_bernstein_flow_HEPMASS/train.log
      --experiment-name unconditional-becnhmark-HEPMASS unconditional_benchmark multivariate_bernstein_flow
      HEPMASS results/unconditional_benchmark_multivariate_bernstein_flow_HEPMASS
      --test-mode=true
    deps:
    - path: pyproject.toml
      hash: md5
      md5: 62d01f47df33811ede96d513bfbfdf4a
      size: 1035
    - path: scripts/train.py
      hash: md5
      md5: 6ca84a589bff1ef7be87d579feaf5d55
      size: 5117
    - path: src/mctm
      hash: md5
      md5: 465ba9c80bc3b148b42da99f310b2981.dir
      size: 44491
      nfiles: 12
    params:
      params.yaml:
        benchmark_datasets:
        - POWER
        - HEPMASS
        - MINIBOONE
        - BSDS300
        log-level: info
        seed: 1
        unconditional_benchmark_distributions.multivariate_bernstein_flow*:
          distribution_kwds:
            order: 50
            low: -3
            high: 3
            smooth_bounds: true
            allow_flexible_bounds: true
          parameter_kwds:
            conditional: false
            dtype: float32
          fit_kwds:
            epochs: 10000
            validation_split: 0.1
            batch_size: 512
            learning_rate: 0.01
            lr_patience: 50
            reduce_lr_on_plateau: true
            early_stopping: true
            verbose: true
            monitor: val_loss
    outs:
    - path: results/unconditional_benchmark_multivariate_bernstein_flow_HEPMASS/mcp
      hash: md5
      md5: 848cab2e4c55616f5bfe7ea00f4d43a3.dir
      size: 17025
      nfiles: 3
    - path: results/unconditional_benchmark_multivariate_bernstein_flow_HEPMASS/metrics.yaml
      hash: md5
      md5: 446f90ae07a14ac82a19864cc2ccbce5
      size: 38
    - path: results/unconditional_benchmark_multivariate_bernstein_flow_HEPMASS/train.log
      hash: md5
      md5: 9d2e6b48b9f0dbb24734b8845e48b57f
      size: 1716
  unconditional_benchmark@multivariate_bernstein_flow-MINIBOONE:
    cmd: python scripts/train_benchmark.py --log-level info --log-file results/unconditional_benchmark_multivariate_bernstein_flow_MINIBOONE/train.log
      --experiment-name unconditional-becnhmark-MINIBOONE unconditional_benchmark
      multivariate_bernstein_flow MINIBOONE results/unconditional_benchmark_multivariate_bernstein_flow_MINIBOONE
    deps:
    - path: pyproject.toml
      hash: md5
      md5: 84237d9f1a204a45dcf80941f23c02dd
      size: 1035
    - path: scripts/train.py
      hash: md5
      md5: 66092bc9a94ae68407ff4f531f030395
      size: 2810
    - path: src/mctm
      hash: md5
      md5: 2a3fb2727c03a0009466eb0ea5313a15.dir
      size: 43063
      nfiles: 12
    params:
      params.yaml:
        benchmark_datasets:
        - POWER
        - HEPMASS
        - MINIBOONE
        - BSDS300
        log-level: info
        seed: 1
        unconditional_benchmark_distributions.multivariate_bernstein_flow*:
          distribution_kwds:
            order: 50
            low: -3
            high: 3
            smooth_bounds: true
            allow_flexible_bounds: true
          parameter_kwds:
            conditional: false
            dtype: float32
          fit_kwds:
            epochs: 1
            validation_split: 0.1
            batch_size: 512
            learning_rate: 0.01
            lr_patience: 500
            reduce_lr_on_plateau: true
            early_stopping: true
            verbose: true
            monitor: val_loss
    outs:
    - path:
        results/unconditional_benchmark_multivariate_bernstein_flow_MINIBOONE/metrics.yaml
      hash: md5
      md5: 370a4bb467920223eced8f9fd97ce54a
      size: 26
    - path: results/unconditional_benchmark_multivariate_bernstein_flow_MINIBOONE/train.log
      hash: md5
      md5: 3d1fe0014f4cc635e35df12b24d1ea04
      size: 964
  unconditional_benchmark@multivariate_bernstein_flow-BSDS300:
    cmd: python scripts/train_benchmark.py --log-level info --log-file results/unconditional_benchmark_multivariate_bernstein_flow_BSDS300/train.log
      --experiment-name unconditional-becnhmark-BSDS300 unconditional_benchmark multivariate_bernstein_flow
      BSDS300 results/unconditional_benchmark_multivariate_bernstein_flow_BSDS300
    deps:
    - path: pyproject.toml
      hash: md5
      md5: 84237d9f1a204a45dcf80941f23c02dd
      size: 1035
    - path: scripts/train.py
      hash: md5
      md5: 66092bc9a94ae68407ff4f531f030395
      size: 2810
    - path: src/mctm
      hash: md5
      md5: 2a3fb2727c03a0009466eb0ea5313a15.dir
      size: 43063
      nfiles: 12
    params:
      params.yaml:
        benchmark_datasets:
        - POWER
        - HEPMASS
        - MINIBOONE
        - BSDS300
        log-level: info
        seed: 1
        unconditional_benchmark_distributions.multivariate_bernstein_flow*:
          distribution_kwds:
            order: 50
            low: -3
            high: 3
            smooth_bounds: true
            allow_flexible_bounds: true
          parameter_kwds:
            conditional: false
            dtype: float32
          fit_kwds:
            epochs: 1
            validation_split: 0.1
            batch_size: 512
            learning_rate: 0.01
            lr_patience: 500
            reduce_lr_on_plateau: true
            early_stopping: true
            verbose: true
            monitor: val_loss
    outs:
    - path: results/unconditional_benchmark_multivariate_bernstein_flow_BSDS300/metrics.yaml
      hash: md5
      md5: 370a4bb467920223eced8f9fd97ce54a
      size: 26
    - path: results/unconditional_benchmark_multivariate_bernstein_flow_BSDS300/train.log
      hash: md5
      md5: d988c011db007745f61221edecae3425
      size: 962
  unconditional_benchmark@masked_autoregressive_bernstein_flow-POWER:
    cmd: python scripts/train_benchmark.py --log-level info --log-file
      results/unconditional_benchmark_masked_autoregressive_bernstein_flow_POWER/train.log
      --experiment-name unconditional-becnhmark-POWER unconditional_benchmark masked_autoregressive_bernstein_flow
      POWER results/unconditional_benchmark_masked_autoregressive_bernstein_flow_POWER
    deps:
    - path: pyproject.toml
      hash: md5
      md5: 84237d9f1a204a45dcf80941f23c02dd
      size: 1035
    - path: scripts/train.py
      hash: md5
      md5: 66092bc9a94ae68407ff4f531f030395
      size: 2810
    - path: src/mctm
      hash: md5
      md5: 2a3fb2727c03a0009466eb0ea5313a15.dir
      size: 43063
      nfiles: 12
    params:
      params.yaml:
        benchmark_datasets:
        - POWER
        - HEPMASS
        - MINIBOONE
        - BSDS300
        log-level: info
        seed: 1
        unconditional_benchmark_distributions.masked_autoregressive_bernstein_flow*:
          distribution_kwds:
            order: 50
            low: -3
            high: 3
            smooth_bounds: true
            allow_flexible_bounds: true
          parameter_kwds:
            hidden_units:
            - 16
            - 16
            activation: relu
          fit_kwds:
            epochs: 1
            validation_split: 0.1
            batch_size: 512
            learning_rate: 0.001
            lr_patience: 100
            reduce_lr_on_plateau: true
            early_stopping: true
            verbose: true
            monitor: val_loss
    outs:
    - path:
        results/unconditional_benchmark_masked_autoregressive_bernstein_flow_POWER/metrics.yaml
      hash: md5
      md5: 02251b446d973d60cfb73cc83d021660
      size: 52
    - path:
        results/unconditional_benchmark_masked_autoregressive_bernstein_flow_POWER/train.log
      hash: md5
      md5: 24dec7b5cb1a782320eba3ec96227db7
      size: 1193
  unconditional_benchmark@masked_autoregressive_bernstein_flow-HEPMASS:
    cmd: python scripts/train_benchmark.py --log-level info --log-file
      results/unconditional_benchmark_masked_autoregressive_bernstein_flow_HEPMASS/train.log
      --experiment-name unconditional-becnhmark-HEPMASS unconditional_benchmark masked_autoregressive_bernstein_flow
      HEPMASS results/unconditional_benchmark_masked_autoregressive_bernstein_flow_HEPMASS
    deps:
    - path: pyproject.toml
      hash: md5
      md5: 84237d9f1a204a45dcf80941f23c02dd
      size: 1035
    - path: scripts/train.py
      hash: md5
      md5: 66092bc9a94ae68407ff4f531f030395
      size: 2810
    - path: src/mctm
      hash: md5
      md5: 2a3fb2727c03a0009466eb0ea5313a15.dir
      size: 43063
      nfiles: 12
    params:
      params.yaml:
        benchmark_datasets:
        - POWER
        - HEPMASS
        - MINIBOONE
        - BSDS300
        log-level: info
        seed: 1
        unconditional_benchmark_distributions.masked_autoregressive_bernstein_flow*:
          distribution_kwds:
            order: 50
            low: -3
            high: 3
            smooth_bounds: true
            allow_flexible_bounds: true
          parameter_kwds:
            hidden_units:
            - 16
            - 16
            activation: relu
          fit_kwds:
            epochs: 1
            validation_split: 0.1
            batch_size: 512
            learning_rate: 0.001
            lr_patience: 100
            reduce_lr_on_plateau: true
            early_stopping: true
            verbose: true
            monitor: val_loss
    outs:
    - path:
        results/unconditional_benchmark_masked_autoregressive_bernstein_flow_HEPMASS/metrics.yaml
      hash: md5
      md5: 530ea6d1d247485e0750fd98673ba225
      size: 53
    - path:
        results/unconditional_benchmark_masked_autoregressive_bernstein_flow_HEPMASS/train.log
      hash: md5
      md5: 3a0f0e595d1ff7dc0a880cf39b07cd6b
      size: 1196
  unconditional_benchmark@masked_autoregressive_bernstein_flow-MINIBOONE:
    cmd: python scripts/train_benchmark.py --log-level info --log-file
      results/unconditional_benchmark_masked_autoregressive_bernstein_flow_MINIBOONE/train.log
      --experiment-name unconditional-becnhmark-MINIBOONE unconditional_benchmark
      masked_autoregressive_bernstein_flow MINIBOONE results/unconditional_benchmark_masked_autoregressive_bernstein_flow_MINIBOONE
    deps:
    - path: pyproject.toml
      hash: md5
      md5: 84237d9f1a204a45dcf80941f23c02dd
      size: 1035
    - path: scripts/train.py
      hash: md5
      md5: 66092bc9a94ae68407ff4f531f030395
      size: 2810
    - path: src/mctm
      hash: md5
      md5: 2a3fb2727c03a0009466eb0ea5313a15.dir
      size: 43063
      nfiles: 12
    params:
      params.yaml:
        benchmark_datasets:
        - POWER
        - HEPMASS
        - MINIBOONE
        - BSDS300
        log-level: info
        seed: 1
        unconditional_benchmark_distributions.masked_autoregressive_bernstein_flow*:
          distribution_kwds:
            order: 50
            low: -3
            high: 3
            smooth_bounds: true
            allow_flexible_bounds: true
          parameter_kwds:
            hidden_units:
            - 16
            - 16
            activation: relu
          fit_kwds:
            epochs: 1
            validation_split: 0.1
            batch_size: 512
            learning_rate: 0.001
            lr_patience: 100
            reduce_lr_on_plateau: true
            early_stopping: true
            verbose: true
            monitor: val_loss
    outs:
    - path:
        results/unconditional_benchmark_masked_autoregressive_bernstein_flow_MINIBOONE/metrics.yaml
      hash: md5
      md5: ebf20fc44db1ee070a55d9ece0e8b63e
      size: 52
    - path:
        results/unconditional_benchmark_masked_autoregressive_bernstein_flow_MINIBOONE/train.log
      hash: md5
      md5: 6606475710ced73b048769551409ea48
      size: 1008
  unconditional_benchmark@masked_autoregressive_bernstein_flow-BSDS300:
    cmd: python scripts/train_benchmark.py --log-level info --log-file
      results/unconditional_benchmark_masked_autoregressive_bernstein_flow_BSDS300/train.log
      --experiment-name unconditional-becnhmark-BSDS300 unconditional_benchmark masked_autoregressive_bernstein_flow
      BSDS300 results/unconditional_benchmark_masked_autoregressive_bernstein_flow_BSDS300
    deps:
    - path: pyproject.toml
      hash: md5
      md5: 84237d9f1a204a45dcf80941f23c02dd
      size: 1035
    - path: scripts/train.py
      hash: md5
      md5: 66092bc9a94ae68407ff4f531f030395
      size: 2810
    - path: src/mctm
      hash: md5
      md5: 2a3fb2727c03a0009466eb0ea5313a15.dir
      size: 43063
      nfiles: 12
    params:
      params.yaml:
        benchmark_datasets:
        - POWER
        - HEPMASS
        - MINIBOONE
        - BSDS300
        log-level: info
        seed: 1
        unconditional_benchmark_distributions.masked_autoregressive_bernstein_flow*:
          distribution_kwds:
            order: 50
            low: -3
            high: 3
            smooth_bounds: true
            allow_flexible_bounds: true
          parameter_kwds:
            hidden_units:
            - 16
            - 16
            activation: relu
          fit_kwds:
            epochs: 1
            validation_split: 0.1
            batch_size: 512
            learning_rate: 0.001
            lr_patience: 100
            reduce_lr_on_plateau: true
            early_stopping: true
            verbose: true
            monitor: val_loss
    outs:
    - path:
        results/unconditional_benchmark_masked_autoregressive_bernstein_flow_BSDS300/metrics.yaml
      hash: md5
      md5: cf4c2bca8e0f57b9a9527b60d590b155
      size: 54
    - path:
        results/unconditional_benchmark_masked_autoregressive_bernstein_flow_BSDS300/train.log
      hash: md5
      md5: b2fe9ec7fe25349422790d98202eafc8
      size: 1008<|MERGE_RESOLUTION|>--- conflicted
+++ resolved
@@ -1388,21 +1388,12 @@
       size: 1035
     - path: scripts/train.py
       hash: md5
-<<<<<<< HEAD
-      md5: efd901f485a8301b950aa62d3a049b08
-      size: 3374
-    - path: src/mctm
-      hash: md5
-      md5: 79bfa398c28360880cdcdbe3b7f389c2.dir
-      size: 43282
-=======
       md5: 9986d8650b8e48ebeb39deaaee318b7f
       size: 5167
     - path: src/mctm
       hash: md5
       md5: 9f7f0c6c00d5499d8dc30551d5bdc6c1.dir
       size: 44535
->>>>>>> 8d109360
       nfiles: 12
     params:
       params.yaml:
@@ -1474,13 +1465,8 @@
       size: 53
     - path: results/unconditional_coupling_bernstein_flow_moons/train.log
       hash: md5
-<<<<<<< HEAD
-      md5: bf3cd60b4ad80ae65ab453d7c8f7763c
-      size: 1243
-=======
       md5: 90d38f8e75f350d3d2d15e35a60732e4
       size: 2134
->>>>>>> 8d109360
   unconditional@coupling_bernstein_flow-circles:
     cmd: python scripts/train.py --log-level info --log-file results/unconditional_coupling_bernstein_flow_circles/train.log
       --experiment-name unconditional-circles unconditional coupling_bernstein_flow
@@ -2182,21 +2168,12 @@
       size: 1035
     - path: scripts/train.py
       hash: md5
-<<<<<<< HEAD
-      md5: efd901f485a8301b950aa62d3a049b08
-      size: 3374
-    - path: src/mctm
-      hash: md5
-      md5: 79bfa398c28360880cdcdbe3b7f389c2.dir
-      size: 43282
-=======
       md5: 9986d8650b8e48ebeb39deaaee318b7f
       size: 5167
     - path: src/mctm
       hash: md5
       md5: 9f7f0c6c00d5499d8dc30551d5bdc6c1.dir
       size: 44535
->>>>>>> 8d109360
       nfiles: 12
     params:
       params.yaml:
@@ -2247,30 +2224,17 @@
     outs:
     - path: results/unconditional_multivariate_bernstein_flow_circles/mcp
       hash: md5
-<<<<<<< HEAD
-      md5: e6846aabce2bce04c43d041ab99fb8cb.dir
-=======
       md5: 620603c57bcf9f41141d1f2e135d99bc.dir
->>>>>>> 8d109360
       size: 2886
       nfiles: 3
     - path: results/unconditional_multivariate_bernstein_flow_circles/metrics.yaml
       hash: md5
-<<<<<<< HEAD
-      md5: 3e1642f7bbd067edf5b68b1d3badedf7
-      size: 58
-    - path: results/unconditional_multivariate_bernstein_flow_circles/train.log
-      hash: md5
-      md5: 75545c72f26b4e4ada0bfa7f3478bc5e
-      size: 1218
-=======
       md5: b0f119e26ddbe954164428ee97b5b960
       size: 52
     - path: results/unconditional_multivariate_bernstein_flow_circles/train.log
       hash: md5
       md5: c3d70d12d31863f35658fdc7da24b877
       size: 2076
->>>>>>> 8d109360
   unconditional@bernstein_flow-circles:
     cmd: python scripts/train.py --log-level info --log-file results/unconditional_bernstein_flow_circles/train.log
       --experiment-name unconditional-circles unconditional bernstein_flow circles
@@ -2596,21 +2560,12 @@
       size: 1035
     - path: scripts/train.py
       hash: md5
-<<<<<<< HEAD
-      md5: efd901f485a8301b950aa62d3a049b08
-      size: 3374
-    - path: src/mctm
-      hash: md5
-      md5: 79bfa398c28360880cdcdbe3b7f389c2.dir
-      size: 43282
-=======
       md5: 9986d8650b8e48ebeb39deaaee318b7f
       size: 5167
     - path: src/mctm
       hash: md5
       md5: 9f7f0c6c00d5499d8dc30551d5bdc6c1.dir
       size: 44535
->>>>>>> 8d109360
       nfiles: 12
     params:
       params.yaml:
@@ -2656,30 +2611,17 @@
     outs:
     - path: results/unconditional_multivariate_normal_circles/mcp
       hash: md5
-<<<<<<< HEAD
-      md5: dcf63b7c472a27dca5d48a59cf1db268.dir
-=======
       md5: 755c18e84a79c9169e76726fa4fafa57.dir
->>>>>>> 8d109360
       size: 1699
       nfiles: 3
     - path: results/unconditional_multivariate_normal_circles/metrics.yaml
       hash: md5
-<<<<<<< HEAD
-      md5: da6c764c2797505f01fd0e24056cc263
-      size: 57
-    - path: results/unconditional_multivariate_normal_circles/train.log
-      hash: md5
-      md5: 534c7a1102241c60ca9b17c0ca77ccc6
-      size: 1214
-=======
       md5: 933c739f81509866e84ed2a0f4aa70e8
       size: 53
     - path: results/unconditional_multivariate_normal_circles/train.log
       hash: md5
       md5: e80d2536f462a51a384c80010b81a3ce
       size: 1972
->>>>>>> 8d109360
   conditional@bernstein_flow-moons:
     cmd: python scripts/train.py --log-level info --log-file results/conditional_bernstein_flow_moons/train.log
       --experiment-name conditional-moons conditional bernstein_flow moons results/conditional_bernstein_flow_moons
@@ -3206,21 +3148,12 @@
       size: 1035
     - path: scripts/train.py
       hash: md5
-<<<<<<< HEAD
-      md5: 0de814db6f19d964dba9301e26a63e23
-      size: 4363
-    - path: src/mctm
-      hash: md5
-      md5: bfa98a2f951a9f4044b0aea7172f5148.dir
-      size: 43427
-=======
       md5: 9986d8650b8e48ebeb39deaaee318b7f
       size: 5167
     - path: src/mctm
       hash: md5
       md5: 9f7f0c6c00d5499d8dc30551d5bdc6c1.dir
       size: 44535
->>>>>>> 8d109360
       nfiles: 12
     params:
       params.yaml:
@@ -3302,30 +3235,17 @@
     outs:
     - path: results/unconditional_hybrid_coupling_bernstein_flow_moons/mcp
       hash: md5
-<<<<<<< HEAD
-      md5: 5dc0c4bcfb7c0419869f6d31efd0de57.dir
-=======
       md5: f29dbcb035e781fbcf17a3ca497a8878.dir
->>>>>>> 8d109360
       size: 30525
       nfiles: 3
     - path: results/unconditional_hybrid_coupling_bernstein_flow_moons/metrics.yaml
       hash: md5
-<<<<<<< HEAD
-      md5: ac376b30017962662e049194dc68f6b2
-      size: 56
-    - path: results/unconditional_hybrid_coupling_bernstein_flow_moons/train.log
-      hash: md5
-      md5: 74c6e679b721753e9ca5e5cc708d21e9
-      size: 2682
-=======
       md5: 5bdaba78db45271862ce2dba3240e948
       size: 52
     - path: results/unconditional_hybrid_coupling_bernstein_flow_moons/train.log
       hash: md5
       md5: 4f0901280a4a96312593dea395c29323
       size: 3292
->>>>>>> 8d109360
   unconditional_hybrid@masked_autoregressive_bernstein_flow-moons:
     cmd: python scripts/train_hybrid.py --log-level info --log-file
       results/unconditional_hybrid_masked_autoregressive_bernstein_flow_moons/train.log
@@ -3481,21 +3401,12 @@
       size: 1035
     - path: scripts/train.py
       hash: md5
-<<<<<<< HEAD
-      md5: e4f0843c8a9b23cd09cecb9b0578e1fe
-      size: 4360
-    - path: src/mctm
-      hash: md5
-      md5: bfa98a2f951a9f4044b0aea7172f5148.dir
-      size: 43427
-=======
       md5: 9986d8650b8e48ebeb39deaaee318b7f
       size: 5167
     - path: src/mctm
       hash: md5
       md5: 9f7f0c6c00d5499d8dc30551d5bdc6c1.dir
       size: 44535
->>>>>>> 8d109360
       nfiles: 12
     params:
       params.yaml:
@@ -3578,30 +3489,17 @@
     outs:
     - path: results/unconditional_hybrid_coupling_bernstein_flow_circles/mcp
       hash: md5
-<<<<<<< HEAD
-      md5: 7b4e415f7236941985f0b2917789675c.dir
-=======
       md5: fcd83518aaaf30532e60f6bed3f28f77.dir
->>>>>>> 8d109360
       size: 30525
       nfiles: 3
     - path: results/unconditional_hybrid_coupling_bernstein_flow_circles/metrics.yaml
       hash: md5
-<<<<<<< HEAD
-      md5: ea0c8b848d63ea0013c10cdaf23293f5
-      size: 55
-    - path: results/unconditional_hybrid_coupling_bernstein_flow_circles/train.log
-      hash: md5
-      md5: 44a4b48ef5803f9188ab83443da70e77
-      size: 2708
-=======
       md5: ceb593fdf9a41f86f09b34cfce3f78ad
       size: 53
     - path: results/unconditional_hybrid_coupling_bernstein_flow_circles/train.log
       hash: md5
       md5: 5f546b61e4c7be8821b82c0c276f9d02
       size: 3320
->>>>>>> 8d109360
   unconditional_hybrid_pre_trained@masked_autoregressive_bernstein_flow-moons:
     cmd: python scripts/train_hybrid.py --log-level info --log-file
       results/unconditional_hybrid_pre_trained_masked_autoregressive_bernstein_flow_moons/train.log
