--- conflicted
+++ resolved
@@ -1290,15 +1290,9 @@
       size: 2319
     - path: src/mctm
       hash: md5
-<<<<<<< HEAD
-      md5: 9f10c7a0e62a6bc484ac9edf453ac4aa.dir
-      size: 64124
-      nfiles: 28
-=======
       md5: 198e7d47236404691533fc95d2974f1b.dir
       size: 26107
       nfiles: 10
->>>>>>> 0eda2554
     params:
       params.yaml:
         common.data_kwds.n_samples: 2000
@@ -1319,11 +1313,7 @@
             - 16
             activation: relu
           fit_kwds:
-<<<<<<< HEAD
-            epochs: 5
-=======
             epochs: 10000
->>>>>>> 0eda2554
             validation_split: 0.1
             batch_size: 512
             learning_rate: 0.001
@@ -1335,30 +1325,17 @@
     outs:
     - path: results/unconditional_masked_autoregressive_bernstein_flow_moons/mcp
       hash: md5
-<<<<<<< HEAD
-      md5: df61bfa707e45b425434aeea3801504d.dir
-=======
       md5: 1ed2dd654ae873154308a699658733c6.dir
->>>>>>> 0eda2554
       size: 18470
       nfiles: 3
     - path: results/unconditional_masked_autoregressive_bernstein_flow_moons/metrics.yaml
       hash: md5
-<<<<<<< HEAD
-      md5: fcb48f5ac23b5dea936cd35ebf60b7d3
-      size: 54
-    - path: results/unconditional_masked_autoregressive_bernstein_flow_moons/train.log
-      hash: md5
-      md5: e619c6854d048e51da2a66009053d590
-      size: 960
-=======
       md5: 402278fe72c87742a9a2c9d64f8a165b
       size: 56
     - path: results/unconditional_masked_autoregressive_bernstein_flow_moons/train.log
       hash: md5
       md5: 3b50bd821ee23952732f9aef7ca96cc3
       size: 1025
->>>>>>> 0eda2554
   unconditional@coupling_bernstein_flow-moons:
     cmd: python scripts/train.py --log-level info --log-file results/unconditional_coupling_bernstein_flow_moons/train.log
       --experiment-name unconditional-moons unconditional coupling_bernstein_flow
@@ -1995,15 +1972,9 @@
       size: 2319
     - path: src/mctm
       hash: md5
-<<<<<<< HEAD
-      md5: 9f10c7a0e62a6bc484ac9edf453ac4aa.dir
-      size: 64124
-      nfiles: 28
-=======
       md5: 198e7d47236404691533fc95d2974f1b.dir
       size: 26107
       nfiles: 10
->>>>>>> 0eda2554
     params:
       params.yaml:
         common.data_kwds.n_samples: 2000
@@ -2022,11 +1993,7 @@
             conditional: false
             dtype: float32
           fit_kwds:
-<<<<<<< HEAD
-            epochs: 5
-=======
             epochs: 10000
->>>>>>> 0eda2554
             validation_split: 0.1
             batch_size: 512
             learning_rate: 0.01
@@ -2038,30 +2005,17 @@
     outs:
     - path: results/unconditional_multivariate_bernstein_flow_circles/mcp
       hash: md5
-<<<<<<< HEAD
-      md5: 78d9031479e593f3c8a21c29fb39d30c.dir
-=======
       md5: a6b1bd05adf775c4bc70fb46302ee898.dir
->>>>>>> 0eda2554
       size: 2286
       nfiles: 3
     - path: results/unconditional_multivariate_bernstein_flow_circles/metrics.yaml
       hash: md5
-<<<<<<< HEAD
-      md5: e661f70745ef760ff1c3383e065206b2
-      size: 54
-    - path: results/unconditional_multivariate_bernstein_flow_circles/train.log
-      hash: md5
-      md5: e1e200ff7dea4633092fbece80d09d4d
-      size: 947
-=======
       md5: 02f47c3d53668177d355df69726288fb
       size: 57
     - path: results/unconditional_multivariate_bernstein_flow_circles/train.log
       hash: md5
       md5: de091a7c47ab77dac930efdbfdc42c08
       size: 1012
->>>>>>> 0eda2554
   unconditional@bernstein_flow-circles:
     cmd: python scripts/train.py --log-level info --log-file results/unconditional_bernstein_flow_circles/train.log
       --experiment-name unconditional-circles unconditional bernstein_flow circles
@@ -2077,15 +2031,9 @@
       size: 2319
     - path: src/mctm
       hash: md5
-<<<<<<< HEAD
-      md5: 9f10c7a0e62a6bc484ac9edf453ac4aa.dir
-      size: 64124
-      nfiles: 28
-=======
       md5: 198e7d47236404691533fc95d2974f1b.dir
       size: 26107
       nfiles: 10
->>>>>>> 0eda2554
     params:
       params.yaml:
         common.data_kwds.n_samples: 2000
@@ -2104,11 +2052,7 @@
             conditional: false
             dtype: float32
           fit_kwds:
-<<<<<<< HEAD
-            epochs: 5
-=======
             epochs: 10000
->>>>>>> 0eda2554
             validation_split: 0.1
             batch_size: 512
             learning_rate: 0.01
@@ -2120,30 +2064,17 @@
     outs:
     - path: results/unconditional_bernstein_flow_circles/mcp
       hash: md5
-<<<<<<< HEAD
-      md5: 7aba50714c57095d3ce83042d8df5ca9.dir
-=======
       md5: f6732614cf10a081475cc6bbf0528267.dir
->>>>>>> 0eda2554
       size: 2262
       nfiles: 3
     - path: results/unconditional_bernstein_flow_circles/metrics.yaml
       hash: md5
-<<<<<<< HEAD
-      md5: ccbc73f70075422caeb486a1e9239c12
-      size: 54
-    - path: results/unconditional_bernstein_flow_circles/train.log
-      hash: md5
-      md5: 311483c115fe3ab827b282d0900b3b53
-      size: 934
-=======
       md5: 0ec14862ca93514dce4d8204c8e802fb
       size: 58
     - path: results/unconditional_bernstein_flow_circles/train.log
       hash: md5
       md5: 8ddaa5d4d02dd4ee7587ac446d9bbb05
       size: 1000
->>>>>>> 0eda2554
   unconditional@multivariate_bernstein_flow-moons:
     cmd: python scripts/train.py --log-level info --log-file results/unconditional_multivariate_bernstein_flow_moons/train.log
       --experiment-name unconditional-moons unconditional multivariate_bernstein_flow
@@ -2159,15 +2090,9 @@
       size: 2319
     - path: src/mctm
       hash: md5
-<<<<<<< HEAD
-      md5: 9f10c7a0e62a6bc484ac9edf453ac4aa.dir
-      size: 64124
-      nfiles: 28
-=======
       md5: 198e7d47236404691533fc95d2974f1b.dir
       size: 26107
       nfiles: 10
->>>>>>> 0eda2554
     params:
       params.yaml:
         common.data_kwds.n_samples: 2000
@@ -2186,11 +2111,7 @@
             conditional: false
             dtype: float32
           fit_kwds:
-<<<<<<< HEAD
-            epochs: 5
-=======
             epochs: 10000
->>>>>>> 0eda2554
             validation_split: 0.1
             batch_size: 512
             learning_rate: 0.01
@@ -2202,30 +2123,17 @@
     outs:
     - path: results/unconditional_multivariate_bernstein_flow_moons/mcp
       hash: md5
-<<<<<<< HEAD
-      md5: 0ed922e8385f1c8eb71b5eff5a9af9b7.dir
-=======
       md5: 37bf9d0c6f8e06041c0ae5273d8d3d5a.dir
->>>>>>> 0eda2554
       size: 2286
       nfiles: 3
     - path: results/unconditional_multivariate_bernstein_flow_moons/metrics.yaml
       hash: md5
-<<<<<<< HEAD
-      md5: bbcac8850d9b8629a653f926c72249d0
-      size: 53
-    - path: results/unconditional_multivariate_bernstein_flow_moons/train.log
-      hash: md5
-      md5: 63bf5079e434856613dc30bcdbe5c4cd
-      size: 944
-=======
       md5: 66ecfceec0e004219a53ceae4f68daf6
       size: 58
     - path: results/unconditional_multivariate_bernstein_flow_moons/train.log
       hash: md5
       md5: ce05c2aa361f8ba6ee615bccf4101737
       size: 1011
->>>>>>> 0eda2554
   unconditional@bernstein_flow-moons:
     cmd: python scripts/train.py --log-level info --log-file results/unconditional_bernstein_flow_moons/train.log
       --experiment-name unconditional-moons unconditional bernstein_flow moons results/unconditional_bernstein_flow_moons
@@ -2240,15 +2148,9 @@
       size: 2319
     - path: src/mctm
       hash: md5
-<<<<<<< HEAD
-      md5: 9f10c7a0e62a6bc484ac9edf453ac4aa.dir
-      size: 64124
-      nfiles: 28
-=======
       md5: 198e7d47236404691533fc95d2974f1b.dir
       size: 26107
       nfiles: 10
->>>>>>> 0eda2554
     params:
       params.yaml:
         common.data_kwds.n_samples: 2000
@@ -2267,11 +2169,7 @@
             conditional: false
             dtype: float32
           fit_kwds:
-<<<<<<< HEAD
-            epochs: 5
-=======
             epochs: 10000
->>>>>>> 0eda2554
             validation_split: 0.1
             batch_size: 512
             learning_rate: 0.01
@@ -2283,30 +2181,17 @@
     outs:
     - path: results/unconditional_bernstein_flow_moons/mcp
       hash: md5
-<<<<<<< HEAD
-      md5: c5b0cdeb871fa0f9121d6277c4b4bf31.dir
-=======
       md5: a880b13b67fe3b5360c50398cae9482c.dir
->>>>>>> 0eda2554
       size: 2262
       nfiles: 3
     - path: results/unconditional_bernstein_flow_moons/metrics.yaml
       hash: md5
-<<<<<<< HEAD
-      md5: 27bff6b535556f320c25482f61cfae38
-      size: 53
-    - path: results/unconditional_bernstein_flow_moons/train.log
-      hash: md5
-      md5: 9265bfe3b53e16f8397bd7be41ba5850
-      size: 931
-=======
       md5: 1878fc2f4acec7875f58e65b1333580b
       size: 58
     - path: results/unconditional_bernstein_flow_moons/train.log
       hash: md5
       md5: 366e77926e3ae4010750e2e970007a65
       size: 998
->>>>>>> 0eda2554
   unconditional@multivariate_normal-moons:
     cmd: python scripts/train.py --log-level info --log-file results/unconditional_multivariate_normal_moons/train.log
       --experiment-name unconditional-moons unconditional multivariate_normal moons
@@ -2322,15 +2207,9 @@
       size: 2319
     - path: src/mctm
       hash: md5
-<<<<<<< HEAD
-      md5: 9f10c7a0e62a6bc484ac9edf453ac4aa.dir
-      size: 64124
-      nfiles: 28
-=======
       md5: 198e7d47236404691533fc95d2974f1b.dir
       size: 26107
       nfiles: 10
->>>>>>> 0eda2554
     params:
       params.yaml:
         common.data_kwds.n_samples: 2000
@@ -2344,11 +2223,7 @@
             conditional: false
             dtype: float32
           fit_kwds:
-<<<<<<< HEAD
-            epochs: 5
-=======
             epochs: 10000
->>>>>>> 0eda2554
             validation_split: 0.1
             batch_size: 512
             learning_rate: 0.01
@@ -2360,30 +2235,17 @@
     outs:
     - path: results/unconditional_multivariate_normal_moons/mcp
       hash: md5
-<<<<<<< HEAD
-      md5: 5eb1590f0e9370505ccdc63e40081bcd.dir
-=======
       md5: 49dff9f67feba51167c68364fa1fe25b.dir
->>>>>>> 0eda2554
       size: 1699
       nfiles: 3
     - path: results/unconditional_multivariate_normal_moons/metrics.yaml
       hash: md5
-<<<<<<< HEAD
-      md5: ac0c2d97c7626e1a3d10e7db1fe9775f
-      size: 53
-    - path: results/unconditional_multivariate_normal_moons/train.log
-      hash: md5
-      md5: d8fa9f3121a31420624750ae77873f2a
-      size: 940
-=======
       md5: 22851518a000d810f7fd0a51100f5671
       size: 56
     - path: results/unconditional_multivariate_normal_moons/train.log
       hash: md5
       md5: c3197f0951b4805b3cdf52d9c098a380
       size: 1005
->>>>>>> 0eda2554
   unconditional@multivariate_normal-circles:
     cmd: python scripts/train.py --log-level info --log-file results/unconditional_multivariate_normal_circles/train.log
       --experiment-name unconditional-circles unconditional multivariate_normal circles
@@ -2399,15 +2261,9 @@
       size: 2319
     - path: src/mctm
       hash: md5
-<<<<<<< HEAD
-      md5: 9f10c7a0e62a6bc484ac9edf453ac4aa.dir
-      size: 64124
-      nfiles: 28
-=======
       md5: 198e7d47236404691533fc95d2974f1b.dir
       size: 26107
       nfiles: 10
->>>>>>> 0eda2554
     params:
       params.yaml:
         common.data_kwds.n_samples: 2000
@@ -2421,11 +2277,7 @@
             conditional: false
             dtype: float32
           fit_kwds:
-<<<<<<< HEAD
-            epochs: 5
-=======
             epochs: 10000
->>>>>>> 0eda2554
             validation_split: 0.1
             batch_size: 512
             learning_rate: 0.01
@@ -2437,30 +2289,17 @@
     outs:
     - path: results/unconditional_multivariate_normal_circles/mcp
       hash: md5
-<<<<<<< HEAD
-      md5: c2176d22abaf9ed50c0ae0a03b522656.dir
-=======
       md5: 970894cd8531756d38bd4ef1530b009a.dir
->>>>>>> 0eda2554
       size: 1699
       nfiles: 3
     - path: results/unconditional_multivariate_normal_circles/metrics.yaml
       hash: md5
-<<<<<<< HEAD
-      md5: 3ae6e078e5b6339ac704d8e6479d01a1
-      size: 54
-    - path: results/unconditional_multivariate_normal_circles/train.log
-      hash: md5
-      md5: acf57e41182683279493a86a403cdbbb
-      size: 943
-=======
       md5: fd9d50af90a408105dc04f73fbf507ce
       size: 56
     - path: results/unconditional_multivariate_normal_circles/train.log
       hash: md5
       md5: bd59d46b158c1b5ef98b5917e30700c9
       size: 1007
->>>>>>> 0eda2554
   conditional@bernstein_flow-moons:
     cmd: python scripts/train.py --log-level info --log-file results/conditional_bernstein_flow_moons/train.log
       --experiment-name conditional-moons conditional bernstein_flow moons results/conditional_bernstein_flow_moons
