--- conflicted
+++ resolved
@@ -2036,21 +2036,12 @@
       size: 1035
     - path: scripts/train.py
       hash: md5
-<<<<<<< HEAD
-      md5: e6996f0427d357c36e81296e0ab37a55
-      size: 2320
-    - path: src/mctm
-      hash: md5
-      md5: a08aa3dbce28faaaeb15e4ddba257b6c.dir
-      size: 30677
-=======
       md5: 398ad3b08e5d29f90816ad3662bf41d5
       size: 2798
     - path: src/mctm
       hash: md5
       md5: 43094ef3b561ea060620eb28b9ca384c.dir
       size: 30432
->>>>>>> 29b95657
       nfiles: 11
     params:
       params.yaml:
@@ -2071,7 +2062,7 @@
             conditional: false
             dtype: float32
           fit_kwds:
-            epochs: 5
+            epochs: 10000
             validation_split: 0.1
             batch_size: 512
             learning_rate: 0.01
@@ -2083,19 +2074,6 @@
     outs:
     - path: results/unconditional_bernstein_flow_circles/mcp
       hash: md5
-<<<<<<< HEAD
-      md5: 5772688c3d15618286f386cd6431ed31.dir
-      size: 2262
-      nfiles: 3
-    - path: results/unconditional_bernstein_flow_circles/metrics.yaml
-      hash: md5
-      md5: c572580e15e5b5dd58c6553013d947ef
-      size: 53
-    - path: results/unconditional_bernstein_flow_circles/train.log
-      hash: md5
-      md5: 473073a12a0626bdbbeb583b311e2523
-      size: 1031
-=======
       md5: 56b0a793be3a950ea96406ce1908dbc7.dir
       size: 2862
       nfiles: 3
@@ -2107,7 +2085,6 @@
       hash: md5
       md5: 5a79399fc49b468b7bc54002a305c875
       size: 1125
->>>>>>> 29b95657
   unconditional@multivariate_bernstein_flow-moons:
     cmd: python scripts/train.py --log-level info --log-file results/unconditional_multivariate_bernstein_flow_moons/train.log
       --experiment-name unconditional-moons unconditional multivariate_bernstein_flow
@@ -2178,21 +2155,12 @@
       size: 1035
     - path: scripts/train.py
       hash: md5
-<<<<<<< HEAD
-      md5: e6996f0427d357c36e81296e0ab37a55
-      size: 2320
-    - path: src/mctm
-      hash: md5
-      md5: a08aa3dbce28faaaeb15e4ddba257b6c.dir
-      size: 30677
-=======
       md5: 398ad3b08e5d29f90816ad3662bf41d5
       size: 2798
     - path: src/mctm
       hash: md5
       md5: 43094ef3b561ea060620eb28b9ca384c.dir
       size: 30432
->>>>>>> 29b95657
       nfiles: 11
     params:
       params.yaml:
@@ -2213,7 +2181,7 @@
             conditional: false
             dtype: float32
           fit_kwds:
-            epochs: 5
+            epochs: 10000
             validation_split: 0.1
             batch_size: 512
             learning_rate: 0.01
@@ -2225,19 +2193,6 @@
     outs:
     - path: results/unconditional_bernstein_flow_moons/mcp
       hash: md5
-<<<<<<< HEAD
-      md5: 488c4ad9cbf3881093c0018e44f987d8.dir
-      size: 2262
-      nfiles: 3
-    - path: results/unconditional_bernstein_flow_moons/metrics.yaml
-      hash: md5
-      md5: 4b5cd65b8fa2369e7acd56633fef48c8
-      size: 54
-    - path: results/unconditional_bernstein_flow_moons/train.log
-      hash: md5
-      md5: 24c999d3731b2b738caa4b7d39d45dc1
-      size: 1030
-=======
       md5: 80b63aaf4bcf68758a33ac1c497bfe07.dir
       size: 2862
       nfiles: 3
@@ -2249,7 +2204,6 @@
       hash: md5
       md5: 4b250d448d6a6be3269e5062b2f64b2c
       size: 1121
->>>>>>> 29b95657
   unconditional@multivariate_normal-moons:
     cmd: python scripts/train.py --log-level info --log-file results/unconditional_multivariate_normal_moons/train.log
       --experiment-name unconditional-moons unconditional multivariate_normal moons
