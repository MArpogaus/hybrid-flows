--- conflicted
+++ resolved
@@ -1,7 +1,7 @@
 log-level: info
 seed: 1
 textwidth: 487.8225
-testmode: false
+testmode: true
 
 datasets:
   moons:
@@ -378,7 +378,7 @@
         validation_split: 0.1
         batch_size: 512
         learning_rate: 0.01
-        lr_patience: 1000
+        lr_patience: 500
         reduce_lr_on_plateau: true
         early_stopping: true
         verbose: true
@@ -440,11 +440,6 @@
       distribution_kwds:
         <<: *distribution_kwds
         coupling_layers: 2
-        order: 50
-        low: -3
-        high: 3
-        smooth_bounds: true
-        allow_flexible_bounds: true
       parameter_kwds:
         hidden_units:
         - 16
@@ -465,11 +460,6 @@
       distribution_kwds:
         <<: *distribution_kwds
         coupling_layers: 2
-        order: 50
-        low: -3
-        high: 3
-        smooth_bounds: true
-        allow_flexible_bounds: true
       parameter_kwds:
         hidden_units:
         - 16
@@ -658,16 +648,7 @@
     BSDS300:
       distribution_kwds:
         <<: *distribution_kwds
-<<<<<<< HEAD
-        coupling_layers: 2
-        order: 50
-        low: -3
-        high: 3
-        smooth_bounds: true
-        allow_flexible_bounds: true
-=======
-        order: 100
->>>>>>> 05ae55b6
+        order: 100
       parameter_kwds:
         hidden_units:
         - 128
@@ -686,16 +667,7 @@
     MINIBOONE:
       distribution_kwds:
         <<: *distribution_kwds
-<<<<<<< HEAD
-        coupling_layers: 2
-        order: 50
-        low: -3
-        high: 3
-        smooth_bounds: true
-        allow_flexible_bounds: true
-=======
-        order: 100
->>>>>>> 05ae55b6
+        order: 100
       parameter_kwds:
         hidden_units:
         - 256
@@ -886,11 +858,6 @@
       distribution_kwds:
         <<: *distribution_kwds
         coupling_layers: 2
-        order: 50
-        low: -3
-        high: 3
-        smooth_bounds: true
-        allow_flexible_bounds: true
       parameter_kwds:
         hidden_units:
         - 16
@@ -913,11 +880,6 @@
       distribution_kwds:
         <<: *distribution_kwds
         coupling_layers: 2
-        order: 50
-        low: -3
-        high: 3
-        smooth_bounds: true
-        allow_flexible_bounds: true
       parameter_kwds:
         hidden_units:
         - 16
@@ -974,17 +936,50 @@
         early_stopping: true
         verbose: true
         monitor: val_loss
-
-  coupling_bernstein_flow:
-    moons:
-      distribution_kwds:
-        <<: *distribution_kwds
-        coupling_layers: 1
+    circles:
+      distribution_kwds:
+        <<: *distribution_kwds
         order: 100
         low: 0
         high: 1
-        smooth_bounds: true
-        allow_flexible_bounds: true
+      freeze_base_model: false
+      base_checkpoint_path: false
+      parameter_kwds:
+        made_kwds:
+          hidden_units: []
+          activation: relu
+        x0_kwds:
+          hidden_units:
+          - 16
+          - 16
+          activation: relu
+          batch_norm: false
+          kernel_initializer: glorot_uniform
+          bias_initializer: zeros
+      base_distribution: bernstein_flow
+      base_distribution_kwds: *distribution_kwds
+      base_parameter_kwds:
+        conditional: false
+        dtype: float32
+      fit_kwds:
+        epochs: 10000
+        validation_split: 0.1
+        batch_size: 512
+        learning_rate: 0.01
+        lr_patience: 500
+        reduce_lr_on_plateau: true
+        early_stopping: true
+        verbose: true
+        monitor: val_loss
+
+  coupling_bernstein_flow:
+    moons:
+      distribution_kwds:
+        <<: *distribution_kwds
+        coupling_layers: 1
+        order: 100
+        low: 0
+        high: 1
       freeze_base_model: false
       base_checkpoint_path: false
       parameter_kwds:
@@ -1015,8 +1010,6 @@
         order: 100
         low: 0
         high: 1
-        smooth_bounds: true
-        allow_flexible_bounds: true
       freeze_base_model: false
       base_checkpoint_path: false
       parameter_kwds:
@@ -1075,8 +1068,6 @@
         order: 100
         low: 0
         high: 1
-        smooth_bounds: true
-        allow_flexible_bounds: true
       freeze_base_model: true
       base_checkpoint_path: unconditional_bernstein_flow
       parameter_kwds:
@@ -1093,9 +1084,9 @@
       fit_kwds:
         epochs: 10000
         validation_split: 0.1
-        batch_size: 1024
-        learning_rate: 0.01
-        lr_patience: 100
+        batch_size: 512
+        learning_rate: 0.01
+        lr_patience: 500
         reduce_lr_on_plateau: true
         early_stopping: true
         verbose: true
@@ -1107,8 +1098,6 @@
         order: 100
         low: 0
         high: 1
-        smooth_bounds: true
-        allow_flexible_bounds: true
       freeze_base_model: true
       base_checkpoint_path: unconditional_bernstein_flow
       parameter_kwds:
@@ -1127,7 +1116,7 @@
         validation_split: 0.1
         batch_size: 512
         learning_rate: 0.01
-        lr_patience: 100
+        lr_patience: 500
         reduce_lr_on_plateau: true
         early_stopping: true
         verbose: true
