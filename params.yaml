--- conflicted
+++ resolved
@@ -496,10 +496,6 @@
       distribution_kwds:
         <<: *distribution_kwds
         order: 100
-        base_distribution_kwds:
-          distribution_type: kumaraswamy
-          concentration1: 2
-          concentration0: 5
       parameter_kwds:
         conditional: false
         dtype: float32
@@ -516,10 +512,6 @@
       distribution_kwds:
         <<: *distribution_kwds
         order: 100
-        base_distribution_kwds:
-          distribution_type: kumaraswamy
-          concentration1: 2
-          concentration0: 5
       parameter_kwds:
         conditional: false
         dtype: float32
@@ -536,10 +528,6 @@
       distribution_kwds:
         <<: *distribution_kwds
         order: 100
-        base_distribution_kwds:
-          distribution_type: kumaraswamy
-          concentration1: 2
-          concentration0: 5
       parameter_kwds:
         conditional: false
         dtype: float32
@@ -556,10 +544,6 @@
       distribution_kwds:
         <<: *distribution_kwds
         order: 100
-        base_distribution_kwds:
-          distribution_type: kumaraswamy
-          concentration1: 2
-          concentration0: 5
       parameter_kwds:
         conditional: false
         dtype: float32
@@ -640,16 +624,6 @@
       distribution_kwds: &benchmark_distribution_kwds
         <<: *distribution_kwds
         order: 100
-<<<<<<< HEAD
-        base_distribution_kwds:
-          distribution_type: kumaraswamy
-          concentration1: 2
-          concentration0: 5
-        low: 0.001
-        high: 0.999
-        smooth_bounds: true
-        allow_flexible_bounds: false
-=======
         # base_distribution_kwds:
         #   distribution_type: kumaraswamy
         #   concentration1: 2
@@ -658,7 +632,6 @@
         # high: 0.999
         # smooth_bounds: true
         # allow_flexible_bounds: false
->>>>>>> 2417711b
       parameter_kwds:
         hidden_units:
         - 256
@@ -680,23 +653,8 @@
         early_stopping: true
         verbose: true
         monitor: val_loss
-<<<<<<< HEAD
-    HEPMASS:
-      distribution_kwds:
-        <<: *distribution_kwds
-        order: 100
-        # base_distribution_kwds:
-        #   distribution_type: kumaraswamy
-        #   concentration1: 2
-        #   concentration0: 5
-        low: 0.001
-        high: 0.999
-        smooth_bounds: true
-        allow_flexible_bounds: false
-=======
     hepmass:
       distribution_kwds: *benchmark_distribution_kwds
->>>>>>> 2417711b
       parameter_kwds:
         hidden_units:
         - 64
@@ -713,19 +671,8 @@
         early_stopping: true
         verbose: true
         monitor: val_loss
-<<<<<<< HEAD
-    BSDS300:
-      distribution_kwds:
-        <<: *distribution_kwds
-        order: 100
-        # base_distribution_kwds:
-        # distribution_type: kumaraswamy
-        # concentration1: 2
-        # concentration0: 5
-=======
     bsds300:
       distribution_kwds: *benchmark_distribution_kwds
->>>>>>> 2417711b
       parameter_kwds:
         hidden_units:
         - 128
@@ -741,23 +688,8 @@
         early_stopping: true
         verbose: true
         monitor: val_loss
-<<<<<<< HEAD
-    MINIBOONE:
-      distribution_kwds:
-        <<: *distribution_kwds
-        order: 100
-        # base_distribution_kwds:
-        #   distribution_type: kumaraswamy
-        #   concentration1: 2
-        #   concentration0: 5
-        low: 0.001
-        high: 0.999
-        smooth_bounds: true
-        allow_flexible_bounds: false
-=======
     miniboone:
       distribution_kwds: *benchmark_distribution_kwds
->>>>>>> 2417711b
       parameter_kwds:
         hidden_units:
         - 64
@@ -915,15 +847,6 @@
       distribution_kwds:
         <<: *distribution_kwds
         order: 50
-        base_distribution_kwds:
-          distribution_type: kumaraswamy
-          concentration1: 2
-          concentration0: 5
-        low: 0.001
-        high: 0.999
-        smooth_bounds: true
-        allow_flexible_bounds: false
-
       parameter_kwds:
         hidden_units:
         - 16
