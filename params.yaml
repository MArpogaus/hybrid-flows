--- conflicted
+++ resolved
@@ -1,7 +1,7 @@
 log-level: info
 seed: 1
 textwidth: 487.8225
-testmode: true
+testmode: false
 
 datasets:
   moons:
@@ -287,14 +287,6 @@
     - 0.259
     - 0.283
     shift:
-<<<<<<< HEAD
-    - 1.1529
-    - 6.5351
-    - 0.316
-    - 0.3703
-    - 0.9888
-    - 2.0778
-=======
     - 0.971
     - 5.456
     - 0.273
@@ -302,7 +294,6 @@
     - 0.834
     - 1.742
 
->>>>>>> b7f8ce72
 unconditional_distributions:
   bernstein_flow:
     moons:
@@ -332,13 +323,6 @@
       distribution_kwds:
         <<: *distribution_kwds
         order: 80
-        low: -3
-        high: 3
-        smooth_bounds: true
-        allow_flexible_bounds: true
-        shift: false
-        scale: false
-        clip_to_bernstein_domain: false
       parameter_kwds:
         conditional: false
         dtype: float32
@@ -358,13 +342,6 @@
       distribution_kwds:
         <<: *distribution_kwds
         order: 50
-        low: -3
-        high: 3
-        smooth_bounds: true
-        allow_flexible_bounds: true
-        shift: false
-        scale: false
-        clip_to_bernstein_domain: false
       parameter_kwds:
         conditional: false
         dtype: float32
@@ -382,13 +359,6 @@
       distribution_kwds:
         <<: *distribution_kwds
         order: 50
-        low: -3
-        high: 3
-        smooth_bounds: true
-        allow_flexible_bounds: true
-        shift: false
-        scale: false
-        clip_to_bernstein_domain: false
       parameter_kwds:
         conditional: false
         dtype: float32
@@ -440,13 +410,6 @@
       distribution_kwds:
         <<: *distribution_kwds
         order: 50
-        low: -3
-        high: 3
-        smooth_bounds: true
-        allow_flexible_bounds: true
-        shift: false
-        scale: false
-        clip_to_bernstein_domain: false
       parameter_kwds:
         hidden_units:
         - 16
@@ -467,13 +430,6 @@
       distribution_kwds:
         <<: *distribution_kwds
         order: 50
-        low: -3
-        high: 3
-        smooth_bounds: true
-        allow_flexible_bounds: true
-        shift: false
-        scale: false
-        clip_to_bernstein_domain: false
       parameter_kwds:
         hidden_units:
         - 16
@@ -496,13 +452,6 @@
         <<: *distribution_kwds
         coupling_layers: 2
         order: 50
-        low: -3
-        high: 3
-        smooth_bounds: true
-        allow_flexible_bounds: true
-        shift: false
-        scale: false
-        clip_to_bernstein_domain: false
       parameter_kwds:
         hidden_units:
         - 16
@@ -524,13 +473,6 @@
         <<: *distribution_kwds
         coupling_layers: 2
         order: 50
-        low: -3
-        high: 3
-        smooth_bounds: true
-        allow_flexible_bounds: true
-        shift: false
-        scale: false
-        clip_to_bernstein_domain: false
       parameter_kwds:
         hidden_units:
         - 16
@@ -554,13 +496,6 @@
       distribution_kwds:
         <<: *distribution_kwds
         order: 100
-        low: -3
-        high: 3
-        smooth_bounds: true
-        allow_flexible_bounds: true
-        shift: false
-        scale: false
-        clip_to_bernstein_domain: false
       parameter_kwds:
         conditional: false
         dtype: float32
@@ -577,19 +512,12 @@
       distribution_kwds:
         <<: *distribution_kwds
         order: 100
-        low: -3
-        high: 3
-        smooth_bounds: true
-        allow_flexible_bounds: true
-        shift: false
-        scale: false
-        clip_to_bernstein_domain: false
-      parameter_kwds:
-        conditional: false
-        dtype: float32
-      fit_kwds:
-        epochs: 10000
-        batch_size: 512
+      parameter_kwds:
+        conditional: false
+        dtype: float32
+      fit_kwds:
+        epochs: 10000
+        batch_size: 32
         learning_rate: 0.01
         lr_patience: 10
         reduce_lr_on_plateau: true
@@ -600,13 +528,6 @@
       distribution_kwds:
         <<: *distribution_kwds
         order: 100
-        low: -3
-        high: 3
-        smooth_bounds: true
-        allow_flexible_bounds: true
-        shift: false
-        scale: false
-        clip_to_bernstein_domain: false
       parameter_kwds:
         conditional: false
         dtype: float32
@@ -623,13 +544,6 @@
       distribution_kwds:
         <<: *distribution_kwds
         order: 100
-        low: -3
-        high: 3
-        smooth_bounds: true
-        allow_flexible_bounds: true
-        shift: false
-        scale: false
-        clip_to_bernstein_domain: false
       parameter_kwds:
         conditional: false
         dtype: float32
@@ -710,23 +624,6 @@
       distribution_kwds:
         <<: *distribution_kwds
         order: 100
-<<<<<<< HEAD
-        # base_distribution_kwds:
-        #   distribution_type: kumaraswamy
-        #   concentration1: 2
-        #   concentration0: 5
-        # low: 0.001
-        # high: 0.999
-        # smooth_bounds: true
-        # allow_flexible_bounds: false
-        low: -3
-        high: 3
-        smooth_bounds: true
-        allow_flexible_bounds: true
-        shift: false
-        scale: false
-        clip_to_bernstein_domain: false
-=======
         base_distribution_kwds:
           distribution_type: kumaraswamy
           concentration1: 2
@@ -735,7 +632,6 @@
         high: 0.999
         smooth_bounds: true
         allow_flexible_bounds: false
->>>>>>> b7f8ce72
       parameter_kwds:
         hidden_units:
         - 256
@@ -818,13 +714,6 @@
       distribution_kwds:
         <<: *distribution_kwds
         order: 50
-        low: -3
-        high: 3
-        smooth_bounds: true
-        allow_flexible_bounds: true
-        shift: false
-        scale: false
-        clip_to_bernstein_domain: false
       parameter_kwds:
         conditional: true
         activation: relu
@@ -847,13 +736,6 @@
       distribution_kwds:
         <<: *distribution_kwds
         order: 50
-        low: -3
-        high: 3
-        smooth_bounds: true
-        allow_flexible_bounds: true
-        shift: false
-        scale: false
-        clip_to_bernstein_domain: false
       parameter_kwds:
         conditional: true
         activation: relu
@@ -878,13 +760,6 @@
       distribution_kwds:
         <<: *distribution_kwds
         order: 50
-        low: -3
-        high: 3
-        smooth_bounds: true
-        allow_flexible_bounds: true
-        shift: false
-        scale: false
-        clip_to_bernstein_domain: false
       parameter_kwds:
         conditional: true
         activation: relu
@@ -907,13 +782,6 @@
       distribution_kwds:
         <<: *distribution_kwds
         order: 50
-        low: -3
-        high: 3
-        smooth_bounds: true
-        allow_flexible_bounds: true
-        shift: false
-        scale: false
-        clip_to_bernstein_domain: false
       parameter_kwds:
         conditional: true
         activation: relu
@@ -980,13 +848,6 @@
       distribution_kwds:
         <<: *distribution_kwds
         order: 50
-        low: -3
-        high: 3
-        smooth_bounds: true
-        allow_flexible_bounds: true
-        shift: false
-        scale: false
-        clip_to_bernstein_domain: false
       parameter_kwds:
         hidden_units:
         - 16
@@ -1010,13 +871,6 @@
       distribution_kwds:
         <<: *distribution_kwds
         order: 50
-        low: -3
-        high: 3
-        smooth_bounds: true
-        allow_flexible_bounds: true
-        shift: false
-        scale: false
-        clip_to_bernstein_domain: false
       parameter_kwds:
         hidden_units:
         - 16
@@ -1043,13 +897,6 @@
         <<: *distribution_kwds
         coupling_layers: 2
         order: 80
-        low: -3
-        high: 3
-        smooth_bounds: true
-        allow_flexible_bounds: true
-        shift: false
-        scale: false
-        clip_to_bernstein_domain: false
       parameter_kwds:
         hidden_units:
         - 16
@@ -1074,13 +921,6 @@
         <<: *distribution_kwds
         coupling_layers: 2
         order: 50
-        low: -3
-        high: 3
-        smooth_bounds: true
-        allow_flexible_bounds: true
-        shift: false
-        scale: false
-        clip_to_bernstein_domain: false
       parameter_kwds:
         hidden_units:
         - 16
@@ -1108,11 +948,6 @@
         order: 100
         low: 0
         high: 1
-        smooth_bounds: true
-        allow_flexible_bounds: true
-        shift: false
-        scale: false
-        clip_to_bernstein_domain: false
       freeze_base_model: false
       base_checkpoint_path: false
       parameter_kwds:
@@ -1148,11 +983,6 @@
         order: 100
         low: 0
         high: 1
-        smooth_bounds: true
-        allow_flexible_bounds: true
-        shift: false
-        scale: false
-        clip_to_bernstein_domain: false
       freeze_base_model: false
       base_checkpoint_path: false
       parameter_kwds:
@@ -1191,11 +1021,6 @@
         order: 80
         low: 0
         high: 1
-        smooth_bounds: true
-        allow_flexible_bounds: true
-        shift: false
-        scale: false
-        clip_to_bernstein_domain: false
       freeze_base_model: false
       base_checkpoint_path: false
       parameter_kwds:
@@ -1226,11 +1051,6 @@
         order: 80
         low: 0
         high: 1
-        smooth_bounds: true
-        allow_flexible_bounds: true
-        shift: false
-        scale: false
-        clip_to_bernstein_domain: false
       freeze_base_model: false
       base_checkpoint_path: false
       parameter_kwds:
@@ -1289,11 +1109,6 @@
         order: 80
         low: 0
         high: 1
-        smooth_bounds: true
-        allow_flexible_bounds: true
-        shift: false
-        scale: false
-        clip_to_bernstein_domain: false
       freeze_base_model: true
       base_checkpoint_path: unconditional_bernstein_flow
       parameter_kwds:
@@ -1324,11 +1139,6 @@
         order: 80
         low: 0
         high: 1
-        smooth_bounds: true
-        allow_flexible_bounds: true
-        shift: false
-        scale: false
-        clip_to_bernstein_domain: false
       freeze_base_model: true
       base_checkpoint_path: unconditional_bernstein_flow
       parameter_kwds:
@@ -1342,13 +1152,6 @@
       base_distribution_kwds:
         <<: *distribution_kwds
         order: 80
-        low: -3
-        high: 3
-        smooth_bounds: true
-        allow_flexible_bounds: true
-        shift: false
-        scale: false
-        clip_to_bernstein_domain: false
       base_parameter_kwds:
         conditional: false
         dtype: float32
@@ -1450,9 +1253,5 @@
 
 malnutrition_kwds:
   data_path: datasets/malnutrition/india.raw
-  targets:
-  - stunting
-  - wasting
-  - underweight
-  covariates:
-  - mage+  targets: [stunting, wasting, underweight]
+  covariates: [mage]