--- conflicted
+++ resolved
@@ -21,11 +21,7 @@
       conditional: false
       dtype: float32
     fit_kwds:
-<<<<<<< HEAD
-      epochs: 5
-=======
-      epochs: 10000
->>>>>>> 0eda2554
+      epochs: 10000
       validation_split: 0.1
       batch_size: 512
       learning_rate: 0.01
@@ -41,11 +37,7 @@
       conditional: false
       dtype: float32
     fit_kwds:
-<<<<<<< HEAD
-      epochs: 5
-=======
-      epochs: 10000
->>>>>>> 0eda2554
+      epochs: 10000
       validation_split: 0.1
       batch_size: 512
       learning_rate: 0.01
@@ -61,11 +53,7 @@
       conditional: false
       dtype: float32
     fit_kwds:
-<<<<<<< HEAD
-      epochs: 5
-=======
-      epochs: 10000
->>>>>>> 0eda2554
+      epochs: 10000
       validation_split: 0.1
       batch_size: 512
       learning_rate: 0.01
@@ -83,11 +71,7 @@
       - 16
       activation: relu
     fit_kwds:
-<<<<<<< HEAD
-      epochs: 5
-=======
-      epochs: 10000
->>>>>>> 0eda2554
+      epochs: 10000
       validation_split: 0.1
       batch_size: 512
       learning_rate: 0.001
@@ -108,11 +92,7 @@
       activation: relu
       batch_norm: false,
     fit_kwds:
-<<<<<<< HEAD
-      epochs: 10
-=======
-      epochs: 10000
->>>>>>> 0eda2554
+      epochs: 10000
       validation_split: 0.1
       batch_size: 512
       learning_rate: 0.001
