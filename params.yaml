log-level: info
seed: 1
textwidth: 487.8225
testmode: false

datasets:
  moons:
    n_samples: 2000
    noise: 0.05
    scale: true
  circles:
    n_samples: 2000
    noise: 0.05
    factor: 0.5
    scale: true

benchmark_datasets:
  bsds300:
    scale:
    - 0.5830000042915344
    - 0.5929999947547913
    - 0.6069999933242798
    - 0.5910000205039978
    - 0.6029999852180481
    - 0.6179999709129333
    - 0.5879999995231628
    - 0.5600000023841858
    - 0.5659999847412109
    - 0.5720000267028809
    - 0.6460000276565552
    - 0.6449999809265137
    - 0.6050000190734863
    - 0.6370000243186951
    - 0.6079999804496765
    - 0.5920000076293945
    - 0.5759999752044678
    - 0.6110000014305115
    - 0.5960000157356262
    - 0.5809999704360962
    - 0.6290000081062317
    - 0.6309999823570251
    - 0.6200000047683716
    - 0.5979999899864197
    - 0.6060000061988831
    - 0.6190000176429749
    - 0.6510000228881836
    - 0.6439999938011169
    - 0.6269999742507935
    - 0.6520000100135803
    - 0.6050000190734863
    - 0.6039999723434448
    - 0.5989999771118164
    - 0.6100000143051147
    - 0.640999972820282
    - 0.5870000123977661
    - 0.5830000042915344
    - 0.6359999775886536
    - 0.628000020980835
    - 0.5680000185966492
    - 0.609000027179718
    - 0.6150000095367432
    - 0.6190000176429749
    - 0.6119999885559082
    - 0.6389999985694885
    - 0.6470000147819519
    - 0.6330000162124634
    - 0.574999988079071
    - 0.5839999914169312
    - 0.6039999723434448
    - 0.6039999723434448
    - 0.6740000247955322
    - 0.625
    - 0.6069999933242798
    - 0.5889999866485596
    - 0.5960000157356262
    - 0.5569999814033508
    - 0.5709999799728394
    - 0.5580000281333923
    - 0.6019999980926514
    - 0.5770000219345093
    - 0.5680000185966492
    - 0.5789999961853027
    shift:
    - 0.8690000176429749
    - 0.8519999980926514
    - 0.8309999704360962
    - 0.8270000219345093
    - 0.8370000123977661
    - 0.8100000023841858
    - 0.871999979019165
    - 0.9139999747276306
    - 0.8820000290870667
    - 0.847000002861023
    - 0.7630000114440918
    - 0.7710000276565552
    - 0.8050000071525574
    - 0.800000011920929
    - 0.7950000166893005
    - 0.8510000109672546
    - 0.8199999928474426
    - 0.722000002861023
    - 0.7960000038146973
    - 0.8849999904632568
    - 0.7680000066757202
    - 0.8050000071525574
    - 0.7929999828338623
    - 0.847000002861023
    - 0.7770000100135803
    - 0.753000020980835
    - 0.7620000243186951
    - 0.7889999747276306
    - 0.7929999828338623
    - 0.7229999899864197
    - 0.8489999771118164
    - 0.8140000104904175
    - 0.8149999976158142
    - 0.7900000214576721
    - 0.7710000276565552
    - 0.8799999952316284
    - 0.8460000157356262
    - 0.7799999713897705
    - 0.7770000100135803
    - 0.8399999737739563
    - 0.7710000276565552
    - 0.7979999780654907
    - 0.8220000267028809
    - 0.847000002861023
    - 0.7760000228881836
    - 0.753000020980835
    - 0.765999972820282
    - 0.8880000114440918
    - 0.8299999833106995
    - 0.7929999828338623
    - 0.7419999837875366
    - 0.6990000009536743
    - 0.8080000281333923
    - 0.8299999833106995
    - 0.8259999752044678
    - 0.843999981880188
    - 0.8500000238418579
    - 0.8450000286102295
    - 0.8970000147819519
    - 0.800000011920929
    - 0.8690000176429749
    - 0.8740000128746033
    - 0.8460000157356262
  hepmass:
    scale:
    - 0.173
    - 0.194
    - 0.283
    - 0.091
    - 0.283
    - 0.099
    - 0.161
    - 0.283
    - 0.112
    - 0.179
    - 0.283
    - 0.126
    - 0.194
    - 0.283
    - 0.155
    - 0.213
    - 0.283
    - 0.109
    - 0.09
    - 0.062
    - 0.148
    shift:
    - 2.275
    - 2.542
    - 1.744
    - 8.063
    - 1.741
    - 5.193
    - 3.059
    - 1.74
    - 4.243
    - 2.747
    - 1.741
    - 3.163
    - 2.532
    - 1.742
    - 2.01
    - 2.312
    - 1.742
    - 3.081
    - 3.425
    - 5.938
    - 2.531
  miniboone:
    scale:
    - 0.077
    - 0.104
    - 0.067
    - 0.072
    - 0.079
    - 0.108
    - 0.109
    - 0.084
    - 0.089
    - 0.059
    - 0.217
    - 0.245
    - 0.088
    - 0.14
    - 0.146
    - 0.031
    - 0.083
    - 0.076
    - 0.041
    - 0.078
    - 0.064
    - 0.054
    - 0.035
    - 0.083
    - 0.067
    - 0.069
    - 0.084
    - 0.082
    - 0.091
    - 0.195
    - 0.113
    - 0.096
    - 0.105
    - 0.061
    - 0.068
    - 0.124
    - 0.056
    - 0.052
    - 0.05
    - 0.039
    - 0.087
    - 0.037
    - 0.089
    shift:
    - 2.458
    - 1.196
    - 0.486
    - 3.986
    - 1.493
    - 3.299
    - 6.532
    - 4.468
    - 3.209
    - 6.292
    - 1.354
    - 3.1
    - 1.936
    - 1.467
    - 1.431
    - 0.605
    - 4.038
    - 6.412
    - 11.065
    - 6.695
    - 2.277
    - 17.097
    - 23.507
    - 2.892
    - 3.575
    - 5.509
    - 2.479
    - 7.019
    - 1.43
    - 3.615
    - 3.516
    - 2.471
    - 5.522
    - 3.692
    - 3.254
    - 3.201
    - 11.395
    - 1.905
    - 1.687
    - 21.02
    - 1.853
    - 7.052
    - 5.306
  power:
    scale:
    - 0.094
    - 0.103
    - 0.068
    - 0.071
    - 0.259
    - 0.283
    shift:
    - 0.971
    - 5.456
    - 0.273
    - 0.319
    - 0.834
    - 1.742

unconditional_distributions:
  bernstein_flow:
    moons:
      distribution_kwds: &distribution_kwds
        order: 50
        low: -3
        high: 3
        smooth_bounds: true
        allow_flexible_bounds: true
        shift: false
        scale: false
        clip_to_bernstein_domain: false
      parameter_kwds:
        conditional: false
        dtype: float32
      fit_kwds:
        epochs: 10000
        validation_split: 0.1
        batch_size: 1024
        learning_rate: 0.05
        lr_patience: 100
        reduce_lr_on_plateau: true
        early_stopping: true
        verbose: true
        monitor: val_loss
    circles:
      distribution_kwds:
        <<: *distribution_kwds
        order: 80
      parameter_kwds:
        conditional: false
        dtype: float32
      fit_kwds:
        epochs: 10000
        validation_split: 0.1
        batch_size: 512
        learning_rate: 0.005
        lr_patience: 100
        reduce_lr_on_plateau: true
        early_stopping: true
        verbose: true
        monitor: val_loss

  multivariate_bernstein_flow:
    moons:
      distribution_kwds:
        <<: *distribution_kwds
        order: 50
      parameter_kwds:
        conditional: false
        dtype: float32
      fit_kwds:
        epochs: 10000
        validation_split: 0.1
        batch_size: 512
        learning_rate: 0.005
        lr_patience: 100
        reduce_lr_on_plateau: true
        early_stopping: true
        verbose: true
        monitor: val_loss
    circles:
      distribution_kwds:
        <<: *distribution_kwds
        order: 50
      parameter_kwds:
        conditional: false
        dtype: float32
      fit_kwds:
        epochs: 10000
        validation_split: 0.1
        batch_size: 1024
        learning_rate: 0.005
        lr_patience: 100
        reduce_lr_on_plateau: true
        early_stopping: true
        verbose: true
        monitor: val_loss

  multivariate_normal:
    moons:
      distribution_kwds: {}
      parameter_kwds:
        conditional: false
        dtype: float32
      fit_kwds:
        epochs: 10000
        validation_split: 0.1
        batch_size: 512
        learning_rate: 0.05
        lr_patience: 1000
        reduce_lr_on_plateau: true
        early_stopping: true
        verbose: true
        monitor: val_loss
    circles:
      distribution_kwds: {}
      parameter_kwds:
        conditional: false
        dtype: float32
      fit_kwds:
        epochs: 10000
        validation_split: 0.1
        batch_size: 512
        learning_rate: 0.05
        lr_patience: 1000
        reduce_lr_on_plateau: true
        early_stopping: true
        verbose: true
        monitor: val_loss

  masked_autoregressive_bernstein_flow:
    moons:
      distribution_kwds:
        <<: *distribution_kwds
        order: 50
      parameter_kwds:
        hidden_units:
        - 16
        - 16
        - 16
        activation: relu
      fit_kwds:
        epochs: 10000
        validation_split: 0.1
        batch_size: 1024
        learning_rate: 0.05
        lr_patience: 100
        reduce_lr_on_plateau: true
        early_stopping: true
        verbose: true
        monitor: val_loss
    circles:
      distribution_kwds:
        <<: *distribution_kwds
        order: 50
      parameter_kwds:
        hidden_units:
        - 16
        - 16
        activation: relu
      fit_kwds:
        epochs: 10000
        validation_split: 0.1
        batch_size: 1024
        learning_rate: 0.01
        lr_patience: 1000
        reduce_lr_on_plateau: true
        early_stopping: true
        verbose: true
        monitor: val_loss

  coupling_bernstein_flow:
    moons:
      distribution_kwds:
        <<: *distribution_kwds
        coupling_layers: 2
        order: 50
      parameter_kwds:
        hidden_units:
        - 16
        - 16
        activation: relu
        batch_norm: false
      fit_kwds:
        epochs: 10000
        validation_split: 0.1
        batch_size: 512
        learning_rate: 0.001
        lr_patience: 100
        reduce_lr_on_plateau: true
        early_stopping: true
        verbose: true
        monitor: val_loss
    circles:
      distribution_kwds:
        <<: *distribution_kwds
        coupling_layers: 2
        order: 50
      parameter_kwds:
        hidden_units:
        - 16
        - 16
        activation: relu
        batch_norm: false
      fit_kwds:
        epochs: 10000
        validation_split: 0.1
        batch_size: 512
        learning_rate: 0.001
        lr_patience: 100
        reduce_lr_on_plateau: true
        early_stopping: true
        verbose: true
        monitor: val_loss

unconditional_benchmark_distributions:
  bernstein_flow:
    power:
      distribution_kwds:
        <<: *distribution_kwds
        order: 100
      parameter_kwds:
        conditional: false
        dtype: float32
      fit_kwds:
        epochs: 10000
        batch_size: 32
        learning_rate: 0.01
        lr_patience: 10
        reduce_lr_on_plateau: true
        early_stopping: true
        verbose: true
        monitor: val_loss
    hepmass:
      distribution_kwds:
        <<: *distribution_kwds
        order: 100
      parameter_kwds:
        conditional: false
        dtype: float32
      fit_kwds:
        epochs: 10000
        batch_size: 32
        learning_rate: 0.01
        lr_patience: 10
        reduce_lr_on_plateau: true
        early_stopping: true
        verbose: true
        monitor: val_loss
    miniboone:
      distribution_kwds:
        <<: *distribution_kwds
        order: 100
      parameter_kwds:
        conditional: false
        dtype: float32
      fit_kwds:
        epochs: 10000
        batch_size: 32
        learning_rate: 0.01
        lr_patience: 10
        reduce_lr_on_plateau: true
        early_stopping: true
        verbose: true
        monitor: val_loss
    bsds300:
      distribution_kwds:
        <<: *distribution_kwds
        order: 100
      parameter_kwds:
        conditional: false
        dtype: float32
      fit_kwds:
        epochs: 10000
        batch_size: 32
        learning_rate: 0.01
        lr_patience: 10
        reduce_lr_on_plateau: true
        early_stopping: true
        verbose: true
        monitor: val_loss

  # multivariate_bernstein_flow:
  #   power:
  #     distribution_kwds: *distribution_kwds
  #     parameter_kwds:
  #       conditional: false
  #       dtype: float32
  #     fit_kwds:
  #       epochs: 10000
  #       validation_split: 0.1
  #       batch_size: 512
  #       learning_rate: 0.01
  #       lr_patience: 50
  #       reduce_lr_on_plateau: true
  #       early_stopping: true
  #       verbose: true
  #       monitor: val_loss
  #   hepmass:
  #     distribution_kwds: *distribution_kwds
  #     parameter_kwds:
  #       conditional: false
  #       dtype: float32
  #     fit_kwds:
  #       epochs: 10000
  #       validation_split: 0.1
  #       batch_size: 512
  #       learning_rate: 0.01
  #       lr_patience: 50
  #       reduce_lr_on_plateau: true
  #       early_stopping: true
  #       verbose: true
  #       monitor: val_loss
  #   miniboone:
  #     distribution_kwds: *distribution_kwds
  #     parameter_kwds:
  #       conditional: false
  #       dtype: float32
  #     fit_kwds:
  #       epochs: 10000
  #       validation_split: 0.1
  #       batch_size: 512
  #       learning_rate: 0.01
  #       lr_patience: 50
  #       reduce_lr_on_plateau: true
  #       early_stopping: true
  #       verbose: true
  #       monitor: val_loss
  #   bsds300:
  #     distribution_kwds: *distribution_kwds
  #     parameter_kwds:
  #       conditional: false
  #       dtype: float32
  #     fit_kwds:
  #       epochs: 10000
  #       validation_split: 0.1
  #       batch_size: 512
  #       learning_rate: 0.01
  #       lr_patience: 50
  #       reduce_lr_on_plateau: true
  #       early_stopping: true
  #       verbose: true
  #       monitor: val_loss

  masked_autoregressive_bernstein_flow:
    power:
      distribution_kwds:
        <<: *distribution_kwds
        order: 100
        base_distribution_kwds:
          distribution_type: kumaraswamy
          concentration1: 2
          concentration0: 5
        low: 0.001
        high: 0.999
        smooth_bounds: true
        allow_flexible_bounds: false
      parameter_kwds:
        hidden_units:
        - 256
        - 256
        - 256
        activation: elu
        kernel_initializer: he_normal
      fit_kwds:
        epochs: 2000
        batch_size: 128
<<<<<<< HEAD
        learning_rate: 0.i01
=======
        learning_rate: 0.01
>>>>>>> 893e1e15
        lr_patience: 10
        reduce_lr_on_plateau: true
        early_stopping: true
        verbose: true
        monitor: val_loss
    hepmass:
      distribution_kwds:
        <<: *distribution_kwds
        order: 100
      parameter_kwds:
        hidden_units:
        - 128
        - 128
        - 128
        activation: elu
        kernel_initializer: he_normal
      fit_kwds:
        epochs: 10000
        batch_size: 128
        learning_rate: 0.01
        lr_patience: 10
        reduce_lr_on_plateau: true
        early_stopping: true
        verbose: true
        monitor: val_loss
    bsds300:
      distribution_kwds:
        <<: *distribution_kwds
        order: 100
      parameter_kwds:
        hidden_units:
        - 128
        - 128
        - 128
        activation: relu
      fit_kwds:
        epochs: 10000
        batch_size: 512
        learning_rate: 0.01
        lr_patience: 25
        reduce_lr_on_plateau: true
        early_stopping: true
        verbose: true
        monitor: val_loss
    miniboone:
      distribution_kwds:
        <<: *distribution_kwds
        order: 100
      parameter_kwds:
        hidden_units:
        - 64
        - 64
        - 64
        activation: elu
        kernel_initializer: he_normal
      fit_kwds:
<<<<<<< HEAD
        epochs: 2000
=======
        epochs: 10000
>>>>>>> 893e1e15
        batch_size: 128
        learning_rate: 0.01
        lr_patience: 10
        reduce_lr_on_plateau: true
        early_stopping: true
        verbose: true
        monitor: val_loss

conditional_distributions:
  bernstein_flow:
    moons:
      distribution_kwds:
        <<: *distribution_kwds
        order: 50
      parameter_kwds:
        conditional: true
        activation: relu
        batch_norm: true
        hidden_units:
        - 16
        - 16
        input_shape: 1
      fit_kwds:
        epochs: 10000
        validation_split: 0.1
        batch_size: 1024
        learning_rate: 0.01
        lr_patience: 1000
        reduce_lr_on_plateau: true
        early_stopping: true
        verbose: true
        monitor: val_loss
    circles:
      distribution_kwds:
        <<: *distribution_kwds
        order: 50
      parameter_kwds:
        conditional: true
        activation: relu
        batch_norm: true
        hidden_units:
        - 16
        - 16
        input_shape: 1
      fit_kwds:
        epochs: 10000
        validation_split: 0.1
        batch_size: 512
        learning_rate: 0.05
        lr_patience: 1000
        reduce_lr_on_plateau: true
        early_stopping: true
        verbose: true
        monitor: val_loss

  multivariate_bernstein_flow:
    moons:
      distribution_kwds:
        <<: *distribution_kwds
        order: 50
      parameter_kwds:
        conditional: true
        activation: relu
        batch_norm: true
        hidden_units:
        - 16
        - 16
        input_shape: 1
      fit_kwds:
        epochs: 10000
        validation_split: 0.1
        batch_size: 1024
        learning_rate: 0.01
        lr_patience: 1000
        reduce_lr_on_plateau: true
        early_stopping: true
        verbose: true
        monitor: val_loss
    circles:
      distribution_kwds:
        <<: *distribution_kwds
        order: 50
      parameter_kwds:
        conditional: true
        activation: relu
        batch_norm: true
        hidden_units:
        - 16
        - 16
        input_shape: 1
      fit_kwds:
        epochs: 10000
        validation_split: 0.1
        batch_size: 1024
        learning_rate: 0.005
        lr_patience: 1000
        reduce_lr_on_plateau: true
        early_stopping: true
        verbose: true
        monitor: val_loss

  multivariate_normal:
    moons:
      distribution_kwds: {}
      parameter_kwds:
        conditional: true
        activation: relu
        batch_norm: true
        hidden_units:
        - 16
        - 16
        input_shape: 1
      fit_kwds:
        epochs: 10000
        validation_split: 0.1
        batch_size: 512
        learning_rate: 0.05
        lr_patience: 100
        reduce_lr_on_plateau: true
        early_stopping: true
        verbose: true
        monitor: val_loss
    circles:
      distribution_kwds: {}
      parameter_kwds:
        conditional: true
        activation: relu
        batch_norm: true
        hidden_units:
        - 16
        - 16
        input_shape: 1
      fit_kwds:
        epochs: 10000
        validation_split: 0.1
        batch_size: 1024
        learning_rate: 0.05
        lr_patience: 1000
        reduce_lr_on_plateau: true
        early_stopping: true
        verbose: true
        monitor: val_loss

  masked_autoregressive_bernstein_flow:
    moons:
      distribution_kwds:
        <<: *distribution_kwds
        order: 50
      parameter_kwds:
        hidden_units:
        - 16
        - 16
        - 16
        activation: relu
        conditional: True,
        # conditional_input_layers='first_layer',
        conditional_event_shape: 1
      fit_kwds:
        epochs: 10000
        validation_split: 0.1
        batch_size: 1024
        learning_rate: 0.01
        lr_patience: 1000
        reduce_lr_on_plateau: true
        early_stopping: true
        verbose: true
        monitor: val_loss
    circles:
      distribution_kwds:
        <<: *distribution_kwds
        order: 50
      parameter_kwds:
        hidden_units:
        - 16
        - 16
        - 16
        activation: relu
        conditional: True,
        # conditional_input_layers='first_layer',
        conditional_event_shape: 1
      fit_kwds:
        epochs: 10000
        validation_split: 0.1
        batch_size: 1024
        learning_rate: 0.05
        lr_patience: 1000
        reduce_lr_on_plateau: true
        early_stopping: true
        verbose: true
        monitor: val_loss

  coupling_bernstein_flow:
    moons:
      distribution_kwds:
        <<: *distribution_kwds
        coupling_layers: 2
        order: 80
      parameter_kwds:
        hidden_units:
        - 16
        - 16
        - 16
        activation: relu
        batch_norm: false,
        conditional: True,
        conditional_event_shape: 1
      fit_kwds:
        epochs: 10000
        validation_split: 0.1
        batch_size: 1024
        learning_rate: 0.01
        lr_patience: 100
        reduce_lr_on_plateau: true
        early_stopping: true
        verbose: true
        monitor: val_loss
    circles:
      distribution_kwds:
        <<: *distribution_kwds
        coupling_layers: 2
        order: 50
      parameter_kwds:
        hidden_units:
        - 16
        - 16
        activation: relu
        batch_norm: false,
        conditional: True,
        conditional_event_shape: 1
      fit_kwds:
        epochs: 10000
        validation_split: 0.1
        batch_size: 512
        learning_rate: 0.01
        lr_patience: 100
        reduce_lr_on_plateau: true
        early_stopping: true
        verbose: true
        monitor: val_loss

unconditional_hybrid_distributions:
  masked_autoregressive_bernstein_flow_first_dim_masked:
    moons:
      distribution_kwds:
        <<: *distribution_kwds
        order: 100
        low: 0
        high: 1
      freeze_base_model: false
      base_checkpoint_path: false
      parameter_kwds:
        made_kwds:
          hidden_units: []
          activation: relu
        x0_kwds:
          hidden_units:
          - 16
          - 16
          activation: relu
          batch_norm: false
          kernel_initializer: glorot_uniform
          bias_initializer: zeros
      base_distribution: bernstein_flow
      base_distribution_kwds: *distribution_kwds
      base_parameter_kwds:
        conditional: false
        dtype: float32
      fit_kwds:
        epochs: 10000
        validation_split: 0.1
        batch_size: 512
        learning_rate: 0.01
        lr_patience: 500
        reduce_lr_on_plateau: true
        early_stopping: true
        verbose: true
        monitor: val_loss
    circles:
      distribution_kwds:
        <<: *distribution_kwds
        order: 100
        low: 0
        high: 1
      freeze_base_model: false
      base_checkpoint_path: false
      parameter_kwds:
        made_kwds:
          hidden_units: []
          activation: relu
        x0_kwds:
          hidden_units:
          - 16
          - 16
          activation: relu
          batch_norm: false
          kernel_initializer: glorot_uniform
          bias_initializer: zeros
      base_distribution: bernstein_flow
      base_distribution_kwds: *distribution_kwds
      base_parameter_kwds:
        conditional: false
        dtype: float32
      fit_kwds:
        epochs: 10000
        validation_split: 0.1
        batch_size: 512
        learning_rate: 0.01
        lr_patience: 500
        reduce_lr_on_plateau: true
        early_stopping: true
        verbose: true
        monitor: val_loss

  coupling_bernstein_flow:
    moons:
      distribution_kwds:
        <<: *distribution_kwds
        coupling_layers: 1
        order: 80
        low: 0
        high: 1
      freeze_base_model: false
      base_checkpoint_path: false
      parameter_kwds:
        hidden_units:
        - 16
        - 16
        activation: relu
        batch_norm: false
      base_distribution: bernstein_flow
      base_distribution_kwds: *distribution_kwds
      base_parameter_kwds:
        conditional: false
        dtype: float32
      fit_kwds:
        epochs: 10000
        validation_split: 0.1
        batch_size: 512
        learning_rate: 0.05
        lr_patience: 1000
        reduce_lr_on_plateau: true
        early_stopping: true
        verbose: true
        monitor: val_loss
    circles:
      distribution_kwds:
        <<: *distribution_kwds
        coupling_layers: 1
        order: 80
        low: 0
        high: 1
      freeze_base_model: false
      base_checkpoint_path: false
      parameter_kwds:
        hidden_units:
        - 512
        - 512
        activation: relu
        batch_norm: false
      base_distribution: bernstein_flow
      base_distribution_kwds: *distribution_kwds
      base_parameter_kwds:
        conditional: false
        dtype: float32
      fit_kwds:
        epochs: 10000
        validation_split: 0.1
        batch_size: 1024
        learning_rate: 0.005
        lr_patience: 1000
        reduce_lr_on_plateau: true
        early_stopping: true
        verbose: true
        monitor: val_loss

unconditional_hybrid_pre_trained_distributions:
  # masked_autoregressive_bernstein_flow:
  #   distribution_kwds: *distribution_kwds
  #   freeze_base_model: true
  #   base_checkpoint_path: unconditional_bernstein_flow
  #   parameter_kwds:
  #     hidden_units:
  #     - 16
  #     - 16
  #     activation: relu
  #   base_distribution: bernstein_flow
  #   base_distribution_kwds: *distribution_kwds
  #   base_parameter_kwds:
  #     conditional: false
  #     dtype: float32
  #   fit_kwds:
  #     epochs: 10000
  #     validation_split: 0.1
  #     batch_size: 512
  #     learning_rate: 0.01
  #     lr_patience: 500
  #     reduce_lr_on_plateau: true
  #     early_stopping: true
  #     verbose: true
  #     monitor: val_loss

  coupling_bernstein_flow:
    moons:
      distribution_kwds:
        <<: *distribution_kwds
        coupling_layers: 1
        order: 80
        low: 0
        high: 1
      freeze_base_model: true
      base_checkpoint_path: unconditional_bernstein_flow
      parameter_kwds:
        hidden_units:
        - 512
        - 512
        activation: relu
        batch_norm: false
      base_distribution: bernstein_flow
      base_distribution_kwds: *distribution_kwds
      base_parameter_kwds:
        conditional: false
        dtype: float32
      fit_kwds:
        epochs: 10000
        validation_split: 0.1
        batch_size: 512
        learning_rate: 0.01
        lr_patience: 1000
        reduce_lr_on_plateau: true
        early_stopping: true
        verbose: true
        monitor: val_loss
    circles:
      distribution_kwds:
        <<: *distribution_kwds
        coupling_layers: 1
        order: 80
        low: 0
        high: 1
      freeze_base_model: true
      base_checkpoint_path: unconditional_bernstein_flow
      parameter_kwds:
        hidden_units:
        - 16
        - 16
        - 16
        activation: relu
        batch_norm: false
      base_distribution: bernstein_flow
      base_distribution_kwds:
        <<: *distribution_kwds
        order: 80
      base_parameter_kwds:
        conditional: false
        dtype: float32
      fit_kwds:
        epochs: 10000
        validation_split: 0.1
        batch_size: 1024
        learning_rate: 0.005
        lr_patience: 1000
        reduce_lr_on_plateau: true
        early_stopping: true
        verbose: true
        monitor: val_loss

malnutrition_distributions:
  bernstein_flow:
    distribution_kwds: *distribution_kwds
    parameter_kwds:
      conditional: true
      activation: relu
      batch_norm: true
      hidden_units:
      - 16
      - 16
      input_shape: 1
    fit_kwds:
      epochs: 10000
      validation_split: 0.1
      batch_size: 512
      learning_rate: 0.01
      lr_patience: 50
      reduce_lr_on_plateau: true
      early_stopping: true
      verbose: true
      monitor: val_loss

  multivariate_bernstein_flow:
    distribution_kwds: *distribution_kwds
    parameter_kwds:
      conditional: true
      activation: relu
      batch_norm: true
      hidden_units:
      - 16
      - 16
      input_shape: 1
    fit_kwds:
      epochs: 10000
      validation_split: 0.1
      batch_size: 512
      learning_rate: 0.01
      lr_patience: 50
      reduce_lr_on_plateau: true
      early_stopping: true
      verbose: true
      monitor: val_loss

  multivariate_normal:
    distribution_kwds: {}
    parameter_kwds:
      conditional: true
      activation: relu
      batch_norm: true
      hidden_units:
      - 16
      - 16
      input_shape: 1
    fit_kwds:
      epochs: 10000
      validation_split: 0.1
      batch_size: 512
      learning_rate: 0.01
      lr_patience: 50
      reduce_lr_on_plateau: true
      early_stopping: true
      verbose: true
      monitor: val_loss

  masked_autoregressive_bernstein_flow:
    distribution_kwds: *distribution_kwds
    parameter_kwds:
      hidden_units:
      - 16
      - 16
      activation: relu
      conditional: True,
      # conditional_input_layers='first_layer',
      conditional_event_shape: 1
    fit_kwds:
      epochs: 10000
      validation_split: 0.1
      batch_size: 512
      learning_rate: 0.001
      lr_patience: 50
      reduce_lr_on_plateau: true
      early_stopping: true
      verbose: true
      monitor: val_loss

malnutrition_kwds:
  data_path: datasets/malnutrition/india.raw
  targets: [stunting, wasting, underweight]
  covariates: [mage]<|MERGE_RESOLUTION|>--- conflicted
+++ resolved
@@ -640,13 +640,9 @@
         activation: elu
         kernel_initializer: he_normal
       fit_kwds:
-        epochs: 2000
+        epochs: 10000
         batch_size: 128
-<<<<<<< HEAD
-        learning_rate: 0.i01
-=======
-        learning_rate: 0.01
->>>>>>> 893e1e15
+        learning_rate: 0.01
         lr_patience: 10
         reduce_lr_on_plateau: true
         early_stopping: true
@@ -703,11 +699,7 @@
         activation: elu
         kernel_initializer: he_normal
       fit_kwds:
-<<<<<<< HEAD
         epochs: 2000
-=======
-        epochs: 10000
->>>>>>> 893e1e15
         batch_size: 128
         learning_rate: 0.01
         lr_patience: 10
