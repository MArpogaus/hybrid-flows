"""Train."""
# IMPORT PACKAGES #############################################################
import argparse
import logging
import os
from functools import partial
from shutil import which

import numpy as np
import tensorflow as tf
<<<<<<< HEAD
from mctm.data.sklearn_datasets import get_dataset
=======
from tensorflow_probability import distributions as tfd

from mctm.data.benchmark import get_dataset as get_benchmark_dataset
from mctm.data.sklearn_datasets import get_dataset as get_train_dataset
>>>>>>> 0844ff51
from mctm.models import DensityRegressionModel, HybridDenistyRegressionModel
from mctm.utils import str2bool
from mctm.utils.pipeline import pipeline, prepare_pipeline
from mctm.utils.visualisation import (
    get_figsize,
    plot_2d_data,
    plot_copula_function,
    plot_flow,
    plot_samples,
    setup_latex,
)
from tensorflow_probability import distributions as tfd

__LOGGER__ = logging.getLogger(__name__)
# tf.debugging.experimental.enable_dump_debug_info(
#     "tfdbg2_logdir", tensor_debug_mode="FULL_HEALTH", circular_buffer_size=-1
# )


def get_after_fit_hook(results_path, is_hybrid, **kwds):
    """Provide after fit plot."""

    def plot_after_fit(model, x, y):
        # Generating random indices
        indices = np.random.choice(len(x), size=2000, replace=False)

        # Selecting elements based on the indices
        x = x.numpy()[indices]
        y = y.numpy()[indices]

        fig = plot_samples(model(x), y, seed=1, **kwds)
        fig.savefig(os.path.join(results_path, "samples.pdf"))
        if is_hybrid:
            fig1, fig2, fig3 = plot_flow(model(x), x, y, seed=1, **kwds)
            fig1.savefig(os.path.join(results_path, "data.pdf"))
            fig2.savefig(os.path.join(results_path, "z1.pdf"))
            fig3.savefig(os.path.join(results_path, "z2.pdf"))

            # Plot Copula
            # Contour Plot
            c_fig = plot_copula_function(model(x), y, "contour", -0.1, 1.1, 200)
            c_fig.savefig(os.path.join(results_path, "copula_contour.pdf"))

            # Surface Plot
            c_fig = plot_copula_function(model(x), y, "surface", -0.1, 1.1, 200)
            c_fig.savefig(os.path.join(results_path, "copula_surface.pdf"))

    return plot_after_fit


def get_lr_schedule(decay, **kwds):
    """Lr schedule.

    decay: function like tf.keras.optimizers.schedules.CosineDecay
    kwds: kewyowrds that get passed into decay function.
    """
    lr_decayed_fn = decay(**kwds)
    return lr_decayed_fn


def run(
    experiment_name,
    results_path,
    log_file,
    log_level,
    dataset,
    stage_name,
    distribution,
    params,
    test_mode,
):
    """Experiment exec.

    params should be as defined in params.yaml
    """

    IS_BENCHMARK = "benchmark" in stage_name

    stage = stage_name.split("@")[0]
    dataset_kwds = (
        params["datasets"][dataset]
        if not IS_BENCHMARK
        else params["benchmark_datasets"][dataset]
    )
    model_kwds = params[stage + "_distributions"][distribution][dataset]
    fit_kwds = model_kwds.pop("fit_kwds")

    model_kwds.update(
        distribution=distribution,
    )
    if IS_BENCHMARK:
        model_kwds["distribution_kwds"].update(dataset_kwds)

    if "base_distribution" in model_kwds.keys():
        get_model = HybridDenistyRegressionModel
        if not model_kwds["base_checkpoint_path"]:
            fit_kwds.update(
                loss=lambda y, dist: -dist.log_prob(y)
                - tfd.Independent(dist.distribution).log_prob(y)
            )
        else:
            model_kwds.update(base_checkpoint_path_prefix=results_path.split("/", 1)[0])
    else:
        get_model = DensityRegressionModel

    experiment_name = os.environ.get("MLFLOW_EXPERIMENT_NAME", experiment_name)
    run_name = "_".join((stage, distribution))

    # test mode config
    if test_mode:
        __LOGGER__.info("Running in test-mode")
        run_name += "_test"
        fit_kwds.update(epochs=1)

    # configure mpl to use latex
    if which("latex"):
        __LOGGER__.info("Using latex backend for plotting")
        setup_latex(fontsize=10)

    # don't show progress bar if running from CI
    if os.environ.get("CI", False):
        fit_kwds.update(verbose=2)
    if not IS_BENCHMARK:
        fig_width = get_figsize(params["textwidth"], fraction=0.5)[0]

    extra_params_to_log = {}
    if IS_BENCHMARK:
        # cosine_decay setup if relevant
        if isinstance(fit_kwds["learning_rate"], str):
            schedule_key = fit_kwds["learning_rate"]
            __LOGGER__.info(f"{schedule_key=}")
            S = tf.keras.optimizers.schedules
            schedulers = {
                "cosine_decay": S.CosineDecay,
                "exponential_decay": S.ExponentialDecay,
                "polynomial_decay": S.PolynomialDecay,
            }
            decay_kwds = fit_kwds.pop(schedule_key + "_kwds")
            fit_kwds["learning_rate"] = get_lr_schedule(
                schedulers[schedule_key], **decay_kwds
            )
            extra_params_to_log = decay_kwds
            for key in schedulers.keys():
                fit_kwds.pop(key + "_kwds", None)

    # actually execute training
    history, model, preprocessed = pipeline(
        experiment_name=experiment_name,
        run_name=run_name,
        results_path=results_path,
        log_file=log_file,
        seed=params["seed"],
        get_dataset_fn=get_benchmark_dataset if IS_BENCHMARK else get_train_dataset,
        dataset_kwds={"dataset_name": dataset, **dataset_kwds}
        if not IS_BENCHMARK
        else {"dataset_name": dataset},
        get_model_fn=get_model,
        model_kwds=model_kwds,
        preprocess_dataset=lambda data, model: {
            "x": tf.convert_to_tensor(data[1][..., None], dtype=model.dtype),
            "y": tf.convert_to_tensor(data[0], dtype=model.dtype),
        }
        if not IS_BENCHMARK
        else {
            "x": tf.ones_like(data[0], dtype=model.dtype),
            "y": tf.convert_to_tensor(data[0], dtype=model.dtype),
            "validation_data": (
                tf.ones_like(data[1], dtype=model.dtype),
                tf.convert_to_tensor(data[1], dtype=model.dtype),
            ),
        },
        fit_kwds=fit_kwds,
        plot_data=partial(plot_2d_data, figsize=(fig_width, fig_width))
        if not IS_BENCHMARK
        else None,
        after_fit_hook=get_after_fit_hook(
            results_path=results_path,
            is_hybrid=get_model == HybridDenistyRegressionModel,
            height=fig_width,
        )
        if not IS_BENCHMARK
        else None,
        **extra_params_to_log,
    )

    return history, model, preprocessed


if __name__ == "__main__":
    parser = argparse.ArgumentParser(description="Train a model")
    parser.add_argument("--log-file", type=str, help="path for log file")
    parser.add_argument(
        "--log-level", type=str, default="INFO", help="logging severaty level"
    )
    parser.add_argument(
        "--test-mode", default=False, type=str2bool, help="activate test-mode"
    )
    parser.add_argument(
        "--experiment-name", type=str, help="MLFlow experiment name", required=True
    )
    parser.add_argument(
        "stage_name",
        type=str,
        help="name of dvstage",
    )
    parser.add_argument(
        "distribution",
        type=str,
        help="name of distribution",
    )
    parser.add_argument(
        "dataset",
        type=str,
        help="name of dataset",
    )
    parser.add_argument(
        "results_path",
        type=str,
        help="destination for model checkpoints and logs.",
    )
    args = parser.parse_args()

    # load params
    params = prepare_pipeline(args)

    run(
        args.experiment_name,
        args.results_path,
        args.log_file,
        args.log_level,
        args.dataset,
        args.stage_name,
        args.distribution,
        params,
        args.test_mode,
    )<|MERGE_RESOLUTION|>--- conflicted
+++ resolved
@@ -8,14 +8,8 @@
 
 import numpy as np
 import tensorflow as tf
-<<<<<<< HEAD
-from mctm.data.sklearn_datasets import get_dataset
-=======
-from tensorflow_probability import distributions as tfd
-
 from mctm.data.benchmark import get_dataset as get_benchmark_dataset
 from mctm.data.sklearn_datasets import get_dataset as get_train_dataset
->>>>>>> 0844ff51
 from mctm.models import DensityRegressionModel, HybridDenistyRegressionModel
 from mctm.utils import str2bool
 from mctm.utils.pipeline import pipeline, prepare_pipeline
