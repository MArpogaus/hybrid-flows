--- conflicted
+++ resolved
@@ -5551,15 +5551,6 @@
     - path: 
         results/sim/circles/unconditional_masked_autoregressive_flow_bernstein_poly/dataset.pdf
       hash: md5
-<<<<<<< HEAD
-      md5: bb96ab5f6efe36cd61cdbb075fb1390f
-      size: 261694
-    - path: 
-        results/sim/circles/unconditional_masked_autoregressive_flow_bernstein_poly/metrics.yaml
-      hash: md5
-      md5: b6eda030863a069113c7d849a27e5276
-      size: 56
-=======
       md5: 9e790edd5bccded76eb4f184012729b1
       size: 25002
     - path: 
@@ -5567,7 +5558,6 @@
       hash: md5
       md5: 8c0b8db913ae061e4c9f410b43a291d8
       size: 52
->>>>>>> 048d3d75
     - path: 
         results/sim/circles/unconditional_masked_autoregressive_flow_bernstein_poly/model_checkpoint.weights.h5
       hash: md5
@@ -5576,13 +5566,8 @@
     - path: 
         results/sim/circles/unconditional_masked_autoregressive_flow_bernstein_poly/samples.pdf
       hash: md5
-<<<<<<< HEAD
-      md5: e96379cba3ab796c11939bdc956cecae
-      size: 179545
-=======
       md5: 4d25a571165b283abfc3d5ceb6fad572
       size: 101391
->>>>>>> 048d3d75
     - path: 
         results/sim/circles/unconditional_masked_autoregressive_flow_bernstein_poly/train.log
       hash: md5
@@ -6450,15 +6435,6 @@
     - path: 
         results/sim/circles/unconditional_masked_autoregressive_flow_quadratic_spline/dataset.pdf
       hash: md5
-<<<<<<< HEAD
-      md5: a9c4b80a47ccb49f07b81d6c7fec8ed4
-      size: 25002
-    - path: 
-        results/sim/circles/unconditional_masked_autoregressive_flow_quadratic_spline/metrics.yaml
-      hash: md5
-      md5: 5e14f1c43eb39d2a5966faf7918a318f
-      size: 54
-=======
       md5: bb96ab5f6efe36cd61cdbb075fb1390f
       size: 261694
     - path: 
@@ -6466,7 +6442,6 @@
       hash: md5
       md5: 7cc3c57b63d9c72a3b65568b412c56bf
       size: 56
->>>>>>> 048d3d75
     - path: 
         results/sim/circles/unconditional_masked_autoregressive_flow_quadratic_spline/model_checkpoint.weights.h5
       hash: md5
@@ -6475,13 +6450,8 @@
     - path: 
         results/sim/circles/unconditional_masked_autoregressive_flow_quadratic_spline/samples.pdf
       hash: md5
-<<<<<<< HEAD
-      md5: 74e435d7c5888a8c4f2c1fe3a5370fb3
-      size: 96612
-=======
       md5: 9f56b6624703af7c8bc505994aba4dda
       size: 169992
->>>>>>> 048d3d75
     - path: 
         results/sim/circles/unconditional_masked_autoregressive_flow_quadratic_spline/train.log
       hash: md5
