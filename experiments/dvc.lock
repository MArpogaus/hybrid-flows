schema: '2.0'
stages:
  download_benchmark_data:
    cmd: python src/mctm/data/benchmark.py | tee datasets/benchmark_stats
    outs:
    - path: datasets/benchmark_stats
      hash: md5
      md5: d2c8e4eeea4465d0bd5e5473f8d6a93a
      size: 9349
    - path: datasets/bsds300/
      hash: md5
      md5: e4ab795c846604419827e750c741c2ce.dir
      size: 327602144
      nfiles: 1
    - path: datasets/data.tar.gz
      hash: md5
      md5: 9b9c9b0375315ad270eba4ce80c093ab
      size: 856664546
    - path: datasets/hepmass/
      hash: md5
      md5: 5e24c498e022d4c8b79714a6065882cf.dir
      size: 750085192
      nfiles: 2
    - path: datasets/miniboone/
      hash: md5
      md5: 5cf3ec51bb664978790c9a45a3531e98.dir
      size: 12551952
      nfiles: 1
    - path: datasets/power/
      hash: md5
      md5: 885e2dbe66f0670d26e959e74be98025.dir
      size: 131154000
      nfiles: 1
  unconditional_benchmark@elementwise_flow-hepmass:
    cmd: python scripts/train_benchmark.py --log-level info --log-file results/unconditional_benchmark_elementwise_flow_hepmass/train.log
      --experiment-name unconditional-benchmark-hepmass unconditional_benchmark@elementwise_flow-hepmass
      elementwise_flow hepmass results/unconditional_benchmark_elementwise_flow_hepmass
      --test-mode=true
    deps:
    - path: datasets/hepmass
      hash: md5
      md5: 5e24c498e022d4c8b79714a6065882cf.dir
      size: 750085192
      nfiles: 2
    - path: pyproject.toml
      hash: md5
      md5: f04546362686cf891a3c1b7df83d1e0b
      size: 1104
    - path: scripts/train.py
      hash: md5
      md5: 916524801990bc4d596d19e635883808
      size: 5431
    - path: src/mctm
      hash: md5
      md5: 1c4d557c6e5dc3341f257a44a062eedb.dir
      size: 80242
      nfiles: 14
    params:
      params.yaml:
        benchmark_datasets.hepmass*: {}
        log-level: info
        seed: 1
        unconditional_benchmark_distributions.elementwise_flow.hepmass*:
          distribution_kwds:
            bijector_name: bernstein_poly
            order: 100
            low: -3
            high: 3
            smooth_bounds: true
            allow_flexible_bounds: true
            shift: false
            scale: false
          parameter_kwds:
            conditional: false
            dtype: float32
          fit_kwds:
            epochs: 10000
            validation_split:
            batch_size: 32
            lr_patience: 10
            reduce_lr_on_plateau: true
            early_stopping: true
            verbose: true
            monitor: val_loss
            learning_rate: 0.01
            lr_reduction_factor: 0.1
    outs:
    - path: results/unconditional_benchmark_elementwise_flow_hepmass/mcp
      hash: md5
      md5: 0530413b431d39f8b8051900d4761a31.dir
      size: 26864
      nfiles: 3
    - path: results/unconditional_benchmark_elementwise_flow_hepmass/metrics.yaml
      hash: md5
      md5: 4df4f4661d0b0cbac7fa985d5bfffb5c
      size: 54
    - path: results/unconditional_benchmark_elementwise_flow_hepmass/train.log
      hash: md5
      md5: 9cbe5eef18773d7720417a63e0d6f058
      size: 3589
  unconditional_benchmark@elementwise_flow-miniboone:
    cmd: python scripts/train_benchmark.py --log-level info --log-file results/unconditional_benchmark_elementwise_flow_miniboone/train.log
      --experiment-name unconditional-benchmark-miniboone unconditional_benchmark@elementwise_flow-miniboone
      elementwise_flow miniboone results/unconditional_benchmark_elementwise_flow_miniboone
      --test-mode=true
    deps:
    - path: datasets/miniboone
      hash: md5
      md5: 5cf3ec51bb664978790c9a45a3531e98.dir
      size: 12551952
      nfiles: 1
    - path: pyproject.toml
      hash: md5
      md5: f04546362686cf891a3c1b7df83d1e0b
      size: 1104
    - path: scripts/train.py
      hash: md5
      md5: 916524801990bc4d596d19e635883808
      size: 5431
    - path: src/mctm
      hash: md5
      md5: dcfe538d7edb930e60022986f36286f5.dir
      size: 80187
      nfiles: 14
    params:
      params.yaml:
        benchmark_datasets.miniboone*: {}
        log-level: info
        seed: 1
        unconditional_benchmark_distributions.elementwise_flow.miniboone*:
          distribution_kwds:
            bijector_name: bernstein_poly
            order: 100
            low: -3
            high: 3
            smooth_bounds: true
            allow_flexible_bounds: true
            shift: false
            scale: false
          parameter_kwds:
            conditional: false
            dtype: float32
          fit_kwds:
            epochs: 10000
            validation_split:
            batch_size: 87
            lr_patience: 5
            reduce_lr_on_plateau: true
            early_stopping: true
            verbose: true
            monitor: val_loss
            learning_rate: 0.006797537543994487
            lr_reduction_factor: 0.1
    outs:
    - path: results/unconditional_benchmark_elementwise_flow_miniboone/mcp
      hash: md5
      md5: e35c9fba435ba06660e0f555f1fd0c8a.dir
      size: 53273
      nfiles: 3
    - path: results/unconditional_benchmark_elementwise_flow_miniboone/metrics.yaml
      hash: md5
      md5: 37a6d282b435782aa00176a2331b6774
      size: 52
    - path: results/unconditional_benchmark_elementwise_flow_miniboone/train.log
      hash: md5
      md5: f08d60c51e7217ab9ab8b6850a9d5e6d
      size: 3628
  unconditional@elementwise_flow-moons:
    cmd: python scripts/train.py --log-level info --log-file train.log --experiment-name
      unconditional-moons unconditional@elementwise_flow-moons elementwise_flow moons
      results/unconditional_elementwise_flow_moons --test-mode=true
    deps:
    - path: pyproject.toml
      hash: md5
      md5: 2a54ba60e8ef29904fb8d0cef7f12cae
      size: 1977
    - path: scripts/train.py
      hash: md5
      md5: b8abe5a0490f79c11c5ac593ef939e98
      size: 7938
    - path: src/mctm
      hash: md5
      md5: 93c9a244f1df71804f2202b31be4c442.dir
      size: 84575
      nfiles: 16
    params:
      params.yaml:
        datasets.moons*:
          n_samples: 16384
          noise: 0.05
          scale:
          - 0.05
          - 0.95
        log-level: info
        seed: 1
        textwidth: 487.8225
        unconditional_distributions.elementwise_flow.moons*:
          distribution_kwargs:
            bijector_name: bernstein_poly
            low: -3
            high: 3
            bounds: smooth
            allow_flexible_bounds: true
            shift: false
            scale: false
            order: 50
          parameter_kwargs:
            conditional: false
            dtype: float32
          fit_kwargs:
            epochs: 10000
            batch_size: 256
            early_stopping: 4
            learning_rate: 0.01
            lr_patience: 25
            lr_reduction_factor: 0.5
            monitor: val_loss
            reduce_lr_on_plateau: true
            verbose: true
            validation_split: 0.1
    outs:
    - path: results/unconditional_elementwise_flow_moons/dataset.pdf
      hash: md5
      md5: 7223e1c46047410c8ef621bc6347d4af
      size: 24850
    - path: results/unconditional_elementwise_flow_moons/mcp
      hash: md5
      md5: af447a584aedd06072b1e80ddccefc3d.dir
      size: 2483
      nfiles: 3
    - path: results/unconditional_elementwise_flow_moons/metrics.yaml
      hash: md5
      md5: fcaa9273abcca00b2301df4481129b71
      size: 54
    - path: results/unconditional_elementwise_flow_moons/samples.pdf
      hash: md5
      md5: effb6d6363d9dea11fcddce4bdea8902
      size: 106935
    - path: results/unconditional_elementwise_flow_moons/train.log
      hash: md5
      md5: b0782f2f38ccf34b8e056e410267ce49
      size: 1867
  unconditional@elementwise_flow-circles:
    cmd: python scripts/train.py --log-level info --log-file train.log --experiment-name
      unconditional-circles unconditional@elementwise_flow-circles elementwise_flow
      circles results/unconditional_elementwise_flow_circles --test-mode=true
    deps:
    - path: pyproject.toml
      hash: md5
      md5: 2a54ba60e8ef29904fb8d0cef7f12cae
      size: 1977
    - path: scripts/train.py
      hash: md5
      md5: b8abe5a0490f79c11c5ac593ef939e98
      size: 7938
    - path: src/mctm
      hash: md5
      md5: 93c9a244f1df71804f2202b31be4c442.dir
      size: 84575
      nfiles: 16
    params:
      params.yaml:
        datasets.circles*:
          n_samples: 16384
          noise: 0.05
          factor: 0.5
          scale:
          - 0.05
          - 0.95
        log-level: info
        seed: 1
        textwidth: 487.8225
        unconditional_distributions.elementwise_flow.circles*:
          distribution_kwargs:
            bijector_name: bernstein_poly
            low: -3
            high: 3
            bounds: smooth
            allow_flexible_bounds: true
            shift: false
            scale: false
            order: 80
          parameter_kwargs:
            conditional: false
            dtype: float32
          fit_kwargs:
            epochs: 10000
            batch_size: 256
            early_stopping: 4
            learning_rate: 0.01
            lr_patience: 25
            lr_reduction_factor: 0.5
            monitor: val_loss
            reduce_lr_on_plateau: true
            verbose: true
            validation_split: 0.1
    outs:
    - path: results/unconditional_elementwise_flow_circles/dataset.pdf
      hash: md5
      md5: a2c7e60c1144085e6e2773979072adbb
      size: 25008
    - path: results/unconditional_elementwise_flow_circles/mcp
      hash: md5
      md5: 36f0276419ed8c32b0db301614aa5293.dir
      size: 3203
      nfiles: 3
    - path: results/unconditional_elementwise_flow_circles/metrics.yaml
      hash: md5
      md5: f58e888dcae13af660af60d43735fede
      size: 54
    - path: results/unconditional_elementwise_flow_circles/samples.pdf
      hash: md5
      md5: 88464d062741b6aed7b8965f330ae8d6
      size: 103203
    - path: results/unconditional_elementwise_flow_circles/train.log
      hash: md5
      md5: 13173b98d4fb368c0c7419763c80b227
      size: 1896
  unconditional@multivariate_flow-moons:
    cmd: python scripts/train.py --log-level info --log-file train.log --experiment-name
      unconditional-moons unconditional@multivariate_flow-moons multivariate_flow
      moons results/unconditional_multivariate_flow_moons --test-mode=true
    deps:
    - path: pyproject.toml
      hash: md5
      md5: 2a54ba60e8ef29904fb8d0cef7f12cae
      size: 1977
    - path: scripts/train.py
      hash: md5
      md5: b8abe5a0490f79c11c5ac593ef939e98
      size: 7938
    - path: src/mctm
      hash: md5
      md5: 93c9a244f1df71804f2202b31be4c442.dir
      size: 84575
      nfiles: 16
    params:
      params.yaml:
        datasets.moons*:
          n_samples: 16384
          noise: 0.05
          scale:
          - 0.05
          - 0.95
        log-level: info
        seed: 1
        textwidth: 487.8225
        unconditional_distributions.multivariate_flow.moons*:
          distribution_kwargs:
            bijector_name: bernstein_poly
            low: -3
            high: 3
            bounds: smooth
            allow_flexible_bounds: true
            shift: false
            scale: false
            order: 50
          parameter_kwargs:
            conditional: false
            dtype: float32
          fit_kwargs:
            epochs: 10000
            batch_size: 256
            early_stopping: 4
            learning_rate: 0.01
            lr_patience: 25
            lr_reduction_factor: 0.5
            monitor: val_loss
            reduce_lr_on_plateau: true
            verbose: true
            validation_split: 0.1
    outs:
    - path: results/unconditional_multivariate_flow_moons/dataset.pdf
      hash: md5
      md5: 443f060f646ec9edf4ae852adedd36a4
      size: 24850
    - path: results/unconditional_multivariate_flow_moons/mcp
      hash: md5
      md5: 2ec3d907acda28d89d285c52d5515e72.dir
      size: 2507
      nfiles: 3
    - path: results/unconditional_multivariate_flow_moons/metrics.yaml
      hash: md5
      md5: 6632cf2abb874b293fc710e037de6e52
      size: 51
    - path: results/unconditional_multivariate_flow_moons/samples.pdf
      hash: md5
      md5: d4b07a53cca86e7508c50da0f895342a
      size: 98208
    - path: results/unconditional_multivariate_flow_moons/train.log
      hash: md5
      md5: 81b7e699711cc418fd0ec2e01a5f762b
      size: 1868
  unconditional@multivariate_flow-circles:
    cmd: python scripts/train.py --log-level info --log-file train.log --experiment-name
      unconditional-circles unconditional@multivariate_flow-circles multivariate_flow
      circles results/unconditional_multivariate_flow_circles --test-mode=true
    deps:
    - path: pyproject.toml
      hash: md5
      md5: 2a54ba60e8ef29904fb8d0cef7f12cae
      size: 1977
    - path: scripts/train.py
      hash: md5
      md5: b8abe5a0490f79c11c5ac593ef939e98
      size: 7938
    - path: src/mctm
      hash: md5
      md5: 93c9a244f1df71804f2202b31be4c442.dir
      size: 84575
      nfiles: 16
    params:
      params.yaml:
        datasets.circles*:
          n_samples: 16384
          noise: 0.05
          factor: 0.5
          scale:
          - 0.05
          - 0.95
        log-level: info
        seed: 1
        textwidth: 487.8225
        unconditional_distributions.multivariate_flow.circles*:
          distribution_kwargs:
            bijector_name: bernstein_poly
            low: -3
            high: 3
            bounds: smooth
            allow_flexible_bounds: true
            shift: false
            scale: false
            order: 50
          parameter_kwargs:
            conditional: false
            dtype: float32
          fit_kwargs:
            epochs: 10000
            batch_size: 256
            early_stopping: 4
            learning_rate: 0.01
            lr_patience: 25
            lr_reduction_factor: 0.5
            monitor: val_loss
            reduce_lr_on_plateau: true
            verbose: true
            validation_split: 0.1
    outs:
    - path: results/unconditional_multivariate_flow_circles/dataset.pdf
      hash: md5
      md5: 5d7c5b4eb4d345bbae71b4c881104595
      size: 25008
    - path: results/unconditional_multivariate_flow_circles/mcp
      hash: md5
      md5: f51b41b31c28c9712e7cadb535e1d035.dir
      size: 2507
      nfiles: 3
    - path: results/unconditional_multivariate_flow_circles/metrics.yaml
      hash: md5
      md5: 82735e2363736636e0d40a2060407816
      size: 52
    - path: results/unconditional_multivariate_flow_circles/samples.pdf
      hash: md5
      md5: de1d906fc3643d0b50cdfa3e887db26c
      size: 96867
    - path: results/unconditional_multivariate_flow_circles/train.log
      hash: md5
      md5: 7139a36055f3310f9a40697b2a239dc6
      size: 1898
  unconditional@multivariate_normal-moons:
    cmd: python scripts/train.py --log-level info --log-file train.log --experiment-name
      unconditional-moons unconditional@multivariate_normal-moons multivariate_normal
      moons results/unconditional_multivariate_normal_moons --test-mode=true
    deps:
    - path: pyproject.toml
      hash: md5
      md5: 2a54ba60e8ef29904fb8d0cef7f12cae
      size: 1977
    - path: scripts/train.py
      hash: md5
      md5: b8abe5a0490f79c11c5ac593ef939e98
      size: 7938
    - path: src/mctm
      hash: md5
      md5: 93c9a244f1df71804f2202b31be4c442.dir
      size: 84575
      nfiles: 16
    params:
      params.yaml:
        datasets.moons*:
          n_samples: 16384
          noise: 0.05
          scale:
          - 0.05
          - 0.95
        log-level: info
        seed: 1
        textwidth: 487.8225
        unconditional_distributions.multivariate_normal.moons*:
          distribution_kwargs: {}
          parameter_kwargs:
            conditional: false
            dtype: float32
          fit_kwargs:
            epochs: 10000
            batch_size: 256
            early_stopping: 4
            learning_rate: 0.01
            lr_patience: 25
            lr_reduction_factor: 0.5
            monitor: val_loss
            reduce_lr_on_plateau: true
            verbose: true
            validation_split: 0.1
    outs:
    - path: results/unconditional_multivariate_normal_moons/dataset.pdf
      hash: md5
      md5: bc97d3d8f7439801a36be7d832834939
      size: 24850
    - path: results/unconditional_multivariate_normal_moons/mcp
      hash: md5
      md5: 5c1fbb0463c6f1c7d5a631cab513ae29.dir
      size: 1323
      nfiles: 3
    - path: results/unconditional_multivariate_normal_moons/metrics.yaml
      hash: md5
      md5: 37498c46ff0eae96507c7c9030f84973
      size: 53
    - path: results/unconditional_multivariate_normal_moons/samples.pdf
      hash: md5
      md5: d5b7647f804b0428fb497e82c517a649
      size: 103415
    - path: results/unconditional_multivariate_normal_moons/train.log
      hash: md5
      md5: 40803fe57beffe7d49bebd9f80d8eeb2
      size: 1828
  unconditional@multivariate_normal-circles:
    cmd: python scripts/train.py --log-level info --log-file train.log --experiment-name
      unconditional-circles unconditional@multivariate_normal-circles multivariate_normal
      circles results/unconditional_multivariate_normal_circles --test-mode=true
    deps:
    - path: pyproject.toml
      hash: md5
      md5: 2a54ba60e8ef29904fb8d0cef7f12cae
      size: 1977
    - path: scripts/train.py
      hash: md5
      md5: b8abe5a0490f79c11c5ac593ef939e98
      size: 7938
    - path: src/mctm
      hash: md5
      md5: 93c9a244f1df71804f2202b31be4c442.dir
      size: 84575
      nfiles: 16
    params:
      params.yaml:
        datasets.circles*:
          n_samples: 16384
          noise: 0.05
          factor: 0.5
          scale:
          - 0.05
          - 0.95
        log-level: info
        seed: 1
        textwidth: 487.8225
        unconditional_distributions.multivariate_normal.circles*:
          distribution_kwargs: {}
          parameter_kwargs:
            conditional: false
            dtype: float32
          fit_kwargs:
            epochs: 10000
            batch_size: 256
            early_stopping: 4
            learning_rate: 0.01
            lr_patience: 25
            lr_reduction_factor: 0.5
            monitor: val_loss
            reduce_lr_on_plateau: true
            verbose: true
            validation_split: 0.1
    outs:
    - path: results/unconditional_multivariate_normal_circles/dataset.pdf
      hash: md5
      md5: d129fd6392e2b3e11a8e96f073267d9b
      size: 25008
    - path: results/unconditional_multivariate_normal_circles/mcp
      hash: md5
      md5: 44e09d3b9637d64b066d9c6025ac5e09.dir
      size: 1323
      nfiles: 3
    - path: results/unconditional_multivariate_normal_circles/metrics.yaml
      hash: md5
      md5: cfae1c1355f4f4f403ec923e674b3844
      size: 53
    - path: results/unconditional_multivariate_normal_circles/samples.pdf
      hash: md5
      md5: b064f10dcd6cb0a794b7f25e1674cbb7
      size: 100020
    - path: results/unconditional_multivariate_normal_circles/train.log
      hash: md5
      md5: 567ab399958d6460bb308a20775aef73
      size: 1857
  unconditional@coupling_flow-moons:
    cmd: python scripts/train.py --log-level info --log-file train.log --experiment-name
      unconditional-moons unconditional@coupling_flow-moons coupling_flow moons results/unconditional_coupling_flow_moons
      --test-mode=true
    deps:
    - path: pyproject.toml
      hash: md5
      md5: 2a54ba60e8ef29904fb8d0cef7f12cae
      size: 1977
    - path: scripts/train.py
      hash: md5
      md5: b8abe5a0490f79c11c5ac593ef939e98
      size: 7938
    - path: src/mctm
      hash: md5
      md5: 93c9a244f1df71804f2202b31be4c442.dir
      size: 84575
      nfiles: 16
    params:
      params.yaml:
        datasets.moons*:
          n_samples: 16384
          noise: 0.05
          scale:
          - 0.05
          - 0.95
        log-level: info
        seed: 1
        textwidth: 487.8225
        unconditional_distributions.coupling_flow.moons*:
          distribution_kwargs:
            bijector_name: bernstein_poly
            low: -3
            high: 3
            bounds: smooth
            allow_flexible_bounds: true
            shift: false
            scale: false
            num_layers: 1
            order: 50
          parameter_kwargs:
            hidden_units:
            - 16
            - 16
            - 16
            activation: tanh
            batch_norm: false
            dropout: 0
          fit_kwargs:
            epochs: 110
            batch_size: 256
            learning_rate:
              scheduler_name: polynomial_decay
              scheduler_kwargs:
                initial_learning_rate: 0.01
                end_learning_rate: 1e-05
                power: 1
                decay_steps: 100
            validation_split: 0.1
            lr_patience: 1
            reduce_lr_on_plateau: false
            early_stopping: 50
            monitor: val_loss
            verbose: true
    outs:
    - path: results/unconditional_coupling_flow_moons/dataset.pdf
      hash: md5
      md5: b278c3d8f9a418972b909193654e7a4c
      size: 24850
    - path: results/unconditional_coupling_flow_moons/mcp
      hash: md5
      md5: a21a961a8c3f5c7d8c2825b5f3315e9f.dir
      size: 703
      nfiles: 3
    - path: results/unconditional_coupling_flow_moons/metrics.yaml
      hash: md5
      md5: 69543911ed29dd66055eecf1c568721a
      size: 53
    - path: results/unconditional_coupling_flow_moons/samples.pdf
      hash: md5
      md5: 03b04e5a451d6a067b288f6bf9b8141b
      size: 111560
    - path: results/unconditional_coupling_flow_moons/train.log
      hash: md5
      md5: 5fd12f7090d6914d393ad12d9aec5551
      size: 2200
  unconditional@coupling_flow-circles:
    cmd: python scripts/train.py --log-level info --log-file train.log --experiment-name
      unconditional-circles unconditional@coupling_flow-circles coupling_flow circles
      results/unconditional_coupling_flow_circles --test-mode=true
    deps:
    - path: pyproject.toml
      hash: md5
      md5: 2a54ba60e8ef29904fb8d0cef7f12cae
      size: 1977
    - path: scripts/train.py
      hash: md5
      md5: b8abe5a0490f79c11c5ac593ef939e98
      size: 7938
    - path: src/mctm
      hash: md5
      md5: 93c9a244f1df71804f2202b31be4c442.dir
      size: 84575
      nfiles: 16
    params:
      params.yaml:
        datasets.circles*:
          n_samples: 16384
          noise: 0.05
          factor: 0.5
          scale:
          - 0.05
          - 0.95
        log-level: info
        seed: 1
        textwidth: 487.8225
        unconditional_distributions.coupling_flow.circles*:
          distribution_kwargs:
            bijector_name: bernstein_poly
            low: -3
            high: 3
            bounds: smooth
            allow_flexible_bounds: true
            shift: false
            scale: false
            num_layers: 1
            order: 50
          parameter_kwargs:
            hidden_units:
            - 16
            - 16
            activation: relu
            batch_norm: false
            dropout: 0
          fit_kwargs:
            epochs: 10000
            batch_size: 256
            early_stopping: 4
            learning_rate: 0.01
            lr_patience: 25
            lr_reduction_factor: 0.5
            monitor: val_loss
            reduce_lr_on_plateau: true
            verbose: true
            validation_split: 0.1
    outs:
    - path: results/unconditional_coupling_flow_circles/dataset.pdf
      hash: md5
      md5: c3516f8fb8f2bee7f287ca38db3cfa4b
      size: 25008
    - path: results/unconditional_coupling_flow_circles/mcp
      hash: md5
      md5: a21a961a8c3f5c7d8c2825b5f3315e9f.dir
      size: 703
      nfiles: 3
    - path: results/unconditional_coupling_flow_circles/metrics.yaml
      hash: md5
      md5: 1a87ff8ebcc0e7af0d31509ddaeb4819
      size: 54
    - path: results/unconditional_coupling_flow_circles/samples.pdf
      hash: md5
      md5: 890923dff7d51a7b3f5de623753ddde9
      size: 106797
    - path: results/unconditional_coupling_flow_circles/train.log
      hash: md5
      md5: 14d00c3601f8c4d7bd8ba34342e6deec
      size: 1942
  unconditional@masked_autoregressive_flow-moons:
    cmd: python scripts/train.py --log-level info --log-file train.log --experiment-name
      unconditional-moons unconditional@masked_autoregressive_flow-moons masked_autoregressive_flow
      moons results/unconditional_masked_autoregressive_flow_moons --test-mode=true
    deps:
    - path: pyproject.toml
      hash: md5
      md5: 2a54ba60e8ef29904fb8d0cef7f12cae
      size: 1977
    - path: scripts/train.py
      hash: md5
      md5: b8abe5a0490f79c11c5ac593ef939e98
      size: 7938
    - path: src/mctm
      hash: md5
      md5: 93c9a244f1df71804f2202b31be4c442.dir
      size: 84575
      nfiles: 16
    params:
      params.yaml:
        datasets.moons*:
          n_samples: 16384
          noise: 0.05
          scale:
          - 0.05
          - 0.95
        log-level: info
        seed: 1
        textwidth: 487.8225
        unconditional_distributions.masked_autoregressive_flow.moons*:
          distribution_kwargs:
            bijector_name: bernstein_poly
            low: 0
            high: 1
            bounds: smooth
            allow_flexible_bounds: true
            shift: false
            scale: false
            order: 10
            num_layers: 4
          parameter_kwargs:
            hidden_units:
            - 16
            - 16
            - 16
            activation: relu
          fit_kwargs:
            epochs: 10000
            batch_size: 256
            early_stopping: 4
            learning_rate: 0.01
            lr_patience: 25
            lr_reduction_factor: 0.5
            monitor: val_loss
            reduce_lr_on_plateau: true
            verbose: true
            validation_split: 0.1
    outs:
    - path: results/unconditional_masked_autoregressive_flow_moons/dataset.pdf
      hash: md5
      md5: 812ec1da32247a24277e418ac997602b
      size: 24850
    - path: results/unconditional_masked_autoregressive_flow_moons/mcp
      hash: md5
      md5: a21a961a8c3f5c7d8c2825b5f3315e9f.dir
      size: 703
      nfiles: 3
    - path: results/unconditional_masked_autoregressive_flow_moons/metrics.yaml
      hash: md5
      md5: c52de21d7eb5ab7e887e225af1e54f08
      size: 53
    - path: results/unconditional_masked_autoregressive_flow_moons/samples.pdf
      hash: md5
      md5: 1c24bf4f5e8d1ec5108e4ce9f77f9929
      size: 73862
    - path: results/unconditional_masked_autoregressive_flow_moons/train.log
      hash: md5
      md5: 77becfe5fb278a0c95bf48a2ae9e5f9e
      size: 1932
  unconditional@masked_autoregressive_flow-circles:
    cmd: python scripts/train.py --log-level info --log-file train.log --experiment-name
      unconditional-circles unconditional@masked_autoregressive_flow-circles masked_autoregressive_flow
      circles results/unconditional_masked_autoregressive_flow_circles --test-mode=true
    deps:
    - path: pyproject.toml
      hash: md5
      md5: 2a54ba60e8ef29904fb8d0cef7f12cae
      size: 1977
    - path: scripts/train.py
      hash: md5
      md5: b8abe5a0490f79c11c5ac593ef939e98
      size: 7938
    - path: src/mctm
      hash: md5
      md5: 93c9a244f1df71804f2202b31be4c442.dir
      size: 84575
      nfiles: 16
    params:
      params.yaml:
        datasets.circles*:
          n_samples: 16384
          noise: 0.05
          factor: 0.5
          scale:
          - 0.05
          - 0.95
        log-level: info
        seed: 1
        textwidth: 487.8225
        unconditional_distributions.masked_autoregressive_flow.circles*:
          distribution_kwargs:
            bijector_name: bernstein_poly
            low: -3
            high: 3
            bounds: smooth
            allow_flexible_bounds: true
            shift: false
            scale: false
            order: 50
          parameter_kwargs:
            hidden_units:
            - 16
            - 16
            activation: relu
          fit_kwargs:
            epochs: 10000
            batch_size: 256
            early_stopping: 4
            learning_rate: 0.01
            lr_patience: 25
            lr_reduction_factor: 0.5
            monitor: val_loss
            reduce_lr_on_plateau: true
            verbose: true
            validation_split: 0.1
    outs:
    - path: results/unconditional_masked_autoregressive_flow_circles/dataset.pdf
      hash: md5
      md5: 98d57b1d96cd9fdc0ff500594ee209a7
      size: 25008
    - path: results/unconditional_masked_autoregressive_flow_circles/mcp
      hash: md5
      md5: a21a961a8c3f5c7d8c2825b5f3315e9f.dir
      size: 703
      nfiles: 3
    - path: results/unconditional_masked_autoregressive_flow_circles/metrics.yaml
      hash: md5
      md5: 5d97d6309f278f94bbbb169904a2ac29
      size: 53
    - path: results/unconditional_masked_autoregressive_flow_circles/samples.pdf
      hash: md5
      md5: 2333e396a52a3c4e93ec1c9449351c80
      size: 102987
    - path: results/unconditional_masked_autoregressive_flow_circles/train.log
      hash: md5
      md5: 5d53f12248e474f863598389cb59ea8e
      size: 1941
  unconditional_benchmark@elementwise_flow-bsds300:
    cmd: python scripts/train.py --log-level info --log-file train.log --experiment-name
      unconditional-benchmark-bsds300 unconditional_benchmark@elementwise_flow-bsds300
      elementwise_flow bsds300 results/unconditional_benchmark_elementwise_flow_bsds300
      --test-mode=false
    deps:
    - path: datasets/bsds300_train.npy
      hash: md5
      md5: 10d58c2a7b77aafde3461874f48c1f1d
      size: 252000128
    - path: datasets/bsds300_validate.npy
      hash: md5
      md5: e9fcc5f84740aa2ee46be1e58fe07962
      size: 12600128
    - path: pyproject.toml
      hash: md5
      md5: c4eb8784437477c5a61c5ead52221ca2
      size: 1972
    - path: scripts/train.py
      hash: md5
      md5: 98de012db80197d909e412e2fa8c189a
      size: 7552
    - path: src/mctm
      hash: md5
      md5: 1cdfc75a030f96e9fc75d4e586f0fe67.dir
      size: 73426
      nfiles: 15
    params:
      params.yaml:
        benchmark_datasets.bsds300*:
          scale: 0.537
          shift: 0.914
        log-level: info
        seed: 1
        unconditional_benchmark_distributions.elementwise_flow.bsds300*:
          distribution_kwds:
            bijector_name: bernstein_poly
            low: -2
            high: 2
            smooth_bounds: true
            allow_flexible_bounds: true
            shift: false
            scale: false
            order: 100
          parameter_kwds:
            conditional: false
            dtype: float32
          fit_kwds:
            epochs: 1000
            batch_size: 256
            learning_rate: polynomial_decay
            polynomial_decay_kwds:
              initial_learning_rate: 0.01
              end_learning_rate: 1e-05
              power: 1
              decay_steps: 1000
            lr_patience:
            reduce_lr_on_plateau: false
            early_stopping: 100
            monitor: val_loss
            verbose: true
    outs:
    - path: results/unconditional_benchmark_elementwise_flow_bsds300/mcp
      hash: md5
      md5: dc452b6c9427b893174c4932fd5c7b17.dir
      size: 76923
      nfiles: 3
    - path: results/unconditional_benchmark_elementwise_flow_bsds300/metrics.yaml
      hash: md5
      md5: 46060fcd14cf21979207cd1689348648
      size: 56
    - path: results/unconditional_benchmark_elementwise_flow_bsds300/train.log
      hash: md5
      md5: ad2f1e01e415dcb0683aa6108e0d4230
      size: 2078
  unconditional_benchmark@masked_autoregressive_flow-power:
    cmd: python scripts/train.py --log-level info --log-file train.log --experiment-name
      unconditional-benchmark-power unconditional_benchmark@masked_autoregressive_flow-power
      masked_autoregressive_flow power results/unconditional_benchmark_masked_autoregressive_flow_power
      --test-mode=true
    deps:
    - path: datasets/power_train.npy
      hash: md5
      md5: b4e926bbb226067d4f02b51fa2849ca2
      size: 39838136
    - path: datasets/power_validate.npy
      hash: md5
      md5: a39220ef08007fba1768aef08f9c91cf
      size: 4426568
    - path: pyproject.toml
      hash: md5
      md5: 2a54ba60e8ef29904fb8d0cef7f12cae
      size: 1977
    - path: scripts/train.py
      hash: md5
      md5: b8abe5a0490f79c11c5ac593ef939e98
      size: 7938
    - path: src/mctm
      hash: md5
      md5: 93c9a244f1df71804f2202b31be4c442.dir
      size: 84575
      nfiles: 16
    params:
      params.yaml:
        benchmark_datasets.power*:
          scale: 0.05
          shift: 5.456
        log-level: info
        seed: 1
        unconditional_benchmark_distributions.masked_autoregressive_flow.power*:
          distribution_kwargs:
            allow_flexible_bounds: true
            bijector_name: bernstein_poly
            bounds: linear
            high: 1
            low: 0
            num_layers: 3
            order: 30
          parameter_kwargs:
            hidden_units:
            - 16
            - 32
            - 64
            activation: relu
          fit_kwargs:
            epochs: 200
            batch_size: 128
            learning_rate:
              scheduler_name: polynomial_warmup_and_cosine_decay
              scheduler_kwargs:
                decay_steps: 200
                initial_learning_rate: 0.0005
                max_learning_rate: 0.01
                end_learning_rate: 0.0001
                warmup: 5
                warmup_power: 1
                stationary: 20
            lr_patience:
            reduce_lr_on_plateau: false
            early_stopping: 100
            monitor: val_loss
            verbose: true
    outs:
    - path: results/unconditional_benchmark_masked_autoregressive_flow_power/mcp
      hash: md5
      md5: 70dafe3d56779005977470d9a5ec44e2.dir
      size: 703
      nfiles: 3
    - path: results/unconditional_benchmark_masked_autoregressive_flow_power/metrics.yaml
      hash: md5
      md5: 6def2dcd1ffb3093a55f7e6b8f21c17f
      size: 54
    - path: results/unconditional_benchmark_masked_autoregressive_flow_power/train.log
      hash: md5
      md5: 4ffaeded65ba60a5a1e91f561b5c8cf4
      size: 2346
  unconditional_hybrid_pre_trained@coupling_flow-moons:
    cmd: python scripts/train.py --log-level info --log-file train.log --experiment-name
      unconditional-hybrid-pre-trained-moons unconditional_hybrid_pre_trained@coupling_flow-moons
      coupling_flow moons results/unconditional_hybrid_pre_trained_coupling_flow_moons/  --test-mode=false
    deps:
    - path: pyproject.toml
      hash: md5
      md5: c4eb8784437477c5a61c5ead52221ca2
      size: 1972
    - path: results/unconditional_elementwise_flow_moons/mcp
      hash: md5
      md5: 6b64b97462914efbb3a00e75ddef0f80.dir
      size: 2483
      nfiles: 3
    - path: scripts/train.py
      hash: md5
      md5: e80f7f759cf2baa0a9fdbd38e7fb2e2b
      size: 7933
    - path: src/mctm
      hash: md5
      md5: 7c414135cb021c2f6520d929ba932e72.dir
      size: 81514
      nfiles: 16
    params:
      params.yaml:
        datasets.moons*:
          n_samples: 16384
          noise: 0.05
          scale:
          - 0.05
          - 0.95
        log-level: info
        seed: 1
        textwidth: 487.8225
        unconditional_hybrid_pre_trained_distributions.coupling_flow.moons*:
          distribution_kwds:
            bijector_name: bernstein_poly
            low: 0
            high: 1
            bounds: smooth
            allow_flexible_bounds: true
            shift: false
            scale: false
            num_layers: 3
            order: 10
          freeze_base_model: true
          base_checkpoint_path: unconditional_elementwise_flow_moons/mcp/weights
          parameter_kwds:
            hidden_units:
            - 8
            - 8
            activation: relu
            batch_norm: false
            dropout: 0
          base_distribution: elementwise_flow
          base_distribution_kwds:
            bijector_name: bernstein_poly
            low: -3
            high: 3
            bounds: smooth
            allow_flexible_bounds: true
            shift: false
            scale: false
            order: 50
          base_parameter_kwds:
            conditional: false
            dtype: float32
          fit_kwds:
            epochs: 10000
            batch_size: 256
            early_stopping: 4
            learning_rate: 0.01
            lr_patience: 25
            lr_reduction_factor: 0.5
            monitor: val_loss
            reduce_lr_on_plateau: true
            verbose: true
            validation_split: 0.1
    outs:
    - path: results/unconditional_hybrid_pre_trained_coupling_flow_moons/copula_contour.pdf
      hash: md5
      md5: f5d5baaddf4772aa3ba2e222af22f93e
      size: 84728
    - path: results/unconditional_hybrid_pre_trained_coupling_flow_moons/copula_surface.pdf
      hash: md5
      md5: 739c2f82ed195e1853f38dfc649b3877
      size: 410980
    - path: results/unconditional_hybrid_pre_trained_coupling_flow_moons/data.pdf
      hash: md5
      md5: 9b651eb96dd9b92ceb6ccaf52bbd4214
      size: 132522
    - path: results/unconditional_hybrid_pre_trained_coupling_flow_moons/dataset.pdf
      hash: md5
      md5: ef42c688cbf158a0c2fff78460c382a0
      size: 260561
    - path: results/unconditional_hybrid_pre_trained_coupling_flow_moons/mcp
      hash: md5
      md5: 2d88d044cebfa5712c0e4414a7a79837.dir
      size: 44224
      nfiles: 3
    - path: results/unconditional_hybrid_pre_trained_coupling_flow_moons/metrics.yaml
      hash: md5
      md5: 370a4bb467920223eced8f9fd97ce54a
      size: 26
    - path: results/unconditional_hybrid_pre_trained_coupling_flow_moons/samples.pdf
      hash: md5
      md5: 0b997d123779025febabe124df0d8a48
      size: 132522
    - path: results/unconditional_hybrid_pre_trained_coupling_flow_moons/train.log
      hash: md5
      md5: 069b30251e1df84ba0ded95f41dca484
      size: 2311
    - path: results/unconditional_hybrid_pre_trained_coupling_flow_moons/z1.pdf
      hash: md5
      md5: abf312b8f6cb94521a4eac9172dd9dbd
      size: 121386
    - path: results/unconditional_hybrid_pre_trained_coupling_flow_moons/z2.pdf
      hash: md5
      md5: 041427b274a094ab9cf4ccd42184fbf5
      size: 98347
  conditional@coupling_flow-moons:
    cmd: python scripts/train.py --log-level info --log-file train.log --experiment-name
      conditional-moons conditional@coupling_flow-moons coupling_flow moons results/conditional_coupling_flow_moons
      --test-mode=true
    deps:
    - path: pyproject.toml
      hash: md5
      md5: 2a54ba60e8ef29904fb8d0cef7f12cae
      size: 1977
    - path: scripts/train.py
      hash: md5
      md5: b8abe5a0490f79c11c5ac593ef939e98
      size: 7938
    - path: src/mctm
      hash: md5
      md5: 93c9a244f1df71804f2202b31be4c442.dir
      size: 84575
      nfiles: 16
    params:
      params.yaml:
        conditional_distributions.coupling_flow*:
          moons:
            distribution_kwargs:
              bijector_name: bernstein_poly
              low: -3
              high: 3
              bounds: smooth
              allow_flexible_bounds: true
              shift: false
              scale: false
              num_layers: 2
              order: 80
            parameter_kwargs:
              hidden_units:
              - 16
              - 16
              - 16
              activation: relu
              batch_norm: false,
              dropout: 0
              conditional: True,
              conditional_event_shape: 1
            fit_kwargs:
              epochs: 10000
              batch_size: 256
              early_stopping: 4
              learning_rate: 0.01
              lr_patience: 25
              lr_reduction_factor: 0.5
              monitor: val_loss
              reduce_lr_on_plateau: true
              verbose: true
              validation_split: 0.1
          circles:
            distribution_kwargs:
              bijector_name: bernstein_poly
              low: -3
              high: 3
              bounds: smooth
              allow_flexible_bounds: true
              shift: false
              scale: false
              num_layers: 2
              order: 50
            parameter_kwargs:
              hidden_units:
              - 16
              - 16
              activation: relu
              batch_norm: false,
              dropout: 0
              conditional: True,
              conditional_event_shape: 1
            fit_kwargs:
              epochs: 10000
              batch_size: 256
              early_stopping: 4
              learning_rate: 0.01
              lr_patience: 25
              lr_reduction_factor: 0.5
              monitor: val_loss
              reduce_lr_on_plateau: true
              verbose: true
              validation_split: 0.1
        datasets.moons*:
          n_samples: 16384
          noise: 0.05
          scale:
          - 0.05
          - 0.95
        log-level: info
        seed: 1
        textwidth: 487.8225
    outs:
    - path: results/conditional_coupling_flow_moons/dataset.pdf
      hash: md5
      md5: 657c4a75b80e8750af7b1904d7c3db6a
      size: 24850
    - path: results/conditional_coupling_flow_moons/mcp
      hash: md5
      md5: a21a961a8c3f5c7d8c2825b5f3315e9f.dir
      size: 703
      nfiles: 3
    - path: results/conditional_coupling_flow_moons/metrics.yaml
      hash: md5
      md5: 46871da0715242297d55a899e44d1f72
      size: 54
    - path: results/conditional_coupling_flow_moons/samples.pdf
      hash: md5
      md5: 3706a306164ad1b072577e6650192000
      size: 106972
    - path: results/conditional_coupling_flow_moons/train.log
      hash: md5
      md5: 18d399f7a2e18aaef89b7454c9b83666
      size: 2572
  conditional@masked_autoregressive_flow-moons:
    cmd: python scripts/train.py --log-level info --log-file train.log --experiment-name
      conditional-moons conditional@masked_autoregressive_flow-moons masked_autoregressive_flow
      moons results/conditional_masked_autoregressive_flow_moons --test-mode=true
    deps:
    - path: pyproject.toml
      hash: md5
      md5: 2a54ba60e8ef29904fb8d0cef7f12cae
      size: 1977
    - path: scripts/train.py
      hash: md5
      md5: b8abe5a0490f79c11c5ac593ef939e98
      size: 7938
    - path: src/mctm
      hash: md5
      md5: 93c9a244f1df71804f2202b31be4c442.dir
      size: 84575
      nfiles: 16
    params:
      params.yaml:
        conditional_distributions.masked_autoregressive_flow*:
          moons:
            distribution_kwargs:
              bijector_name: bernstein_poly
              low: -3
              high: 3
              bounds: smooth
              allow_flexible_bounds: true
              shift: false
              scale: false
              order: 50
            parameter_kwargs:
              hidden_units:
              - 16
              - 16
              - 16
              activation: relu
              conditional: True,
              conditional_event_shape: 1
            fit_kwargs:
              epochs: 10000
              batch_size: 256
              early_stopping: 4
              learning_rate: 0.01
              lr_patience: 25
              lr_reduction_factor: 0.5
              monitor: val_loss
              reduce_lr_on_plateau: true
              verbose: true
              validation_split: 0.1
          circles:
            distribution_kwargs:
              bijector_name: bernstein_poly
              low: -3
              high: 3
              bounds: smooth
              allow_flexible_bounds: true
              shift: false
              scale: false
              order: 50
            parameter_kwargs:
              hidden_units:
              - 16
              - 16
              - 16
              activation: relu
              conditional: True,
              conditional_event_shape: 1
            fit_kwargs:
              epochs: 10000
              batch_size: 256
              early_stopping: 4
              learning_rate: 0.01
              lr_patience: 25
              lr_reduction_factor: 0.5
              monitor: val_loss
              reduce_lr_on_plateau: true
              verbose: true
              validation_split: 0.1
        datasets.moons*:
          n_samples: 16384
          noise: 0.05
          scale:
          - 0.05
          - 0.95
        log-level: info
        seed: 1
        textwidth: 487.8225
    outs:
    - path: results/conditional_masked_autoregressive_flow_moons/dataset.pdf
      hash: md5
      md5: d123749537edde492d226ab395a2ec55
      size: 24850
    - path: results/conditional_masked_autoregressive_flow_moons/mcp
      hash: md5
      md5: a21a961a8c3f5c7d8c2825b5f3315e9f.dir
      size: 703
      nfiles: 3
    - path: results/conditional_masked_autoregressive_flow_moons/metrics.yaml
      hash: md5
      md5: 0aa603bfd903afddff7449bf0757ef09
      size: 54
    - path: results/conditional_masked_autoregressive_flow_moons/samples.pdf
      hash: md5
      md5: 3ab865684bc98f265a50039e18f66252
      size: 105898
    - path: results/conditional_masked_autoregressive_flow_moons/train.log
      hash: md5
      md5: 2a741986619eaf33ea6b1807df4d04b9
      size: 2518
  conditional@masked_autoregressive_flow-circles:
    cmd: python scripts/train.py --log-level info --log-file train.log --experiment-name
      conditional-circles conditional@masked_autoregressive_flow-circles masked_autoregressive_flow
      circles results/conditional_masked_autoregressive_flow_circles --test-mode=true
    deps:
    - path: pyproject.toml
      hash: md5
      md5: 2a54ba60e8ef29904fb8d0cef7f12cae
      size: 1977
    - path: scripts/train.py
      hash: md5
      md5: b8abe5a0490f79c11c5ac593ef939e98
      size: 7938
    - path: src/mctm
      hash: md5
      md5: 93c9a244f1df71804f2202b31be4c442.dir
      size: 84575
      nfiles: 16
    params:
      params.yaml:
        conditional_distributions.masked_autoregressive_flow*:
          moons:
            distribution_kwargs:
              bijector_name: bernstein_poly
              low: -3
              high: 3
              bounds: smooth
              allow_flexible_bounds: true
              shift: false
              scale: false
              order: 50
            parameter_kwargs:
              hidden_units:
              - 16
              - 16
              - 16
              activation: relu
              conditional: True,
              conditional_event_shape: 1
            fit_kwargs:
              epochs: 10000
              batch_size: 256
              early_stopping: 4
              learning_rate: 0.01
              lr_patience: 25
              lr_reduction_factor: 0.5
              monitor: val_loss
              reduce_lr_on_plateau: true
              verbose: true
              validation_split: 0.1
          circles:
            distribution_kwargs:
              bijector_name: bernstein_poly
              low: -3
              high: 3
              bounds: smooth
              allow_flexible_bounds: true
              shift: false
              scale: false
              order: 50
            parameter_kwargs:
              hidden_units:
              - 16
              - 16
              - 16
              activation: relu
              conditional: True,
              conditional_event_shape: 1
            fit_kwargs:
              epochs: 10000
              batch_size: 256
              early_stopping: 4
              learning_rate: 0.01
              lr_patience: 25
              lr_reduction_factor: 0.5
              monitor: val_loss
              reduce_lr_on_plateau: true
              verbose: true
              validation_split: 0.1
        datasets.circles*:
          n_samples: 16384
          noise: 0.05
          factor: 0.5
          scale:
          - 0.05
          - 0.95
        log-level: info
        seed: 1
        textwidth: 487.8225
    outs:
    - path: results/conditional_masked_autoregressive_flow_circles/dataset.pdf
      hash: md5
      md5: 4b9e6656c8e406fc924d009e7b3b93a9
      size: 25008
    - path: results/conditional_masked_autoregressive_flow_circles/mcp
      hash: md5
      md5: a21a961a8c3f5c7d8c2825b5f3315e9f.dir
      size: 703
      nfiles: 3
    - path: results/conditional_masked_autoregressive_flow_circles/metrics.yaml
      hash: md5
      md5: 7b01684071d41b35cfaad718b2e153f9
      size: 53
    - path: results/conditional_masked_autoregressive_flow_circles/samples.pdf
      hash: md5
      md5: 4b347c477475dbf15a3e0a04243be034
      size: 103101
    - path: results/conditional_masked_autoregressive_flow_circles/train.log
      hash: md5
      md5: ce15ef994f544049082c4f58e6f2df47
      size: 2544
  conditional@coupling_flow-circles:
    cmd: python scripts/train.py --log-level info --log-file train.log --experiment-name
      conditional-circles conditional@coupling_flow-circles coupling_flow circles
      results/conditional_coupling_flow_circles --test-mode=true
    deps:
    - path: pyproject.toml
      hash: md5
      md5: 2a54ba60e8ef29904fb8d0cef7f12cae
      size: 1977
    - path: scripts/train.py
      hash: md5
      md5: b8abe5a0490f79c11c5ac593ef939e98
      size: 7938
    - path: src/mctm
      hash: md5
      md5: 93c9a244f1df71804f2202b31be4c442.dir
      size: 84575
      nfiles: 16
    params:
      params.yaml:
        conditional_distributions.coupling_flow*:
          moons:
            distribution_kwargs:
              bijector_name: bernstein_poly
              low: -3
              high: 3
              bounds: smooth
              allow_flexible_bounds: true
              shift: false
              scale: false
              num_layers: 2
              order: 80
            parameter_kwargs:
              hidden_units:
              - 16
              - 16
              - 16
              activation: relu
              batch_norm: false,
              dropout: 0
              conditional: True,
              conditional_event_shape: 1
            fit_kwargs:
              epochs: 10000
              batch_size: 256
              early_stopping: 4
              learning_rate: 0.01
              lr_patience: 25
              lr_reduction_factor: 0.5
              monitor: val_loss
              reduce_lr_on_plateau: true
              verbose: true
              validation_split: 0.1
          circles:
            distribution_kwargs:
              bijector_name: bernstein_poly
              low: -3
              high: 3
              bounds: smooth
              allow_flexible_bounds: true
              shift: false
              scale: false
              num_layers: 2
              order: 50
            parameter_kwargs:
              hidden_units:
              - 16
              - 16
              activation: relu
              batch_norm: false,
              dropout: 0
              conditional: True,
              conditional_event_shape: 1
            fit_kwargs:
              epochs: 10000
              batch_size: 256
              early_stopping: 4
              learning_rate: 0.01
              lr_patience: 25
              lr_reduction_factor: 0.5
              monitor: val_loss
              reduce_lr_on_plateau: true
              verbose: true
              validation_split: 0.1
        datasets.circles*:
          n_samples: 16384
          noise: 0.05
          factor: 0.5
          scale:
          - 0.05
          - 0.95
        log-level: info
        seed: 1
        textwidth: 487.8225
    outs:
    - path: results/conditional_coupling_flow_circles/dataset.pdf
      hash: md5
      md5: c17ea1c3cc4d7e80b9cb861e6f6031a8
      size: 25008
    - path: results/conditional_coupling_flow_circles/mcp
      hash: md5
      md5: a21a961a8c3f5c7d8c2825b5f3315e9f.dir
      size: 703
      nfiles: 3
    - path: results/conditional_coupling_flow_circles/metrics.yaml
      hash: md5
      md5: ab54870ec64d50b108c56a9cd62b4be1
      size: 54
    - path: results/conditional_coupling_flow_circles/samples.pdf
      hash: md5
      md5: 100c66ed0b31f0a0a738dc8f677c677a
      size: 103111
    - path: results/conditional_coupling_flow_circles/train.log
      hash: md5
      md5: 566b26449da163bdd2c881807a566c99
      size: 2599
  conditional@elementwise_flow-moons:
    cmd: python scripts/train.py --log-level info --log-file train.log --experiment-name
      conditional-moons conditional@elementwise_flow-moons elementwise_flow moons
      results/conditional_elementwise_flow_moons --test-mode=true
    deps:
    - path: pyproject.toml
      hash: md5
      md5: 2a54ba60e8ef29904fb8d0cef7f12cae
      size: 1977
    - path: scripts/train.py
      hash: md5
      md5: b8abe5a0490f79c11c5ac593ef939e98
      size: 7938
    - path: src/mctm
      hash: md5
      md5: 93c9a244f1df71804f2202b31be4c442.dir
      size: 84575
      nfiles: 16
    params:
      params.yaml:
        conditional_distributions.elementwise_flow*:
          moons:
            distribution_kwargs:
              bijector_name: bernstein_poly
              low: -3
              high: 3
              bounds: smooth
              allow_flexible_bounds: true
              shift: false
              scale: false
              order: 50
            parameter_kwargs:
              conditional: true
              activation: relu
              batch_norm: true
              dropout: 0
              hidden_units:
              - 16
              - 16
              input_shape: 1
            fit_kwargs:
              epochs: 10000
              batch_size: 256
              early_stopping: 4
              learning_rate: 0.01
              lr_patience: 25
              lr_reduction_factor: 0.5
              monitor: val_loss
              reduce_lr_on_plateau: true
              verbose: true
              validation_split: 0.1
          circles:
            distribution_kwargs:
              bijector_name: bernstein_poly
              low: -3
              high: 3
              bounds: smooth
              allow_flexible_bounds: true
              shift: false
              scale: false
              order: 50
            parameter_kwargs:
              conditional: true
              activation: relu
              batch_norm: true
              dropout: 0
              hidden_units:
              - 16
              - 16
              input_shape: 1
            fit_kwargs:
              epochs: 10000
              batch_size: 256
              early_stopping: 4
              learning_rate: 0.01
              lr_patience: 25
              lr_reduction_factor: 0.5
              monitor: val_loss
              reduce_lr_on_plateau: true
              verbose: true
              validation_split: 0.1
        datasets.moons*:
          n_samples: 16384
          noise: 0.05
          scale:
          - 0.05
          - 0.95
        log-level: info
        seed: 1
        textwidth: 487.8225
    outs:
    - path: results/conditional_elementwise_flow_moons/dataset.pdf
      hash: md5
      md5: a9a3b900df0d2879c8a5776f57325055
      size: 24850
    - path: results/conditional_elementwise_flow_moons/mcp
      hash: md5
      md5: f551956b9d98c0d683355ef1279c98bd.dir
      size: 29696
      nfiles: 3
    - path: results/conditional_elementwise_flow_moons/metrics.yaml
      hash: md5
      md5: 42cedcb369a18b82480d12f669ae0810
      size: 56
    - path: results/conditional_elementwise_flow_moons/samples.pdf
      hash: md5
      md5: 363e1996f355344e4d4c5626e419f693
      size: 113076
    - path: results/conditional_elementwise_flow_moons/train.log
      hash: md5
      md5: 1d804eb555811781c9215c52bd967204
      size: 2510
  unconditional_hybrid@coupling_flow-moons:
    cmd: python scripts/train.py --log-level info --log-file train.log --experiment-name
      unconditional-hybrid-moons unconditional_hybrid@coupling_flow-moons coupling_flow
      moons results/unconditional_hybrid_coupling_flow_moons/  --test-mode=true
    deps:
    - path: pyproject.toml
      hash: md5
      md5: 2a54ba60e8ef29904fb8d0cef7f12cae
      size: 1977
    - path: scripts/train.py
      hash: md5
      md5: b8abe5a0490f79c11c5ac593ef939e98
      size: 7938
    - path: src/mctm
      hash: md5
      md5: 93c9a244f1df71804f2202b31be4c442.dir
      size: 84575
      nfiles: 16
    params:
      params.yaml:
        datasets.moons*:
          n_samples: 16384
          noise: 0.05
          scale:
          - 0.05
          - 0.95
        log-level: info
        seed: 1
        textwidth: 487.8225
        unconditional_hybrid_distributions.coupling_flow.moons*:
          distribution_kwargs:
            bijector_name: bernstein_poly
            low: 0
            high: 1
            bounds: smooth
            allow_flexible_bounds: true
            shift: false
            scale: false
            num_layers: 1
            order: 25
          freeze_base_model: false
          base_checkpoint_path: false
          parameter_kwargs:
            hidden_units:
            - 1024
            - 1024
            - 1024
            activation: relu
            batch_norm: false
            dropout: 0
          base_distribution: elementwise_flow
          base_distribution_kwargs:
            bijector_name: bernstein_poly
            low: -3
            high: 3
            bounds: smooth
            allow_flexible_bounds: true
            shift: false
            scale: false
            order: 25
          base_parameter_kwargs:
            conditional: false
            dtype: float32
          fit_kwargs:
            epochs: 10000
            batch_size: 256
            early_stopping: 4
            learning_rate: 0.01
            lr_patience: 25
            lr_reduction_factor: 0.5
            monitor: val_loss
            reduce_lr_on_plateau: true
            verbose: true
            validation_split: 0.1
    outs:
    - path: results/unconditional_hybrid_coupling_flow_moons/copula_contour.pdf
      hash: md5
      md5: c58a3e9b4b28c20f7d261fb67adb5080
      size: 58378
    - path: results/unconditional_hybrid_coupling_flow_moons/copula_surface.pdf
      hash: md5
      md5: 8dfc658f5483d2b7753f3ef22cf0dd83
      size: 790415
    - path: results/unconditional_hybrid_coupling_flow_moons/data.pdf
      hash: md5
      md5: d88b0b96b39f835a912dd82d014e6243
      size: 84129
    - path: results/unconditional_hybrid_coupling_flow_moons/dataset.pdf
      hash: md5
      md5: 192095035002f33e7212b97320aaeff5
      size: 24850
    - path: results/unconditional_hybrid_coupling_flow_moons/mcp
      hash: md5
      md5: d9c53f6052c7ea94380f07e53393ac04.dir
      size: 1927
      nfiles: 3
    - path: results/unconditional_hybrid_coupling_flow_moons/metrics.yaml
      hash: md5
      md5: f9d2fc1383a012a245d170eacfd3e2ef
      size: 54
    - path: results/unconditional_hybrid_coupling_flow_moons/samples.pdf
      hash: md5
      md5: 06ec151c34f190c0556f2096142972ba
      size: 83795
    - path: results/unconditional_hybrid_coupling_flow_moons/train.log
      hash: md5
      md5: b1c2ad1e03fe2a70c6582a43a6924e0d
      size: 2310
    - path: results/unconditional_hybrid_coupling_flow_moons/z1.pdf
      hash: md5
      md5: 5898ef4b675755f0d2fd72ea1af1dba2
      size: 85065
    - path: results/unconditional_hybrid_coupling_flow_moons/z2.pdf
      hash: md5
      md5: 6ea682e177dcfebbfa724b19d83b18e1
      size: 90588
  conditional@multivariate_flow-circles:
    cmd: python scripts/train.py --log-level info --log-file train.log --experiment-name
      conditional-circles conditional@multivariate_flow-circles multivariate_flow
      circles results/conditional_multivariate_flow_circles --test-mode=true
    deps:
    - path: pyproject.toml
      hash: md5
      md5: 2a54ba60e8ef29904fb8d0cef7f12cae
      size: 1977
    - path: scripts/train.py
      hash: md5
      md5: b8abe5a0490f79c11c5ac593ef939e98
      size: 7938
    - path: src/mctm
      hash: md5
      md5: 93c9a244f1df71804f2202b31be4c442.dir
      size: 84575
      nfiles: 16
    params:
      params.yaml:
        conditional_distributions.multivariate_flow*:
          moons:
            distribution_kwargs:
              bijector_name: bernstein_poly
              low: -3
              high: 3
              bounds: smooth
              allow_flexible_bounds: true
              shift: false
              scale: false
              order: 50
            parameter_kwargs:
              conditional: true
              activation: relu
              batch_norm: true
              dropout: 0
              hidden_units:
              - 16
              - 16
              input_shape: 1
            fit_kwargs:
              epochs: 10000
              batch_size: 256
              early_stopping: 4
              learning_rate: 0.01
              lr_patience: 25
              lr_reduction_factor: 0.5
              monitor: val_loss
              reduce_lr_on_plateau: true
              verbose: true
              validation_split: 0.1
          circles:
            distribution_kwargs:
              bijector_name: bernstein_poly
              low: -3
              high: 3
              bounds: smooth
              allow_flexible_bounds: true
              shift: false
              scale: false
              order: 50
            parameter_kwargs:
              conditional: true
              activation: relu
              batch_norm: true
              dropout: 0
              hidden_units:
              - 16
              - 16
              input_shape: 1
            fit_kwargs:
              epochs: 10000
              batch_size: 256
              early_stopping: 4
              learning_rate: 0.01
              lr_patience: 25
              lr_reduction_factor: 0.5
              monitor: val_loss
              reduce_lr_on_plateau: true
              verbose: true
              validation_split: 0.1
        datasets.circles*:
          n_samples: 16384
          noise: 0.05
          factor: 0.5
          scale:
          - 0.05
          - 0.95
        log-level: info
        seed: 1
        textwidth: 487.8225
    outs:
    - path: results/conditional_multivariate_flow_circles/dataset.pdf
      hash: md5
      md5: 2f18aa3a7cc1cf023eecb215afb105e7
      size: 25008
    - path: results/conditional_multivariate_flow_circles/mcp
      hash: md5
      md5: 680760bc2025dd9f6fb44036334e910d.dir
      size: 30308
      nfiles: 3
    - path: results/conditional_multivariate_flow_circles/metrics.yaml
      hash: md5
      md5: e1f177d851f9de50ad89c497e4d5fa52
      size: 55
    - path: results/conditional_multivariate_flow_circles/samples.pdf
      hash: md5
      md5: 0fdf09d164134561be431fcfca92dfd0
      size: 106582
    - path: results/conditional_multivariate_flow_circles/train.log
      hash: md5
      md5: 6c3397df65f890308b86ca7b118f3081
      size: 2540
  conditional@multivariate_normal-moons:
    cmd: python scripts/train.py --log-level info --log-file train.log --experiment-name
      conditional-moons conditional@multivariate_normal-moons multivariate_normal
      moons results/conditional_multivariate_normal_moons --test-mode=true
    deps:
    - path: pyproject.toml
      hash: md5
      md5: 2a54ba60e8ef29904fb8d0cef7f12cae
      size: 1977
    - path: scripts/train.py
      hash: md5
      md5: b8abe5a0490f79c11c5ac593ef939e98
      size: 7938
    - path: src/mctm
      hash: md5
      md5: 93c9a244f1df71804f2202b31be4c442.dir
      size: 84575
      nfiles: 16
    params:
      params.yaml:
        conditional_distributions.multivariate_normal*:
          moons:
            distribution_kwargs: {}
            parameter_kwargs:
              conditional: true
              activation: relu
              batch_norm: true
              dropout: 0
              hidden_units:
              - 16
              - 16
              input_shape: 1
            fit_kwargs:
              epochs: 10000
              batch_size: 256
              early_stopping: 4
              learning_rate: 0.01
              lr_patience: 25
              lr_reduction_factor: 0.5
              monitor: val_loss
              reduce_lr_on_plateau: true
              verbose: true
              validation_split: 0.1
          circles:
            distribution_kwargs: {}
            parameter_kwargs:
              conditional: true
              activation: relu
              batch_norm: true
              dropout: 0
              hidden_units:
              - 16
              - 16
              input_shape: 1
            fit_kwargs:
              epochs: 10000
              batch_size: 256
              early_stopping: 4
              learning_rate: 0.01
              lr_patience: 25
              lr_reduction_factor: 0.5
              monitor: val_loss
              reduce_lr_on_plateau: true
              verbose: true
              validation_split: 0.1
        datasets.moons*:
          n_samples: 16384
          noise: 0.05
          scale:
          - 0.05
          - 0.95
        log-level: info
        seed: 1
        textwidth: 487.8225
    outs:
    - path: results/conditional_multivariate_normal_moons/dataset.pdf
      hash: md5
      md5: b9ec2a641a193bf131fb7a5470f6b291
      size: 24850
    - path: results/conditional_multivariate_normal_moons/mcp
      hash: md5
      md5: e54dec6f32604b3a06aded83038c5509.dir
      size: 10309
      nfiles: 3
    - path: results/conditional_multivariate_normal_moons/metrics.yaml
      hash: md5
      md5: 78e2501da851e43c38ade4748246fb1d
      size: 53
    - path: results/conditional_multivariate_normal_moons/samples.pdf
      hash: md5
      md5: c0c5c65db121b13dec38eb7986c287ac
      size: 102991
    - path: results/conditional_multivariate_normal_moons/train.log
      hash: md5
      md5: 9e097eed148822cab0151be8e57198a2
      size: 2318
  conditional@elementwise_flow-circles:
    cmd: python scripts/train.py --log-level info --log-file train.log --experiment-name
      conditional-circles conditional@elementwise_flow-circles elementwise_flow circles
      results/conditional_elementwise_flow_circles --test-mode=true
    deps:
    - path: pyproject.toml
      hash: md5
      md5: 2a54ba60e8ef29904fb8d0cef7f12cae
      size: 1977
    - path: scripts/train.py
      hash: md5
      md5: b8abe5a0490f79c11c5ac593ef939e98
      size: 7938
    - path: src/mctm
      hash: md5
      md5: 93c9a244f1df71804f2202b31be4c442.dir
      size: 84575
      nfiles: 16
    params:
      params.yaml:
        conditional_distributions.elementwise_flow*:
          moons:
            distribution_kwargs:
              bijector_name: bernstein_poly
              low: -3
              high: 3
              bounds: smooth
              allow_flexible_bounds: true
              shift: false
              scale: false
              order: 50
            parameter_kwargs:
              conditional: true
              activation: relu
              batch_norm: true
              dropout: 0
              hidden_units:
              - 16
              - 16
              input_shape: 1
            fit_kwargs:
              epochs: 10000
              batch_size: 256
              early_stopping: 4
              learning_rate: 0.01
              lr_patience: 25
              lr_reduction_factor: 0.5
              monitor: val_loss
              reduce_lr_on_plateau: true
              verbose: true
              validation_split: 0.1
          circles:
            distribution_kwargs:
              bijector_name: bernstein_poly
              low: -3
              high: 3
              bounds: smooth
              allow_flexible_bounds: true
              shift: false
              scale: false
              order: 50
            parameter_kwargs:
              conditional: true
              activation: relu
              batch_norm: true
              dropout: 0
              hidden_units:
              - 16
              - 16
              input_shape: 1
            fit_kwargs:
              epochs: 10000
              batch_size: 256
              early_stopping: 4
              learning_rate: 0.01
              lr_patience: 25
              lr_reduction_factor: 0.5
              monitor: val_loss
              reduce_lr_on_plateau: true
              verbose: true
              validation_split: 0.1
        datasets.circles*:
          n_samples: 16384
          noise: 0.05
          factor: 0.5
          scale:
          - 0.05
          - 0.95
        log-level: info
        seed: 1
        textwidth: 487.8225
    outs:
    - path: results/conditional_elementwise_flow_circles/dataset.pdf
      hash: md5
      md5: 68cf3a81283a6c5b07c6113bb3f6afba
      size: 25008
    - path: results/conditional_elementwise_flow_circles/mcp
      hash: md5
      md5: ca80829bd780c3dc639848012530c79b.dir
      size: 29696
      nfiles: 3
    - path: results/conditional_elementwise_flow_circles/metrics.yaml
      hash: md5
      md5: 4d0605f09d482b074656634855261830
      size: 55
    - path: results/conditional_elementwise_flow_circles/samples.pdf
      hash: md5
      md5: f3a2b3ef87f9663c5c3e1f6f0f0f27b0
      size: 108667
    - path: results/conditional_elementwise_flow_circles/train.log
      hash: md5
      md5: 1e0b88e5596fc0187cd8b830228f0aac
      size: 2536
  conditional@multivariate_flow-moons:
    cmd: python scripts/train.py --log-level info --log-file train.log --experiment-name
      conditional-moons conditional@multivariate_flow-moons multivariate_flow moons
      results/conditional_multivariate_flow_moons --test-mode=true
    deps:
    - path: pyproject.toml
      hash: md5
      md5: 2a54ba60e8ef29904fb8d0cef7f12cae
      size: 1977
    - path: scripts/train.py
      hash: md5
      md5: b8abe5a0490f79c11c5ac593ef939e98
      size: 7938
    - path: src/mctm
      hash: md5
      md5: 93c9a244f1df71804f2202b31be4c442.dir
      size: 84575
      nfiles: 16
    params:
      params.yaml:
        conditional_distributions.multivariate_flow*:
          moons:
            distribution_kwargs:
              bijector_name: bernstein_poly
              low: -3
              high: 3
              bounds: smooth
              allow_flexible_bounds: true
              shift: false
              scale: false
              order: 50
            parameter_kwargs:
              conditional: true
              activation: relu
              batch_norm: true
              dropout: 0
              hidden_units:
              - 16
              - 16
              input_shape: 1
            fit_kwargs:
              epochs: 10000
              batch_size: 256
              early_stopping: 4
              learning_rate: 0.01
              lr_patience: 25
              lr_reduction_factor: 0.5
              monitor: val_loss
              reduce_lr_on_plateau: true
              verbose: true
              validation_split: 0.1
          circles:
            distribution_kwargs:
              bijector_name: bernstein_poly
              low: -3
              high: 3
              bounds: smooth
              allow_flexible_bounds: true
              shift: false
              scale: false
              order: 50
            parameter_kwargs:
              conditional: true
              activation: relu
              batch_norm: true
              dropout: 0
              hidden_units:
              - 16
              - 16
              input_shape: 1
            fit_kwargs:
              epochs: 10000
              batch_size: 256
              early_stopping: 4
              learning_rate: 0.01
              lr_patience: 25
              lr_reduction_factor: 0.5
              monitor: val_loss
              reduce_lr_on_plateau: true
              verbose: true
              validation_split: 0.1
        datasets.moons*:
          n_samples: 16384
          noise: 0.05
          scale:
          - 0.05
          - 0.95
        log-level: info
        seed: 1
        textwidth: 487.8225
    outs:
    - path: results/conditional_multivariate_flow_moons/dataset.pdf
      hash: md5
      md5: a6971f4b0c975d938cfcb29e5fe88ef6
      size: 24850
    - path: results/conditional_multivariate_flow_moons/mcp
      hash: md5
      md5: 3aa2cd8475fe925f21f2df210c2ba6c4.dir
      size: 30308
      nfiles: 3
    - path: results/conditional_multivariate_flow_moons/metrics.yaml
      hash: md5
      md5: 3c7c3cacd8799a34421c4f2168952eca
      size: 54
    - path: results/conditional_multivariate_flow_moons/samples.pdf
      hash: md5
      md5: be56cd03129298a9cc939eb0bfed943c
      size: 99345
    - path: results/conditional_multivariate_flow_moons/train.log
      hash: md5
      md5: ed21354b2bb4903e952d7dcebca456db
      size: 2512
  unconditional_hybrid@coupling_flow-circles:
    cmd: python scripts/train.py --log-level info --log-file train.log --experiment-name
      unconditional-hybrid-circles unconditional_hybrid@coupling_flow-circles coupling_flow
      circles results/unconditional_hybrid_coupling_flow_circles/  --test-mode=true
    deps:
    - path: pyproject.toml
      hash: md5
      md5: 2a54ba60e8ef29904fb8d0cef7f12cae
      size: 1977
    - path: scripts/train.py
      hash: md5
      md5: b8abe5a0490f79c11c5ac593ef939e98
      size: 7938
    - path: src/mctm
      hash: md5
      md5: 93c9a244f1df71804f2202b31be4c442.dir
      size: 84575
      nfiles: 16
    params:
      params.yaml:
        datasets.circles*:
          n_samples: 16384
          noise: 0.05
          factor: 0.5
          scale:
          - 0.05
          - 0.95
        log-level: info
        seed: 1
        textwidth: 487.8225
        unconditional_hybrid_distributions.coupling_flow.circles*:
          distribution_kwargs:
            bijector_name: bernstein_poly
            low: 0
            high: 1
            bounds: smooth
            allow_flexible_bounds: true
            shift: false
            scale: false
            num_layers: 1
            order: 80
          freeze_base_model: false
          base_checkpoint_path: false
          parameter_kwargs:
            hidden_units:
            - 512
            - 512
            activation: relu
            batch_norm: false
            dropout: 0
          base_distribution: elementwise_flow
          base_distribution_kwargs:
            bijector_name: bernstein_poly
            low: -3
            high: 3
            bounds: smooth
            allow_flexible_bounds: true
            shift: false
            scale: false
            order: 25
          base_parameter_kwargs:
            conditional: false
            dtype: float32
          fit_kwargs:
            epochs: 10000
            batch_size: 256
            early_stopping: 4
            learning_rate: 0.01
            lr_patience: 25
            lr_reduction_factor: 0.5
            monitor: val_loss
            reduce_lr_on_plateau: true
            verbose: true
            validation_split: 0.1
    outs:
    - path: results/unconditional_hybrid_coupling_flow_circles/copula_contour.pdf
      hash: md5
      md5: 16fbfea663b70bbfbad524d3a393b986
      size: 58481
    - path: results/unconditional_hybrid_coupling_flow_circles/copula_surface.pdf
      hash: md5
      md5: b16c353027ad54ca39775a615895815b
      size: 793100
    - path: results/unconditional_hybrid_coupling_flow_circles/data.pdf
      hash: md5
      md5: d967b405a14afda8748eaf109d35bef6
      size: 83762
    - path: results/unconditional_hybrid_coupling_flow_circles/dataset.pdf
      hash: md5
      md5: 6763c2cd9ffd83040b667b800edbe0d6
      size: 25008
    - path: results/unconditional_hybrid_coupling_flow_circles/mcp
      hash: md5
      md5: 3853ecd11c1754cfa7563dba2eae78cb.dir
      size: 1927
      nfiles: 3
    - path: results/unconditional_hybrid_coupling_flow_circles/metrics.yaml
      hash: md5
      md5: 371ed17bde3f6cea874aa0e0acaa1835
      size: 53
    - path: results/unconditional_hybrid_coupling_flow_circles/samples.pdf
      hash: md5
      md5: f83094fc6cf8a2cd0a4b79c8ec8e0624
      size: 82552
    - path: results/unconditional_hybrid_coupling_flow_circles/train.log
      hash: md5
      md5: 68e3abc50cb4febf2f41de23ae88d1b6
      size: 2330
    - path: results/unconditional_hybrid_coupling_flow_circles/z1.pdf
      hash: md5
      md5: e1f955c92adbf14ec189cc5ad38c2d5d
      size: 84477
    - path: results/unconditional_hybrid_coupling_flow_circles/z2.pdf
      hash: md5
      md5: 2a834b9b960ca14bad251ce3c19c6211
      size: 91723
  conditional@multivariate_normal-circles:
    cmd: python scripts/train.py --log-level info --log-file train.log --experiment-name
      conditional-circles conditional@multivariate_normal-circles multivariate_normal
      circles results/conditional_multivariate_normal_circles --test-mode=true
    deps:
    - path: pyproject.toml
      hash: md5
      md5: 2a54ba60e8ef29904fb8d0cef7f12cae
      size: 1977
    - path: scripts/train.py
      hash: md5
      md5: b8abe5a0490f79c11c5ac593ef939e98
      size: 7938
    - path: src/mctm
      hash: md5
      md5: 93c9a244f1df71804f2202b31be4c442.dir
      size: 84575
      nfiles: 16
    params:
      params.yaml:
        conditional_distributions.multivariate_normal*:
          moons:
            distribution_kwargs: {}
            parameter_kwargs:
              conditional: true
              activation: relu
              batch_norm: true
              dropout: 0
              hidden_units:
              - 16
              - 16
              input_shape: 1
            fit_kwargs:
              epochs: 10000
              batch_size: 256
              early_stopping: 4
              learning_rate: 0.01
              lr_patience: 25
              lr_reduction_factor: 0.5
              monitor: val_loss
              reduce_lr_on_plateau: true
              verbose: true
              validation_split: 0.1
          circles:
            distribution_kwargs: {}
            parameter_kwargs:
              conditional: true
              activation: relu
              batch_norm: true
              dropout: 0
              hidden_units:
              - 16
              - 16
              input_shape: 1
            fit_kwargs:
              epochs: 10000
              batch_size: 256
              early_stopping: 4
              learning_rate: 0.01
              lr_patience: 25
              lr_reduction_factor: 0.5
              monitor: val_loss
              reduce_lr_on_plateau: true
              verbose: true
              validation_split: 0.1
        datasets.circles*:
          n_samples: 16384
          noise: 0.05
          factor: 0.5
          scale:
          - 0.05
          - 0.95
        log-level: info
        seed: 1
        textwidth: 487.8225
    outs:
    - path: results/conditional_multivariate_normal_circles/dataset.pdf
  train-sim@dataset0-unconditional_masked_autoregressive_flow:
    cmd: python scripts/train.py --log-level info --log-file train.log --experiment-name
      sim-moons --run-name unconditional_masked_autoregressive_flow_moons train-sim@dataset0-unconditional_masked_autoregressive_flow
      sim moons results/unconditional_masked_autoregressive_flow_sim_moons --test-mode=false
    deps:
    - path: pyproject.toml
      hash: md5
      md5: 2a54ba60e8ef29904fb8d0cef7f12cae
      size: 1977
    - path: scripts/train.py
      hash: md5
      md5: 1598ba53554e9994925258fb8e07c030
      size: 8126
    - path: src/mctm
      hash: md5
      md5: 41bb4b18993e1753dfb4880761165160.dir
      size: 87051
      nfiles: 16
    params:
      params.yaml:
        seed: 1
        textwidth: 487.8225
      params/sim/dataset.yaml:
        dataset_kwargs.moons*:
          n_samples: 16384
          noise: 0.05
          scale:
          - 0.05
          - 0.95
          random_state: 1
      params/sim/moons/unconditional_masked_autoregressive_flow.yaml:
        compile_kwargs:
          jit_compile: true
        fit_kwargs:
          batch_size: 256
          early_stopping: false
          reduce_lr_on_plateau: false
          epochs: 10
          learning_rate:
            scheduler_kwargs:
              initial_learning_rate: 0.01
              decay_steps: 100
            scheduler_name: cosine_decay
          monitor: val_loss
          validation_split: 0.1
          verbose: true
        model_kwargs:
          distribution: masked_autoregressive_flow
          distribution_kwargs:
            allow_flexible_bounds: false
            bijector_name: bernstein_poly
            bounds: smooth
            high: 4
            low: -4
            num_layers: 1
            order: 100
            scale: false
            shift: false
            base_distribution_kwargs:
              distribution_type: truncated_normal
          parameter_kwargs:
            activation: tanh
            hidden_units:
            - 16
            - 32
            - 64
    outs:
    - path: results/unconditional_masked_autoregressive_flow_sim_moons/dataset.pdf
      hash: md5
      md5: fa7a2419938ad1ce488ff31f5c23d3de
      size: 260561
    - path: results/unconditional_masked_autoregressive_flow_sim_moons/mcp
      hash: md5
      md5: 96d5e4979e5039f88ff9cae90a9e4e53.dir
      size: 193136
      nfiles: 3
    - path: results/unconditional_masked_autoregressive_flow_sim_moons/metrics.yaml
      hash: md5
      md5: 6ed550f0feeb350e27bc54c87c3724df
      size: 54
    - path: results/unconditional_masked_autoregressive_flow_sim_moons/samples.pdf
      hash: md5
      md5: ec72c30d880c9ce80d741f5d712bbc3d
      size: 181913
    - path: results/unconditional_masked_autoregressive_flow_sim_moons/train.log
      hash: md5
      md5: c8c3269d0981e697716c4e51f68b3d67
      size: 2203
  train-sim@dataset0-unconditional_hybrid_coupling_flow_bernstein_poly:
    cmd: python scripts/train.py --log-level info --log-file train.log --experiment-name
      sim-moons --run-name unconditional_hybrid_coupling_flow_bernstein_poly_moons
      --stage-name train-sim@dataset0-unconditional_hybrid_coupling_flow_bernstein_poly
      --dataset-type sim --dataset-name moons --results-path results/sim/moons/unconditional_hybrid_coupling_flow_bernstein_poly
      --test-mode true
    deps:
    - path: pyproject.toml
      hash: md5
      md5: f1fac6d7d97fc8eea5b24bdad7befc0b
      size: 2050
    - path: scripts/train.py
      hash: md5
      md5: 6a4b0d066827367245d52ce94d2228ad
      size: 17396
    - path: src/mctm
      hash: md5
      md5: ee1d11c1ebf292ce510305ecee45eff6.dir
      size: 124120
      nfiles: 17
    params:
      params.yaml:
        seed: 1
        textwidth: 487.8225
      params/sim/dataset.yaml:
        dataset_kwargs.moons*:
          n_samples: 16384
          noise: 0.05
          scale:
          - 0.05
          - 0.95
          random_state: 1
      params/sim/moons/unconditional_hybrid_coupling_flow_bernstein_poly.yaml:
        compile_kwargs:
          jit_compile: true
        fit_kwargs:
          batch_size: 256
          early_stopping: false
          epochs: 200
          learning_rate:
            scheduler_kwargs:
              decay_steps: 200
              initial_learning_rate: 0.01
            scheduler_name: cosine_decay
          monitor: val_loss
          reduce_lr_on_plateau: false
          validation_split: 0.1
          verbose: true
        model_kwargs:
          base_checkpoint_path: false
          base_distribution: elementwise_flow
          base_distribution_kwargs:
            allow_flexible_bounds: true
            bijector_name: bernstein_poly
            bounds: smooth
            high: 4
            low: -4
            order: 100
            scale: false
            shift: false
          base_parameter_kwargs:
            conditional: false
            dtype: float32
          distribution: coupling_flow
          distribution_kwargs:
            allow_flexible_bounds: false
            bijector_name: bernstein_poly
            bounds: identity
            high: 1
            low: 0
            num_layers: 4
            order: 64
            scale: false
            shift: false
          freeze_base_model: false
          parameter_kwargs:
            activation: relu
            batch_norm: false
            dropout: 0
            hidden_units:
            - 16
            - 32
    outs:
    - path: results/sim/moons/unconditional_hybrid_coupling_flow_bernstein_poly/dataset.pdf
      hash: md5
      md5: 302a27bac86cf4be780af57b1273b569
      size: 24850
    - path: results/sim/moons/unconditional_hybrid_coupling_flow_bernstein_poly/metrics.yaml
      hash: md5
      md5: c2738fd634ca485b652c8f0fd2c49983
      size: 53
    - path: 
        results/sim/moons/unconditional_hybrid_coupling_flow_bernstein_poly/model_checkpoint.weights.h5
      hash: md5
      md5: d642f7f77fefb27298bfb5c9f594d9e0
      size: 173496
    - path: results/sim/moons/unconditional_hybrid_coupling_flow_bernstein_poly/samples.pdf
      hash: md5
      md5: 6c31f8666db4ef580fe09ec76a783038
      size: 119593
    - path: results/sim/moons/unconditional_hybrid_coupling_flow_bernstein_poly/train.log
      hash: md5
      md5: a6fc06cf106c93645e3fabd946c35c79
      size: 1930
  train-sim@dataset0-conditional_coupling_flow_bernstein_poly:
    cmd: python scripts/train.py --log-level info --log-file train.log --experiment-name
      sim-moons --run-name conditional_coupling_flow_bernstein_poly_moons --stage-name
      train-sim@dataset0-conditional_coupling_flow_bernstein_poly --dataset-type sim
      --dataset-name moons --results-path results/sim/moons/conditional_coupling_flow_bernstein_poly
      --test-mode false
    deps:
    - path: ../pyproject.toml
      hash: md5
      md5: 1bb8cefe554dc1c36064f36ce3518fca
      size: 2100
    - path: ../src/mctm/__init__.py
      hash: md5
      md5: 50bfe848b7a3b24849bf3c51890564e5
      size: 54
    - path: ../src/mctm/activations.py
      hash: md5
      md5: fbcc1a7e509e4df7654ccd420ee95cca
      size: 6973
    - path: ../src/mctm/data/__init__.py
      hash: md5
      md5: 4bb4f98e76433de954fedc2402f91b79
      size: 67
    - path: ../src/mctm/data/sklearn_datasets.py
      hash: md5
      md5: 50a45734213822dae2cf7607c270e772
      size: 1044
    - path: ../src/mctm/distributions.py
      hash: md5
      md5: 0d4ff4172e3a859a3b4f065de6d812f9
      size: 43692
    - path: ../src/mctm/models.py
      hash: md5
      md5: c7f2f0e6665129b399432f06f678d4d0
      size: 14118
    - path: ../src/mctm/nn.py
      hash: md5
      md5: e19e5322185ca8b0ca12ea054aa302b9
      size: 13279
    - path: ../src/mctm/parameters.py
      hash: md5
      md5: bec689a85638f3d6fda317622b51f74d
      size: 13349
    - path: ../src/mctm/preprocessing.py
      hash: md5
      md5: 395dbc40ef7a285ba1f11bb6c974eeb8
      size: 4395
    - path: ../src/mctm/scheduler.py
      hash: md5
      md5: 968fe1c35be0e11147ab55012795e31c
      size: 4211
    - path: ../src/mctm/utils/__init__.py
      hash: md5
      md5: c697ac50e99dd1ba97a749c0a6dd4a28
      size: 5768
    - path: ../src/mctm/utils/decorators.py
      hash: md5
      md5: 8f38fef6acf3e8cf79ef3b52290d32d0
      size: 3799
    - path: ../src/mctm/utils/mlflow.py
      hash: md5
      md5: 21f9a348ffad2b7e63efd8b977332230
      size: 2458
    - path: ../src/mctm/utils/pipeline.py
      hash: md5
      md5: d10ee5e4bd333b5dcdc618c86ec94036
      size: 11960
    - path: ../src/mctm/utils/tensorflow.py
      hash: md5
      md5: 01646f069ce1736f3bb3337625f8e9f3
      size: 6355
    - path: ../src/mctm/utils/visualisation.py
      hash: md5
      md5: 309a92b943855a8121347b1516e4277f
      size: 17052
    - path: scripts/train.py
      hash: md5
      md5: 30d0130ef9fd3fc881e6f7137ce31117
      size: 15730
    params:
      params.yaml:
        seed: 1
        textwidth: 487.8225
      params/sim/dataset.yaml:
        dataset_kwargs.moons*:
          n_samples: 16384
          noise: 0.05
          scale:
          - 0.05
          - 0.95
          random_state: 1
      params/sim/moons/conditional_coupling_flow_bernstein_poly.yaml:
        compile_kwargs:
          jit_compile: true
        fit_kwargs:
          batch_size: 512
          early_stopping: 15
          epochs: 200
          learning_rate:
            scheduler_kwargs:
              decay_steps: 200
              initial_learning_rate: 0.0005
            scheduler_name: cosine_decay
          monitor: val_loss
          reduce_lr_on_plateau: false
          validation_split: 0.1
          verbose: true
        model_kwargs:
          distribution: coupling_flow
          num_layers: 2
          bijector: BernsteinPolynomial
          bijector_kwargs:
            extrapolation: false
            domain:
            - 0
            - 1
          invert: true
          parameters_constraint_fn_kwargs:
            allow_flexible_bounds: false
            bounds: linear
            low: 0
            high: 1
          num_parameters: 128
          layer_overwrites:
            -2:
              parameters_constraint_fn_kwargs:
                low: -5
                high: 5
            -1:
              parameters_constraint_fn_kwargs:
                low: -5
                high: 5
          parameters_fn_kwargs:
            activation: relu
            batch_norm: false
            dropout: 0
            hidden_units:
            - 128
            - 128
            - 128
            conditional: true
            conditional_event_shape: 1
    outs:
    - path: results/sim/moons/conditional_coupling_flow_bernstein_poly/dataset.pdf
      hash: md5
      md5: 8dd8e3293b1a1038aee4d5decc153a45
      size: 260561
    - path: results/sim/moons/conditional_coupling_flow_bernstein_poly/metrics.yaml
      hash: md5
      md5: 93a432beb744b74bc5a91e5308881696
      size: 54
    - path: 
        results/sim/moons/conditional_coupling_flow_bernstein_poly/model_checkpoint.weights.h5
      hash: md5
      md5: 22423696c7469c1619a1abaae77fbcfd
      size: 2432984
    - path: results/sim/moons/conditional_coupling_flow_bernstein_poly/samples.pdf
      hash: md5
      md5: 8329a802d68a2fd0366a808c706e8bc6
      size: 179396
    - path: results/sim/moons/conditional_coupling_flow_bernstein_poly/train.log
      hash: md5
      md5: b33421d4603bc616cc97d4d5e0c18c16
      size: 5711
  train-sim@dataset1-unconditional_elementwise_flow_bernstein_poly:
    cmd: python scripts/train.py --log-level info --log-file train.log --experiment-name
      sim-circles --run-name unconditional_elementwise_flow_bernstein_poly_circles
      --stage-name train-sim@dataset1-unconditional_elementwise_flow_bernstein_poly
      --dataset-type sim --dataset-name circles --results-path results/sim/circles/unconditional_elementwise_flow_bernstein_poly
      --test-mode true
    deps:
    - path: pyproject.toml
      hash: md5
      md5: f1fac6d7d97fc8eea5b24bdad7befc0b
      size: 2050
    - path: scripts/train.py
      hash: md5
      md5: 67f6c9d8269b2b91ecaccd24a4232e71
      size: 17431
    - path: src/mctm
      hash: md5
      md5: ee1d11c1ebf292ce510305ecee45eff6.dir
      size: 124120
      nfiles: 17
    params:
      params.yaml:
        seed: 1
        textwidth: 487.8225
      params/sim/circles/unconditional_elementwise_flow_bernstein_poly.yaml:
        compile_kwargs:
          jit_compile: true
        fit_kwargs:
          batch_size: 256
          early_stopping: 4
          epochs: 10000
          learning_rate: 0.01
          lr_patience: 25
          lr_reduction_factor: 0.5
          monitor: val_loss
          reduce_lr_on_plateau: true
          validation_split: 0.1
          verbose: true
        model_kwargs:
          distribution: elementwise_flow
          distribution_kwargs:
            allow_flexible_bounds: true
            bijector_name: bernstein_poly
            bounds: smooth
            high: 3
            low: -3
            order: 80
            scale: false
            shift: false
          parameter_kwargs:
            conditional: false
            dtype: float32
      params/sim/dataset.yaml:
        dataset_kwargs.circles*:
          n_samples: 16384
          noise: 0.05
          factor: 0.5
          scale:
          - 0.05
          - 0.95
          random_state: 1
    outs:
    - path: results/sim/circles/unconditional_elementwise_flow_bernstein_poly/dataset.pdf
      hash: md5
      md5: 26a9717033b21724b7e2b0636582aab9
      size: 25008
    - path: results/sim/circles/unconditional_elementwise_flow_bernstein_poly/metrics.yaml
      hash: md5
      md5: 8f0b0c0ab6497971b2b95edb6238f86d
      size: 54
    - path: 
        results/sim/circles/unconditional_elementwise_flow_bernstein_poly/model_checkpoint.weights.h5
      hash: md5
      md5: df933ab2fd8b4520a5e44f45251ca359
      size: 11000
    - path: results/sim/circles/unconditional_elementwise_flow_bernstein_poly/samples.pdf
      hash: md5
      md5: d3030786ed1eb3843e9b82625f80d432
      size: 103133
    - path: results/sim/circles/unconditional_elementwise_flow_bernstein_poly/train.log
      hash: md5
      md5: 42c74302772b25514b787205f7539128
      size: 1359
  train-sim@dataset1-unconditional_multivariate_normal:
    cmd: python scripts/train.py --log-level info --log-file train.log --experiment-name
      sim-circles --run-name unconditional_multivariate_normal_circles --stage-name
      train-sim@dataset1-unconditional_multivariate_normal --dataset-type sim --dataset-name
      circles --results-path results/sim/circles/unconditional_multivariate_normal
      --test-mode false
    deps:
    - path: ../pyproject.toml
      hash: md5
      md5: 1bb8cefe554dc1c36064f36ce3518fca
      size: 2100
    - path: ../src/mctm/__init__.py
      hash: md5
      md5: 50bfe848b7a3b24849bf3c51890564e5
      size: 54
    - path: ../src/mctm/activations.py
      hash: md5
      md5: fbcc1a7e509e4df7654ccd420ee95cca
      size: 6973
    - path: ../src/mctm/data/__init__.py
      hash: md5
      md5: 4bb4f98e76433de954fedc2402f91b79
      size: 67
    - path: ../src/mctm/data/sklearn_datasets.py
      hash: md5
      md5: 50a45734213822dae2cf7607c270e772
      size: 1044
    - path: ../src/mctm/distributions.py
      hash: md5
      md5: 0d4ff4172e3a859a3b4f065de6d812f9
      size: 43692
    - path: ../src/mctm/models.py
      hash: md5
      md5: c7f2f0e6665129b399432f06f678d4d0
      size: 14118
    - path: ../src/mctm/nn.py
      hash: md5
      md5: e19e5322185ca8b0ca12ea054aa302b9
      size: 13279
    - path: ../src/mctm/parameters.py
      hash: md5
      md5: bec689a85638f3d6fda317622b51f74d
      size: 13349
    - path: ../src/mctm/preprocessing.py
      hash: md5
      md5: 395dbc40ef7a285ba1f11bb6c974eeb8
      size: 4395
    - path: ../src/mctm/scheduler.py
      hash: md5
      md5: 968fe1c35be0e11147ab55012795e31c
      size: 4211
    - path: ../src/mctm/utils/__init__.py
      hash: md5
      md5: c697ac50e99dd1ba97a749c0a6dd4a28
      size: 5768
    - path: ../src/mctm/utils/decorators.py
      hash: md5
      md5: 8f38fef6acf3e8cf79ef3b52290d32d0
      size: 3799
    - path: ../src/mctm/utils/mlflow.py
      hash: md5
      md5: 21f9a348ffad2b7e63efd8b977332230
      size: 2458
    - path: ../src/mctm/utils/pipeline.py
      hash: md5
      md5: d10ee5e4bd333b5dcdc618c86ec94036
      size: 11960
    - path: ../src/mctm/utils/tensorflow.py
      hash: md5
      md5: 01646f069ce1736f3bb3337625f8e9f3
      size: 6355
    - path: ../src/mctm/utils/visualisation.py
      hash: md5
      md5: 309a92b943855a8121347b1516e4277f
      size: 17052
    - path: scripts/train.py
      hash: md5
      md5: 30d0130ef9fd3fc881e6f7137ce31117
      size: 15730
    params:
      params.yaml:
        seed: 1
        textwidth: 487.8225
      params/sim/circles/unconditional_multivariate_normal.yaml:
        compile_kwargs:
          jit_compile: true
        fit_kwargs:
          batch_size: 256
          early_stopping: false
          epochs: 200
          learning_rate:
            scheduler_kwargs:
              decay_steps: 200
              initial_learning_rate: 0.01
            scheduler_name: cosine_decay
          monitor: val_loss
          reduce_lr_on_plateau: false
          validation_split: 0.1
          verbose: true
        model_kwargs:
          distribution: multivariate_normal
          parameters_fn_kwargs:
            conditional: false
            dtype: float32
      params/sim/dataset.yaml:
        dataset_kwargs.circles*:
          n_samples: 16384
          noise: 0.05
          factor: 0.5
          scale:
          - 0.05
          - 0.95
          random_state: 1
    outs:
    - path: results/sim/circles/unconditional_multivariate_normal/dataset.pdf
      hash: md5
      md5: 88c6977e3bd85688a7aaf4744c355de6
      size: 261694
    - path: results/sim/circles/unconditional_multivariate_normal/metrics.yaml
      hash: md5
<<<<<<< HEAD
      md5: c2776455dcfff59f2984f2b7b1d27175
      size: 53
=======
      md5: 6aa522e3c12dac28b505fe90e6ce08ee
      size: 58
>>>>>>> c8e228d2
    - path: 
        results/sim/circles/unconditional_multivariate_normal/model_checkpoint.weights.h5
      hash: md5
      md5: c49afc1b0d6bd7a6cfafe2eb8bc30737
      size: 11000
    - path: results/sim/circles/unconditional_multivariate_normal/samples.pdf
      hash: md5
      md5: 25ba55d8246170d29e68367c03f48790
      size: 154033
    - path: results/sim/circles/unconditional_multivariate_normal/train.log
      hash: md5
      md5: b75cf1198ffcd257926349d52a1d454e
      size: 2026
  train-sim@dataset0-unconditional_coupling_flow_quadratic_spline:
    cmd: python scripts/train.py --log-level info --log-file train.log --experiment-name
      sim-moons --run-name unconditional_coupling_flow_quadratic_spline_moons --stage-name
      train-sim@dataset0-unconditional_coupling_flow_quadratic_spline --dataset-type
      sim --dataset-name moons --results-path results/sim/moons/unconditional_coupling_flow_quadratic_spline
      --test-mode true
    deps:
    - path: ../pyproject.toml
      hash: md5
      md5: 1bb8cefe554dc1c36064f36ce3518fca
      size: 2100
    - path: ../src/mctm/__init__.py
      hash: md5
      md5: 50bfe848b7a3b24849bf3c51890564e5
      size: 54
    - path: ../src/mctm/activations.py
      hash: md5
      md5: fbcc1a7e509e4df7654ccd420ee95cca
      size: 6973
    - path: ../src/mctm/data/__init__.py
      hash: md5
      md5: 4bb4f98e76433de954fedc2402f91b79
      size: 67
    - path: ../src/mctm/data/sklearn_datasets.py
      hash: md5
      md5: 50a45734213822dae2cf7607c270e772
      size: 1044
    - path: ../src/mctm/distributions.py
      hash: md5
      md5: 0d4ff4172e3a859a3b4f065de6d812f9
      size: 43692
    - path: ../src/mctm/models.py
      hash: md5
      md5: c7f2f0e6665129b399432f06f678d4d0
      size: 14118
    - path: ../src/mctm/nn.py
      hash: md5
      md5: e19e5322185ca8b0ca12ea054aa302b9
      size: 13279
    - path: ../src/mctm/parameters.py
      hash: md5
      md5: bec689a85638f3d6fda317622b51f74d
      size: 13349
    - path: ../src/mctm/preprocessing.py
      hash: md5
      md5: 395dbc40ef7a285ba1f11bb6c974eeb8
      size: 4395
    - path: ../src/mctm/scheduler.py
      hash: md5
      md5: 968fe1c35be0e11147ab55012795e31c
      size: 4211
    - path: ../src/mctm/utils/__init__.py
      hash: md5
      md5: c697ac50e99dd1ba97a749c0a6dd4a28
      size: 5768
    - path: ../src/mctm/utils/decorators.py
      hash: md5
      md5: 8f38fef6acf3e8cf79ef3b52290d32d0
      size: 3799
    - path: ../src/mctm/utils/mlflow.py
      hash: md5
      md5: 21f9a348ffad2b7e63efd8b977332230
      size: 2458
    - path: ../src/mctm/utils/pipeline.py
      hash: md5
      md5: d10ee5e4bd333b5dcdc618c86ec94036
      size: 11960
    - path: ../src/mctm/utils/tensorflow.py
      hash: md5
      md5: 01646f069ce1736f3bb3337625f8e9f3
      size: 6355
    - path: ../src/mctm/utils/visualisation.py
      hash: md5
      md5: 309a92b943855a8121347b1516e4277f
      size: 17052
    - path: scripts/train.py
      hash: md5
      md5: 30d0130ef9fd3fc881e6f7137ce31117
      size: 15730
    params:
      params.yaml:
        seed: 1
        textwidth: 487.8225
      params/sim/dataset.yaml:
        dataset_kwargs.moons*:
          n_samples: 16384
          noise: 0.05
          scale:
          - 0.05
          - 0.95
          random_state: 1
      params/sim/moons/unconditional_coupling_flow_quadratic_spline.yaml:
        compile_kwargs:
          jit_compile: true
        fit_kwargs:
          batch_size: 512
          early_stopping: false
          epochs: 200
          learning_rate:
            scheduler_kwargs:
              decay_steps: 200
              initial_learning_rate: 0.01
            scheduler_name: cosine_decay
          monitor: val_loss
          reduce_lr_on_plateau: false
          validation_split: 0.1
          verbose: true
        model_kwargs:
          distribution: coupling_flow
          num_layers: 2
          bijector: RationalQuadraticSpline
          bijector_kwargs:
            range_min: -5
          parameters_constraint_fn_kwargs:
            interval_width: 10
            min_slope: 0.001
            min_bin_width: 0.001
            nbins: 32
          num_parameters: 95
          parameters_fn_kwargs:
            activation: relu
            batch_norm: false
            dropout: 0
            hidden_units:
            - 128
            - 128
            - 128
    outs:
    - path: results/sim/moons/unconditional_coupling_flow_quadratic_spline/dataset.pdf
      hash: md5
      md5: 06b899e74cca366c2beaf9422c61f819
      size: 24844
    - path: results/sim/moons/unconditional_coupling_flow_quadratic_spline/metrics.yaml
      hash: md5
      md5: 56303d7a2b1632d4bc7cd970c1150538
      size: 54
    - path: 
        results/sim/moons/unconditional_coupling_flow_quadratic_spline/model_checkpoint.weights.h5
      hash: md5
      md5: 411dd6e421438f3044eb4627f1460b6c
      size: 1119168
    - path: results/sim/moons/unconditional_coupling_flow_quadratic_spline/samples.pdf
      hash: md5
      md5: a8e1d532cd249015a2327445b8689d56
      size: 101172
    - path: results/sim/moons/unconditional_coupling_flow_quadratic_spline/train.log
      hash: md5
      md5: 53e1c02eeb104c5f4bd5f5a92dd184af
      size: 4622
  train-sim@dataset1-conditional_multivariate_flow_bernstein_poly:
    cmd: python scripts/train.py --log-level info --log-file train.log --experiment-name
      sim-circles --run-name conditional_multivariate_flow_bernstein_poly_circles
      --stage-name train-sim@dataset1-conditional_multivariate_flow_bernstein_poly
      --dataset-type sim --dataset-name circles --results-path results/sim/circles/conditional_multivariate_flow_bernstein_poly
      --test-mode true
    deps:
    - path: pyproject.toml
      hash: md5
      md5: f1fac6d7d97fc8eea5b24bdad7befc0b
      size: 2050
    - path: scripts/train.py
      hash: md5
      md5: 67f6c9d8269b2b91ecaccd24a4232e71
      size: 17431
    - path: src/mctm
      hash: md5
      md5: ee1d11c1ebf292ce510305ecee45eff6.dir
      size: 124120
      nfiles: 17
    params:
      params.yaml:
        seed: 1
        textwidth: 487.8225
      params/sim/circles/conditional_multivariate_flow_bernstein_poly.yaml:
        compile_kwargs:
          jit_compile: false
        fit_kwargs:
          batch_size: 256
          early_stopping: 4
          epochs: 10000
          learning_rate: 0.01
          lr_patience: 25
          lr_reduction_factor: 0.5
          monitor: val_loss
          reduce_lr_on_plateau: true
          validation_split: 0.1
          verbose: true
        model_kwargs:
          distribution: multivariate_flow
          distribution_kwargs:
            allow_flexible_bounds: true
            bijector_name: bernstein_poly
            bounds: smooth
            high: 3
            low: -3
            order: 50
            scale: false
            shift: false
          parameter_kwargs:
            activation: relu
            batch_norm: true
            conditional: true
            conditional_event_shape: 1
            dropout: 0
            hidden_units:
            - 16
            - 16
      params/sim/dataset.yaml:
        dataset_kwargs.circles*:
          n_samples: 16384
          noise: 0.05
          factor: 0.5
          scale:
          - 0.05
          - 0.95
          random_state: 1
    outs:
    - path: results/sim/circles/conditional_multivariate_flow_bernstein_poly/dataset.pdf
      hash: md5
      md5: 132c12906f4f579c306c59bcc8dc9720
      size: 25008
    - path: results/sim/circles/conditional_multivariate_flow_bernstein_poly/metrics.yaml
      hash: md5
      md5: e2ad0a575d8dc0902b6a14c281fc014e
      size: 54
    - path: 
        results/sim/circles/conditional_multivariate_flow_bernstein_poly/model_checkpoint.weights.h5
      hash: md5
      md5: 4c3357463a8aa8389cb8635fe762a203
      size: 82048
    - path: results/sim/circles/conditional_multivariate_flow_bernstein_poly/samples.pdf
      hash: md5
      md5: 8efb365f77606adc731f620d542eec74
      size: 100381
    - path: results/sim/circles/conditional_multivariate_flow_bernstein_poly/train.log
      hash: md5
      md5: 26f30daff8d0d74d7374d869c7387b19
      size: 1651
  train-sim@dataset0-unconditional_elementwise_flow_bernstein_poly:
    cmd: python scripts/train.py --log-level info --log-file train.log --experiment-name
      sim-moons --run-name unconditional_elementwise_flow_bernstein_poly_moons --stage-name
      train-sim@dataset0-unconditional_elementwise_flow_bernstein_poly --dataset-type
      sim --dataset-name moons --results-path results/sim/moons/unconditional_elementwise_flow_bernstein_poly
      --test-mode true
    deps:
    - path: pyproject.toml
      hash: md5
      md5: f1fac6d7d97fc8eea5b24bdad7befc0b
      size: 2050
    - path: scripts/train.py
      hash: md5
      md5: 67f6c9d8269b2b91ecaccd24a4232e71
      size: 17431
    - path: src/mctm
      hash: md5
      md5: ee1d11c1ebf292ce510305ecee45eff6.dir
      size: 124120
      nfiles: 17
    params:
      params.yaml:
        seed: 1
        textwidth: 487.8225
      params/sim/dataset.yaml:
        dataset_kwargs.moons*:
          n_samples: 16384
          noise: 0.05
          scale:
          - 0.05
          - 0.95
          random_state: 1
      params/sim/moons/unconditional_elementwise_flow_bernstein_poly.yaml:
        compile_kwargs:
          jit_compile: true
        fit_kwargs:
          batch_size: 256
          early_stopping: false
          epochs: 200
          learning_rate:
            scheduler_kwargs:
              decay_steps: 200
              initial_learning_rate: 0.01
            scheduler_name: cosine_decay
          monitor: val_loss
          reduce_lr_on_plateau: false
          validation_split: 0.1
          verbose: true
        model_kwargs:
          distribution: elementwise_flow
          distribution_kwargs:
            allow_flexible_bounds: false
            base_distribution_kwargs:
              distribution_name: truncated_normal
            bijector_name: bernstein_poly
            bounds: smooth
            high: 4
            low: -4
            order: 100
            scale: false
            shift: false
          parameter_kwargs:
            conditional: false
            dtype: float32
    outs:
    - path: results/sim/moons/unconditional_elementwise_flow_bernstein_poly/dataset.pdf
      hash: md5
      md5: 4d48b4bdf5ace33142c96a22403018a9
      size: 24850
    - path: results/sim/moons/unconditional_elementwise_flow_bernstein_poly/metrics.yaml
      hash: md5
      md5: 81e3a9b42bc345ac880be47ebffa21d3
      size: 53
    - path: 
        results/sim/moons/unconditional_elementwise_flow_bernstein_poly/model_checkpoint.weights.h5
      hash: md5
      md5: a991fc75bea30130c08d13383b6b778b
      size: 13048
    - path: results/sim/moons/unconditional_elementwise_flow_bernstein_poly/samples.pdf
      hash: md5
      md5: 62b1bee0d979e7f8245052ed71f6b8a4
      size: 108358
    - path: results/sim/moons/unconditional_elementwise_flow_bernstein_poly/train.log
      hash: md5
      md5: a454b25a1da566b22983cf96c8d49765
      size: 1593
  train-sim@dataset1-unconditional_multivariate_flow_bernstein_poly:
    cmd: python scripts/train.py --log-level info --log-file train.log --experiment-name
      sim-circles --run-name unconditional_multivariate_flow_bernstein_poly_circles
      --stage-name train-sim@dataset1-unconditional_multivariate_flow_bernstein_poly
      --dataset-type sim --dataset-name circles --results-path results/sim/circles/unconditional_multivariate_flow_bernstein_poly
      --test-mode true
    deps:
    - path: pyproject.toml
      hash: md5
      md5: f1fac6d7d97fc8eea5b24bdad7befc0b
      size: 2050
    - path: scripts/train.py
      hash: md5
      md5: 6a4b0d066827367245d52ce94d2228ad
      size: 17396
    - path: src/mctm
      hash: md5
      md5: d4066220045f052184fe8c5407afdde6.dir
      size: 124156
      nfiles: 17
    params:
      params.yaml:
        seed: 1
        textwidth: 487.8225
      params/sim/circles/unconditional_multivariate_flow_bernstein_poly.yaml:
        compile_kwargs:
          jit_compile: true
        fit_kwargs:
          batch_size: 256
          early_stopping: 4
          epochs: 10000
          learning_rate: 0.01
          lr_patience: 25
          lr_reduction_factor: 0.5
          monitor: val_loss
          reduce_lr_on_plateau: true
          validation_split: 0.1
          verbose: true
        model_kwargs:
          distribution: multivariate_flow
          distribution_kwargs:
            allow_flexible_bounds: true
            bijector_name: bernstein_poly
            bounds: smooth
            high: 3
            low: -3
            order: 50
            scale: false
            shift: false
          parameter_kwargs:
            conditional: false
            dtype: float32
      params/sim/dataset.yaml:
        dataset_kwargs.circles*:
          n_samples: 16384
          noise: 0.05
          factor: 0.5
          scale:
          - 0.05
          - 0.95
          random_state: 1
    outs:
    - path: results/sim/circles/unconditional_multivariate_flow_bernstein_poly/dataset.pdf
      hash: md5
      md5: 1493cee4b3b3db75fd073dc2ab7d6126
      size: 25008
    - path: results/sim/circles/unconditional_multivariate_flow_bernstein_poly/metrics.yaml
      hash: md5
      md5: 96045fc14f3a55943bb26b2f6e1aa88c
      size: 51
    - path: 
        results/sim/circles/unconditional_multivariate_flow_bernstein_poly/model_checkpoint.weights.h5
      hash: md5
      md5: 52b9e404239cb6b06392b04f2f695e01
      size: 11000
    - path: results/sim/circles/unconditional_multivariate_flow_bernstein_poly/samples.pdf
      hash: md5
      md5: a4f27a9a3c974eeeab3a3e0032ec04b6
      size: 96764
    - path: results/sim/circles/unconditional_multivariate_flow_bernstein_poly/train.log
      hash: md5
      md5: de812b5f6c0b2fc1f8e3647b7b907f43
      size: 1357
  train-sim@dataset1-conditional_elementwise_flow_bernstein_poly:
    cmd: python scripts/train.py --log-level info --log-file train.log --experiment-name
      sim-circles --run-name conditional_elementwise_flow_bernstein_poly_circles --stage-name
      train-sim@dataset1-conditional_elementwise_flow_bernstein_poly --dataset-type
      sim --dataset-name circles --results-path results/sim/circles/conditional_elementwise_flow_bernstein_poly
      --test-mode true
    deps:
    - path: pyproject.toml
      hash: md5
      md5: f1fac6d7d97fc8eea5b24bdad7befc0b
      size: 2050
    - path: scripts/train.py
      hash: md5
      md5: 6a4b0d066827367245d52ce94d2228ad
      size: 17396
    - path: src/mctm
      hash: md5
      md5: ee1d11c1ebf292ce510305ecee45eff6.dir
      size: 124120
      nfiles: 17
    params:
      params.yaml:
        seed: 1
        textwidth: 487.8225
      params/sim/circles/conditional_elementwise_flow_bernstein_poly.yaml:
        compile_kwargs:
          jit_compile: true
        fit_kwargs:
          batch_size: 256
          early_stopping: 4
          epochs: 10000
          learning_rate: 0.01
          lr_patience: 25
          lr_reduction_factor: 0.5
          monitor: val_loss
          reduce_lr_on_plateau: true
          validation_split: 0.1
          verbose: true
        model_kwargs:
          distribution: elementwise_flow
          distribution_kwargs:
            allow_flexible_bounds: true
            bijector_name: bernstein_poly
            bounds: smooth
            high: 3
            low: -3
            order: 50
            scale: false
            shift: false
          parameter_kwargs:
            activation: relu
            batch_norm: true
            conditional: true
            conditional_event_shape: 1
            dropout: 0
            hidden_units:
            - 16
            - 16
      params/sim/dataset.yaml:
        dataset_kwargs.circles*:
          n_samples: 16384
          noise: 0.05
          factor: 0.5
          scale:
          - 0.05
          - 0.95
          random_state: 1
    outs:
    - path: results/sim/circles/conditional_elementwise_flow_bernstein_poly/dataset.pdf
      hash: md5
      md5: 355fb4bc6e033f49b92c7ff5abfecb20
      size: 25008
    - path: results/sim/circles/conditional_elementwise_flow_bernstein_poly/metrics.yaml
      hash: md5
      md5: 4d49d7acde8744a50a3ff459a3dedb47
      size: 57
    - path: 
        results/sim/circles/conditional_elementwise_flow_bernstein_poly/model_checkpoint.weights.h5
      hash: md5
      md5: 8e1168f567799266e64ba5b3bce7bc4c
      size: 81280
    - path: results/sim/circles/conditional_elementwise_flow_bernstein_poly/samples.pdf
      hash: md5
      md5: 1f1447bfa4824129e467338b854f6baf
      size: 104336
    - path: results/sim/circles/conditional_elementwise_flow_bernstein_poly/train.log
      hash: md5
      md5: 75b22f3caed91997cd647a9408012f2a
      size: 1453
  train-sim@dataset0-unconditional_multivariate_normal:
    cmd: python scripts/train.py --log-level info --log-file train.log --experiment-name
      sim-moons --run-name unconditional_multivariate_normal_moons --stage-name train-sim@dataset0-unconditional_multivariate_normal
      --dataset-type sim --dataset-name moons --results-path results/sim/moons/unconditional_multivariate_normal
      --test-mode true
    deps:
    - path: ../pyproject.toml
      hash: md5
      md5: 1bb8cefe554dc1c36064f36ce3518fca
      size: 2100
    - path: ../src/mctm/__init__.py
      hash: md5
      md5: 50bfe848b7a3b24849bf3c51890564e5
      size: 54
    - path: ../src/mctm/activations.py
      hash: md5
      md5: fbcc1a7e509e4df7654ccd420ee95cca
      size: 6973
    - path: ../src/mctm/data/__init__.py
      hash: md5
      md5: 4bb4f98e76433de954fedc2402f91b79
      size: 67
    - path: ../src/mctm/data/sklearn_datasets.py
      hash: md5
      md5: 50a45734213822dae2cf7607c270e772
      size: 1044
    - path: ../src/mctm/distributions.py
      hash: md5
      md5: 0d4ff4172e3a859a3b4f065de6d812f9
      size: 43692
    - path: ../src/mctm/models.py
      hash: md5
      md5: c7f2f0e6665129b399432f06f678d4d0
      size: 14118
    - path: ../src/mctm/nn.py
      hash: md5
      md5: e19e5322185ca8b0ca12ea054aa302b9
      size: 13279
    - path: ../src/mctm/parameters.py
      hash: md5
      md5: bec689a85638f3d6fda317622b51f74d
      size: 13349
    - path: ../src/mctm/preprocessing.py
      hash: md5
      md5: 395dbc40ef7a285ba1f11bb6c974eeb8
      size: 4395
    - path: ../src/mctm/scheduler.py
      hash: md5
      md5: 968fe1c35be0e11147ab55012795e31c
      size: 4211
    - path: ../src/mctm/utils/__init__.py
      hash: md5
      md5: c697ac50e99dd1ba97a749c0a6dd4a28
      size: 5768
    - path: ../src/mctm/utils/decorators.py
      hash: md5
      md5: 8f38fef6acf3e8cf79ef3b52290d32d0
      size: 3799
    - path: ../src/mctm/utils/mlflow.py
      hash: md5
      md5: 21f9a348ffad2b7e63efd8b977332230
      size: 2458
    - path: ../src/mctm/utils/pipeline.py
      hash: md5
      md5: d10ee5e4bd333b5dcdc618c86ec94036
      size: 11960
    - path: ../src/mctm/utils/tensorflow.py
      hash: md5
      md5: 01646f069ce1736f3bb3337625f8e9f3
      size: 6355
    - path: ../src/mctm/utils/visualisation.py
      hash: md5
      md5: 309a92b943855a8121347b1516e4277f
      size: 17052
    - path: scripts/train.py
      hash: md5
      md5: 30d0130ef9fd3fc881e6f7137ce31117
      size: 15730
    params:
      params.yaml:
        seed: 1
        textwidth: 487.8225
      params/sim/dataset.yaml:
        dataset_kwargs.moons*:
          n_samples: 16384
          noise: 0.05
          scale:
          - 0.05
          - 0.95
          random_state: 1
      params/sim/moons/unconditional_multivariate_normal.yaml:
        compile_kwargs:
          jit_compile: true
        fit_kwargs:
          batch_size: 256
          early_stopping: false
          epochs: 200
          learning_rate:
            scheduler_kwargs:
              decay_steps: 200
              initial_learning_rate: 0.01
            scheduler_name: cosine_decay
          monitor: val_loss
          reduce_lr_on_plateau: false
          validation_split: 0.1
          verbose: true
        model_kwargs:
          distribution: multivariate_normal
          parameters_fn_kwargs:
            conditional: false
            dtype: float32
    outs:
    - path: results/sim/moons/unconditional_multivariate_normal/dataset.pdf
      hash: md5
      md5: ee7d78d637dab05f3b30dc47969ddaef
      size: 24844
    - path: results/sim/moons/unconditional_multivariate_normal/metrics.yaml
      hash: md5
      md5: f3ff8955b36288e80f9c185edc409e94
      size: 53
    - path: results/sim/moons/unconditional_multivariate_normal/model_checkpoint.weights.h5
      hash: md5
      md5: c14c5f34e4d0a7bdf8454f91b25aa2bf
      size: 11000
    - path: results/sim/moons/unconditional_multivariate_normal/samples.pdf
      hash: md5
      md5: 727bd0be2725bee94b17de375f126524
      size: 103221
    - path: results/sim/moons/unconditional_multivariate_normal/train.log
      hash: md5
      md5: 31200d5f8765a8df2cbd8481fa56987e
      size: 1833
  train-sim@dataset1-conditional_masked_autoregressive_flow_bernstein_poly:
    cmd: python scripts/train.py --log-level info --log-file train.log --experiment-name
      sim-circles --run-name conditional_masked_autoregressive_flow_bernstein_poly_circles
      --stage-name train-sim@dataset1-conditional_masked_autoregressive_flow_bernstein_poly
      --dataset-type sim --dataset-name circles --results-path results/sim/circles/conditional_masked_autoregressive_flow_bernstein_poly
      --test-mode true
    deps:
    - path: ../pyproject.toml
      hash: md5
      md5: 1bb8cefe554dc1c36064f36ce3518fca
      size: 2100
    - path: ../src/mctm/__init__.py
      hash: md5
      md5: 50bfe848b7a3b24849bf3c51890564e5
      size: 54
    - path: ../src/mctm/activations.py
      hash: md5
      md5: fbcc1a7e509e4df7654ccd420ee95cca
      size: 6973
    - path: ../src/mctm/data/__init__.py
      hash: md5
      md5: 4bb4f98e76433de954fedc2402f91b79
      size: 67
    - path: ../src/mctm/data/sklearn_datasets.py
      hash: md5
      md5: 50a45734213822dae2cf7607c270e772
      size: 1044
    - path: ../src/mctm/distributions.py
      hash: md5
      md5: 0d4ff4172e3a859a3b4f065de6d812f9
      size: 43692
    - path: ../src/mctm/models.py
      hash: md5
      md5: c7f2f0e6665129b399432f06f678d4d0
      size: 14118
    - path: ../src/mctm/nn.py
      hash: md5
      md5: e19e5322185ca8b0ca12ea054aa302b9
      size: 13279
    - path: ../src/mctm/parameters.py
      hash: md5
      md5: bec689a85638f3d6fda317622b51f74d
      size: 13349
    - path: ../src/mctm/preprocessing.py
      hash: md5
      md5: 395dbc40ef7a285ba1f11bb6c974eeb8
      size: 4395
    - path: ../src/mctm/scheduler.py
      hash: md5
      md5: 968fe1c35be0e11147ab55012795e31c
      size: 4211
    - path: ../src/mctm/utils/__init__.py
      hash: md5
      md5: c697ac50e99dd1ba97a749c0a6dd4a28
      size: 5768
    - path: ../src/mctm/utils/decorators.py
      hash: md5
      md5: 8f38fef6acf3e8cf79ef3b52290d32d0
      size: 3799
    - path: ../src/mctm/utils/mlflow.py
      hash: md5
      md5: 21f9a348ffad2b7e63efd8b977332230
      size: 2458
    - path: ../src/mctm/utils/pipeline.py
      hash: md5
      md5: d10ee5e4bd333b5dcdc618c86ec94036
      size: 11960
    - path: ../src/mctm/utils/tensorflow.py
      hash: md5
      md5: 01646f069ce1736f3bb3337625f8e9f3
      size: 6355
    - path: ../src/mctm/utils/visualisation.py
      hash: md5
      md5: 309a92b943855a8121347b1516e4277f
      size: 17052
    - path: scripts/train.py
      hash: md5
      md5: 30d0130ef9fd3fc881e6f7137ce31117
      size: 15730
    params:
      params.yaml:
        seed: 1
        textwidth: 487.8225
      params/sim/circles/conditional_masked_autoregressive_flow_bernstein_poly.yaml:
        compile_kwargs:
          jit_compile: true
        fit_kwargs:
          batch_size: 512
          early_stopping: false
          epochs: 200
          learning_rate:
            scheduler_kwargs:
              decay_steps: 200
              initial_learning_rate: 0.01
            scheduler_name: cosine_decay
          monitor: val_loss
          reduce_lr_on_plateau: false
          validation_split: 0.1
          verbose: true
        model_kwargs:
          distribution: masked_autoregressive_flow
          num_layers: 2
          bijector: BernsteinPolynomial
          bijector_kwargs:
            extrapolation: false
            domain:
            - -5
            - 5
          invert: true
          parameters_constraint_fn_kwargs:
            allow_flexible_bounds: false
            bounds: linear
            low: -5
            high: 5
          num_parameters: 16
          layer_overwrites:
            0:
              bijector_kwargs:
                domain:
                - 0
                - 1
          parameters_fn_kwargs:
            activation: relu
            conditional: true
            conditional_event_shape: 1
            hidden_units:
            - 16
            - 16
            - 16
      params/sim/dataset.yaml:
        dataset_kwargs.circles*:
          n_samples: 16384
          noise: 0.05
          factor: 0.5
          scale:
          - 0.05
          - 0.95
          random_state: 1
    outs:
    - path: 
        results/sim/circles/conditional_masked_autoregressive_flow_bernstein_poly/dataset.pdf
      hash: md5
      md5: 6fae1165832ed40e4c49f165e051c95f
      size: 25002
    - path: 
        results/sim/circles/conditional_masked_autoregressive_flow_bernstein_poly/metrics.yaml
      hash: md5
      md5: 8c0b8db913ae061e4c9f410b43a291d8
      size: 52
    - path: 
        results/sim/circles/conditional_masked_autoregressive_flow_bernstein_poly/model_checkpoint.weights.h5
      hash: md5
      md5: 2313f68a0cf7d3f25a660908d467bae0
      size: 52336
    - path: 
        results/sim/circles/conditional_masked_autoregressive_flow_bernstein_poly/samples.pdf
      hash: md5
      md5: bc6e697f0731e0feb267d5122772ffa6
      size: 101391
    - path: 
        results/sim/circles/conditional_masked_autoregressive_flow_bernstein_poly/train.log
      hash: md5
      md5: 336c21bdf2cc6c47a76aa2426f8b4aba
      size: 4781
  train-sim@dataset0-conditional_elementwise_flow_bernstein_poly:
    cmd: python scripts/train.py --log-level info --log-file train.log --experiment-name
      sim-moons --run-name conditional_elementwise_flow_bernstein_poly_moons --stage-name
      train-sim@dataset0-conditional_elementwise_flow_bernstein_poly --dataset-type
      sim --dataset-name moons --results-path results/sim/moons/conditional_elementwise_flow_bernstein_poly
      --test-mode true
    deps:
    - path: pyproject.toml
      hash: md5
      md5: f1fac6d7d97fc8eea5b24bdad7befc0b
      size: 2050
    - path: scripts/train.py
      hash: md5
      md5: 67f6c9d8269b2b91ecaccd24a4232e71
      size: 17431
    - path: src/mctm
      hash: md5
      md5: ee1d11c1ebf292ce510305ecee45eff6.dir
      size: 124120
      nfiles: 17
    params:
      params.yaml:
        seed: 1
        textwidth: 487.8225
      params/sim/dataset.yaml:
        dataset_kwargs.moons*:
          n_samples: 16384
          noise: 0.05
          scale:
          - 0.05
          - 0.95
          random_state: 1
      params/sim/moons/conditional_elementwise_flow_bernstein_poly.yaml:
        compile_kwargs:
          jit_compile: true
        fit_kwargs:
          batch_size: 256
          early_stopping: false
          epochs: 200
          learning_rate:
            scheduler_kwargs:
              decay_steps: 200
              initial_learning_rate: 0.01
            scheduler_name: cosine_decay
          monitor: val_loss
          reduce_lr_on_plateau: false
          validation_split: 0.1
          verbose: true
        model_kwargs:
          distribution: elementwise_flow
          distribution_kwargs:
            allow_flexible_bounds: false
            base_distribution_kwargs:
              distribution_name: truncated_normal
            bijector_name: bernstein_poly
            bounds: smooth
            high: 4
            low: -4
            order: 100
            scale: false
            shift: false
          parameter_kwargs:
            activation: relu
            batch_norm: true
            conditional: true
            conditional_event_shape: 1
            dropout: 0
            hidden_units:
            - 16
            - 16
    outs:
    - path: results/sim/moons/conditional_elementwise_flow_bernstein_poly/dataset.pdf
      hash: md5
      md5: 936081f329377c29c4b3930ea5eb0a45
      size: 24850
    - path: results/sim/moons/conditional_elementwise_flow_bernstein_poly/metrics.yaml
      hash: md5
      md5: ad0055f846321053fed1fc61f166cc54
      size: 54
    - path: 
        results/sim/moons/conditional_elementwise_flow_bernstein_poly/model_checkpoint.weights.h5
      hash: md5
      md5: 0025ee3d489fe1384cc7e074c15daf0d
      size: 108928
    - path: results/sim/moons/conditional_elementwise_flow_bernstein_poly/samples.pdf
      hash: md5
      md5: c357058ad5f555d684fb72cd9a975043
      size: 106312
    - path: results/sim/moons/conditional_elementwise_flow_bernstein_poly/train.log
      hash: md5
      md5: 5639f8906786a3f05c145e98b241bc85
      size: 1685
  train-sim@dataset1-conditional_coupling_flow_bernstein_poly:
    cmd: python scripts/train.py --log-level info --log-file train.log --experiment-name
      sim-circles --run-name conditional_coupling_flow_bernstein_poly_circles --stage-name
      train-sim@dataset1-conditional_coupling_flow_bernstein_poly --dataset-type sim
      --dataset-name circles --results-path results/sim/circles/conditional_coupling_flow_bernstein_poly
      --test-mode true
    deps:
    - path: ../pyproject.toml
      hash: md5
      md5: 1bb8cefe554dc1c36064f36ce3518fca
      size: 2100
    - path: ../src/mctm/__init__.py
      hash: md5
      md5: 50bfe848b7a3b24849bf3c51890564e5
      size: 54
    - path: ../src/mctm/activations.py
      hash: md5
      md5: fbcc1a7e509e4df7654ccd420ee95cca
      size: 6973
    - path: ../src/mctm/data/__init__.py
      hash: md5
      md5: 4bb4f98e76433de954fedc2402f91b79
      size: 67
    - path: ../src/mctm/data/sklearn_datasets.py
      hash: md5
      md5: 50a45734213822dae2cf7607c270e772
      size: 1044
    - path: ../src/mctm/distributions.py
      hash: md5
      md5: 0d4ff4172e3a859a3b4f065de6d812f9
      size: 43692
    - path: ../src/mctm/models.py
      hash: md5
      md5: c7f2f0e6665129b399432f06f678d4d0
      size: 14118
    - path: ../src/mctm/nn.py
      hash: md5
      md5: e19e5322185ca8b0ca12ea054aa302b9
      size: 13279
    - path: ../src/mctm/parameters.py
      hash: md5
      md5: bec689a85638f3d6fda317622b51f74d
      size: 13349
    - path: ../src/mctm/preprocessing.py
      hash: md5
      md5: 395dbc40ef7a285ba1f11bb6c974eeb8
      size: 4395
    - path: ../src/mctm/scheduler.py
      hash: md5
      md5: 968fe1c35be0e11147ab55012795e31c
      size: 4211
    - path: ../src/mctm/utils/__init__.py
      hash: md5
      md5: c697ac50e99dd1ba97a749c0a6dd4a28
      size: 5768
    - path: ../src/mctm/utils/decorators.py
      hash: md5
      md5: 8f38fef6acf3e8cf79ef3b52290d32d0
      size: 3799
    - path: ../src/mctm/utils/mlflow.py
      hash: md5
      md5: 21f9a348ffad2b7e63efd8b977332230
      size: 2458
    - path: ../src/mctm/utils/pipeline.py
      hash: md5
      md5: d10ee5e4bd333b5dcdc618c86ec94036
      size: 11960
    - path: ../src/mctm/utils/tensorflow.py
      hash: md5
      md5: 01646f069ce1736f3bb3337625f8e9f3
      size: 6355
    - path: ../src/mctm/utils/visualisation.py
      hash: md5
      md5: 309a92b943855a8121347b1516e4277f
      size: 17052
    - path: scripts/train.py
      hash: md5
      md5: 30d0130ef9fd3fc881e6f7137ce31117
      size: 15730
    params:
      params.yaml:
        seed: 1
        textwidth: 487.8225
      params/sim/circles/conditional_coupling_flow_bernstein_poly.yaml:
        compile_kwargs:
          jit_compile: true
        fit_kwargs:
          batch_size: 512
          early_stopping: 15
          epochs: 200
          learning_rate:
            scheduler_kwargs:
              decay_steps: 200
              initial_learning_rate: 0.0005
            scheduler_name: cosine_decay
          monitor: val_loss
          reduce_lr_on_plateau: false
          validation_split: 0.1
          verbose: true
        model_kwargs:
          distribution: coupling_flow
          num_layers: 2
          bijector: BernsteinPolynomial
          bijector_kwargs:
            extrapolation: false
            domain:
            - 0
            - 1
          invert: true
          parameters_constraint_fn_kwargs:
            allow_flexible_bounds: false
            bounds: linear
            low: 0
            high: 1
          num_parameters: 128
          layer_overwrites:
            -2:
              parameters_constraint_fn_kwargs:
                low: -5
                high: 5
            -1:
              parameters_constraint_fn_kwargs:
                low: -5
                high: 5
          parameters_fn_kwargs:
            activation: relu
            batch_norm: false
            dropout: 0
            hidden_units:
            - 128
            - 128
            - 128
            conditional: true
            conditional_event_shape: 1
      params/sim/dataset.yaml:
        dataset_kwargs.circles*:
          n_samples: 16384
          noise: 0.05
          factor: 0.5
          scale:
          - 0.05
          - 0.95
          random_state: 1
    outs:
    - path: results/sim/circles/conditional_coupling_flow_bernstein_poly/dataset.pdf
      hash: md5
      md5: b1d097c9168e675d6c66d2bc9ed90f5c
      size: 25002
    - path: results/sim/circles/conditional_coupling_flow_bernstein_poly/metrics.yaml
      hash: md5
      md5: 1790149f87a3e52d40eed27b04939a7e
      size: 53
    - path: 
        results/sim/circles/conditional_coupling_flow_bernstein_poly/model_checkpoint.weights.h5
      hash: md5
      md5: f6b303d34387ebcb1899d10c8f79c000
      size: 2432984
    - path: results/sim/circles/conditional_coupling_flow_bernstein_poly/samples.pdf
      hash: md5
      md5: dc0a29fa8b4b51aad764cdb5c54d79f5
      size: 97205
    - path: results/sim/circles/conditional_coupling_flow_bernstein_poly/train.log
      hash: md5
      md5: 50acc24907dca41725aed43136b1f290
      size: 5637
  train-sim@dataset0-unconditional_coupling_flow_bernstein_poly:
    cmd: python scripts/train.py --log-level info --log-file train.log --experiment-name
      sim-moons --run-name unconditional_coupling_flow_bernstein_poly_moons --stage-name
      train-sim@dataset0-unconditional_coupling_flow_bernstein_poly --dataset-type
      sim --dataset-name moons --results-path results/sim/moons/unconditional_coupling_flow_bernstein_poly
      --test-mode true
    deps:
    - path: ../pyproject.toml
      hash: md5
      md5: 1bb8cefe554dc1c36064f36ce3518fca
      size: 2100
    - path: ../src/mctm/__init__.py
      hash: md5
      md5: 50bfe848b7a3b24849bf3c51890564e5
      size: 54
    - path: ../src/mctm/activations.py
      hash: md5
      md5: fbcc1a7e509e4df7654ccd420ee95cca
      size: 6973
    - path: ../src/mctm/data/__init__.py
      hash: md5
      md5: 4bb4f98e76433de954fedc2402f91b79
      size: 67
    - path: ../src/mctm/data/sklearn_datasets.py
      hash: md5
      md5: 50a45734213822dae2cf7607c270e772
      size: 1044
    - path: ../src/mctm/distributions.py
      hash: md5
      md5: 0d4ff4172e3a859a3b4f065de6d812f9
      size: 43692
    - path: ../src/mctm/models.py
      hash: md5
      md5: c7f2f0e6665129b399432f06f678d4d0
      size: 14118
    - path: ../src/mctm/nn.py
      hash: md5
      md5: e19e5322185ca8b0ca12ea054aa302b9
      size: 13279
    - path: ../src/mctm/parameters.py
      hash: md5
      md5: bec689a85638f3d6fda317622b51f74d
      size: 13349
    - path: ../src/mctm/preprocessing.py
      hash: md5
      md5: 395dbc40ef7a285ba1f11bb6c974eeb8
      size: 4395
    - path: ../src/mctm/scheduler.py
      hash: md5
      md5: 968fe1c35be0e11147ab55012795e31c
      size: 4211
    - path: ../src/mctm/utils/__init__.py
      hash: md5
      md5: c697ac50e99dd1ba97a749c0a6dd4a28
      size: 5768
    - path: ../src/mctm/utils/decorators.py
      hash: md5
      md5: 8f38fef6acf3e8cf79ef3b52290d32d0
      size: 3799
    - path: ../src/mctm/utils/mlflow.py
      hash: md5
      md5: 21f9a348ffad2b7e63efd8b977332230
      size: 2458
    - path: ../src/mctm/utils/pipeline.py
      hash: md5
      md5: d10ee5e4bd333b5dcdc618c86ec94036
      size: 11960
    - path: ../src/mctm/utils/tensorflow.py
      hash: md5
      md5: 01646f069ce1736f3bb3337625f8e9f3
      size: 6355
    - path: ../src/mctm/utils/visualisation.py
      hash: md5
      md5: 309a92b943855a8121347b1516e4277f
      size: 17052
    - path: scripts/train.py
      hash: md5
      md5: 30d0130ef9fd3fc881e6f7137ce31117
      size: 15730
    params:
      params.yaml:
        seed: 1
        textwidth: 487.8225
      params/sim/dataset.yaml:
        dataset_kwargs.moons*:
          n_samples: 16384
          noise: 0.05
          scale:
          - 0.05
          - 0.95
          random_state: 1
      params/sim/moons/unconditional_coupling_flow_bernstein_poly.yaml:
        compile_kwargs:
          jit_compile: true
        fit_kwargs:
          batch_size: 512
          early_stopping: 15
          epochs: 200
          learning_rate:
            scheduler_kwargs:
              decay_steps: 200
              initial_learning_rate: 0.0005
            scheduler_name: cosine_decay
          monitor: val_loss
          reduce_lr_on_plateau: false
          validation_split: 0.1
          verbose: true
        model_kwargs:
          distribution: coupling_flow
          num_layers: 2
          bijector: BernsteinPolynomial
          bijector_kwargs:
            extrapolation: false
            domain:
            - 0
            - 1
          invert: true
          parameters_constraint_fn_kwargs:
            allow_flexible_bounds: false
            bounds: linear
            low: 0
            high: 1
          num_parameters: 128
          layer_overwrites:
            -2:
              parameters_constraint_fn_kwargs:
                low: -5
                high: 5
            -1:
              parameters_constraint_fn_kwargs:
                low: -5
                high: 5
          parameters_fn_kwargs:
            activation: relu
            batch_norm: false
            dropout: 0
            hidden_units:
            - 128
            - 128
            - 128
    outs:
    - path: results/sim/moons/unconditional_coupling_flow_bernstein_poly/dataset.pdf
      hash: md5
      md5: af8466a95c1e7774636aa2a40359e391
      size: 24844
    - path: results/sim/moons/unconditional_coupling_flow_bernstein_poly/metrics.yaml
      hash: md5
      md5: 7617b52774d1ed277193032c65115487
      size: 52
    - path: 
        results/sim/moons/unconditional_coupling_flow_bernstein_poly/model_checkpoint.weights.h5
      hash: md5
      md5: 55dd12fc09e50f156b0e104069739dd7
      size: 1221320
    - path: results/sim/moons/unconditional_coupling_flow_bernstein_poly/samples.pdf
      hash: md5
      md5: 308c8302657be2cb54673d53288eb808
      size: 98862
    - path: results/sim/moons/unconditional_coupling_flow_bernstein_poly/train.log
      hash: md5
      md5: efd0a4854e862351a7d76e8e3644a0cd
      size: 5234
  train-sim@dataset0-conditional_multivariate_flow_bernstein_poly:
    cmd: python scripts/train.py --log-level info --log-file train.log --experiment-name
      sim-moons --run-name conditional_multivariate_flow_bernstein_poly_moons --stage-name
      train-sim@dataset0-conditional_multivariate_flow_bernstein_poly --dataset-type
      sim --dataset-name moons --results-path results/sim/moons/conditional_multivariate_flow_bernstein_poly
      --test-mode true
    deps:
    - path: pyproject.toml
      hash: md5
      md5: f1fac6d7d97fc8eea5b24bdad7befc0b
      size: 2050
    - path: scripts/train.py
      hash: md5
      md5: 67f6c9d8269b2b91ecaccd24a4232e71
      size: 17431
    - path: src/mctm
      hash: md5
      md5: ee1d11c1ebf292ce510305ecee45eff6.dir
      size: 124120
      nfiles: 17
    params:
      params.yaml:
        seed: 1
        textwidth: 487.8225
      params/sim/dataset.yaml:
        dataset_kwargs.moons*:
          n_samples: 16384
          noise: 0.05
          scale:
          - 0.05
          - 0.95
          random_state: 1
      params/sim/moons/conditional_multivariate_flow_bernstein_poly.yaml:
        compile_kwargs:
          jit_compile: false
        fit_kwargs:
          batch_size: 256
          early_stopping: false
          epochs: 200
          learning_rate:
            scheduler_kwargs:
              decay_steps: 200
              initial_learning_rate: 0.01
            scheduler_name: cosine_decay
          monitor: val_loss
          reduce_lr_on_plateau: false
          validation_split: 0.1
          verbose: true
        model_kwargs:
          distribution: multivariate_flow
          distribution_kwargs:
            allow_flexible_bounds: false
            bijector_name: bernstein_poly
            bounds: smooth
            high: 4
            low: -4
            order: 100
            scale: false
            shift: false
          parameter_kwargs:
            activation: relu
            batch_norm: true
            conditional: true
            conditional_event_shape: 1
            dropout: 0
            hidden_units:
            - 16
            - 16
    outs:
    - path: results/sim/moons/conditional_multivariate_flow_bernstein_poly/dataset.pdf
      hash: md5
      md5: 6186c52215ff27c9e6c31b6e8973abba
      size: 24850
    - path: results/sim/moons/conditional_multivariate_flow_bernstein_poly/metrics.yaml
      hash: md5
      md5: 203d5806765a9c7be1d47c04cc285e1f
      size: 54
    - path: 
        results/sim/moons/conditional_multivariate_flow_bernstein_poly/model_checkpoint.weights.h5
      hash: md5
      md5: c1f1b5092b29904ed9acaea48696c08c
      size: 109696
    - path: results/sim/moons/conditional_multivariate_flow_bernstein_poly/samples.pdf
      hash: md5
      md5: 83025f316e252ee660af6ad393733890
      size: 97306
    - path: results/sim/moons/conditional_multivariate_flow_bernstein_poly/train.log
      hash: md5
      md5: 777656171e6f337889fd046c7d976494
      size: 1815
  train-sim@dataset1-unconditional_hybrid_masked_autoregressive_flow_bernstein_poly_first_dim_masked:
    cmd: python scripts/train.py --log-level info --log-file train.log --experiment-name
      sim-circles --run-name 
      unconditional_hybrid_masked_autoregressive_flow_bernstein_poly_first_dim_masked_circles
      --stage-name 
      train-sim@dataset1-unconditional_hybrid_masked_autoregressive_flow_bernstein_poly_first_dim_masked
      --dataset-type sim --dataset-name circles --results-path 
      results/sim/circles/unconditional_hybrid_masked_autoregressive_flow_bernstein_poly_first_dim_masked
      --test-mode true
    deps:
    - path: pyproject.toml
      hash: md5
      md5: f1fac6d7d97fc8eea5b24bdad7befc0b
      size: 2050
    - path: scripts/train.py
      hash: md5
      md5: 6a4b0d066827367245d52ce94d2228ad
      size: 17396
    - path: src/mctm
      hash: md5
      md5: ee1d11c1ebf292ce510305ecee45eff6.dir
      size: 124120
      nfiles: 17
    params:
      params.yaml:
        seed: 1
        textwidth: 487.8225
      params/sim/circles/unconditional_hybrid_masked_autoregressive_flow_bernstein_poly_first_dim_masked.yaml:
        compile_kwargs:
          jit_compile: false
        fit_kwargs:
          batch_size: 256
          early_stopping: 4
          epochs: 10000
          learning_rate: 0.01
          lr_patience: 25
          lr_reduction_factor: 0.5
          monitor: val_loss
          reduce_lr_on_plateau: true
          validation_split: 0.1
          verbose: true
        model_kwargs:
          base_checkpoint_path: false
          base_distribution: elementwise_flow
          base_distribution_kwargs:
            allow_flexible_bounds: true
            bijector_name: bernstein_poly
            bounds: smooth
            high: 3
            low: -3
            order: 80
            scale: false
            shift: false
          base_parameter_kwargs:
            conditional: false
            dtype: float32
          distribution: masked_autoregressive_flow_first_dim_masked
          distribution_kwargs:
            allow_flexible_bounds: true
            bijector_name: bernstein_poly
            bounds: smooth
            high: 1
            low: 0
            order: 100
            scale: false
            shift: false
            num_layers: 1
          freeze_base_model: false
          parameter_kwargs:
            made_kwargs:
              activation: relu
              hidden_units: []
            x0_kwargs:
              activation: relu
              batch_norm: false
              bias_initializer: zeros
              dropout: 0
              hidden_units:
              - 16
              - 16
              kernel_initializer: glorot_uniform
      params/sim/dataset.yaml:
        dataset_kwargs.circles*:
          n_samples: 16384
          noise: 0.05
          factor: 0.5
          scale:
          - 0.05
          - 0.95
          random_state: 1
    outs:
    - path: 
        results/sim/circles/unconditional_hybrid_masked_autoregressive_flow_bernstein_poly_first_dim_masked/dataset.pdf
      hash: md5
      md5: 0efced3735dbae058a335dbfaff0d36d
      size: 25008
    - path: 
        results/sim/circles/unconditional_hybrid_masked_autoregressive_flow_bernstein_poly_first_dim_masked/metrics.yaml
      hash: md5
      md5: ba460aa38aab5b2a480b5cd7a31fec8b
      size: 52
    - path: 
        results/sim/circles/unconditional_hybrid_masked_autoregressive_flow_bernstein_poly_first_dim_masked/model_checkpoint.weights.h5
      hash: md5
      md5: 9be1a1d463d3db7be92d2ea9597e7332
      size: 51800
    - path: 
        results/sim/circles/unconditional_hybrid_masked_autoregressive_flow_bernstein_poly_first_dim_masked/samples.pdf
      hash: md5
      md5: aeb2ddc14df2705931e3cba18223a7f8
      size: 95279
    - path: 
        results/sim/circles/unconditional_hybrid_masked_autoregressive_flow_bernstein_poly_first_dim_masked/train.log
      hash: md5
      md5: 2cf7ba3fc064c1bdcc25cd1692bd2d40
      size: 2137
  train-sim@dataset1-unconditional_hybrid_coupling_flow_bernstein_poly:
    cmd: python scripts/train.py --log-level info --log-file train.log --experiment-name
      sim-circles --run-name unconditional_hybrid_coupling_flow_bernstein_poly_circles
      --stage-name train-sim@dataset1-unconditional_hybrid_coupling_flow_bernstein_poly
      --dataset-type sim --dataset-name circles --results-path results/sim/circles/unconditional_hybrid_coupling_flow_bernstein_poly
      --test-mode true
    deps:
    - path: pyproject.toml
      hash: md5
      md5: f1fac6d7d97fc8eea5b24bdad7befc0b
      size: 2050
    - path: scripts/train.py
      hash: md5
      md5: 6a4b0d066827367245d52ce94d2228ad
      size: 17396
    - path: src/mctm
      hash: md5
      md5: ee1d11c1ebf292ce510305ecee45eff6.dir
      size: 124120
      nfiles: 17
    params:
      params.yaml:
        seed: 1
        textwidth: 487.8225
      params/sim/circles/unconditional_hybrid_coupling_flow_bernstein_poly.yaml:
        compile_kwargs:
          jit_compile: true
        fit_kwargs:
          batch_size: 256
          early_stopping: 4
          epochs: 10000
          learning_rate: 0.01
          lr_patience: 25
          lr_reduction_factor: 0.5
          monitor: val_loss
          reduce_lr_on_plateau: true
          validation_split: 0.1
          verbose: true
        model_kwargs:
          base_checkpoint_path: false
          base_distribution: elementwise_flow
          base_distribution_kwargs:
            allow_flexible_bounds: true
            bijector_name: bernstein_poly
            bounds: smooth
            high: 3
            low: -3
            order: 25
            scale: false
            shift: false
          base_parameter_kwargs:
            conditional: false
            dtype: float32
          distribution: coupling_flow
          distribution_kwargs:
            allow_flexible_bounds: true
            bijector_name: bernstein_poly
            bounds: smooth
            high: 1
            low: 0
            num_layers: 1
            order: 80
            scale: false
            shift: false
          freeze_base_model: false
          parameter_kwargs:
            activation: relu
            batch_norm: false
            dropout: 0
            hidden_units:
            - 512
            - 512
      params/sim/dataset.yaml:
        dataset_kwargs.circles*:
          n_samples: 16384
          noise: 0.05
          factor: 0.5
          scale:
          - 0.05
          - 0.95
          random_state: 1
    outs:
    - path: 
        results/sim/circles/unconditional_hybrid_coupling_flow_bernstein_poly/dataset.pdf
      hash: md5
      md5: 2ec4b6e5c964fc55adf3c023945eba38
      size: 25008
    - path: 
        results/sim/circles/unconditional_hybrid_coupling_flow_bernstein_poly/metrics.yaml
      hash: md5
      md5: f3e8903fc47bd3c71d98589c5dbc558f
      size: 53
    - path: 
        results/sim/circles/unconditional_hybrid_coupling_flow_bernstein_poly/model_checkpoint.weights.h5
      hash: md5
      md5: 14fa94c75cae870c6b09a7f1f53c2d2b
      size: 3678080
    - path: 
        results/sim/circles/unconditional_hybrid_coupling_flow_bernstein_poly/samples.pdf
      hash: md5
      md5: c414028b05d73efdf7a6faaaa25f44e0
      size: 104491
    - path: results/sim/circles/unconditional_hybrid_coupling_flow_bernstein_poly/train.log
      hash: md5
      md5: 7d8d5559bb3d1b8ce4e051059e9be29e
      size: 1766
  train-sim@dataset0-conditional_multivariate_normal:
    cmd: python scripts/train.py --log-level info --log-file train.log --experiment-name
      sim-moons --run-name conditional_multivariate_normal_moons --stage-name train-sim@dataset0-conditional_multivariate_normal
      --dataset-type sim --dataset-name moons --results-path results/sim/moons/conditional_multivariate_normal
      --test-mode false
    deps:
    - path: ../pyproject.toml
      hash: md5
      md5: 1bb8cefe554dc1c36064f36ce3518fca
      size: 2100
    - path: ../src/mctm/__init__.py
      hash: md5
      md5: 50bfe848b7a3b24849bf3c51890564e5
      size: 54
    - path: ../src/mctm/activations.py
      hash: md5
      md5: fbcc1a7e509e4df7654ccd420ee95cca
      size: 6973
    - path: ../src/mctm/data/__init__.py
      hash: md5
      md5: 4bb4f98e76433de954fedc2402f91b79
      size: 67
    - path: ../src/mctm/data/sklearn_datasets.py
      hash: md5
      md5: 50a45734213822dae2cf7607c270e772
      size: 1044
    - path: ../src/mctm/distributions.py
      hash: md5
      md5: 0d4ff4172e3a859a3b4f065de6d812f9
      size: 43692
    - path: ../src/mctm/models.py
      hash: md5
      md5: c7f2f0e6665129b399432f06f678d4d0
      size: 14118
    - path: ../src/mctm/nn.py
      hash: md5
      md5: e19e5322185ca8b0ca12ea054aa302b9
      size: 13279
    - path: ../src/mctm/parameters.py
      hash: md5
      md5: bec689a85638f3d6fda317622b51f74d
      size: 13349
    - path: ../src/mctm/preprocessing.py
      hash: md5
      md5: 395dbc40ef7a285ba1f11bb6c974eeb8
      size: 4395
    - path: ../src/mctm/scheduler.py
      hash: md5
      md5: 968fe1c35be0e11147ab55012795e31c
      size: 4211
    - path: ../src/mctm/utils/__init__.py
      hash: md5
      md5: c697ac50e99dd1ba97a749c0a6dd4a28
      size: 5768
    - path: ../src/mctm/utils/decorators.py
      hash: md5
      md5: 8f38fef6acf3e8cf79ef3b52290d32d0
      size: 3799
    - path: ../src/mctm/utils/mlflow.py
      hash: md5
      md5: 21f9a348ffad2b7e63efd8b977332230
      size: 2458
    - path: ../src/mctm/utils/pipeline.py
      hash: md5
      md5: d10ee5e4bd333b5dcdc618c86ec94036
      size: 11960
    - path: ../src/mctm/utils/tensorflow.py
      hash: md5
      md5: 01646f069ce1736f3bb3337625f8e9f3
      size: 6355
    - path: ../src/mctm/utils/visualisation.py
      hash: md5
      md5: 309a92b943855a8121347b1516e4277f
      size: 17052
    - path: scripts/train.py
      hash: md5
      md5: 30d0130ef9fd3fc881e6f7137ce31117
      size: 15730
    params:
      params.yaml:
        seed: 1
        textwidth: 487.8225
      params/sim/dataset.yaml:
        dataset_kwargs.moons*:
          n_samples: 16384
          noise: 0.05
          scale:
          - 0.05
          - 0.95
          random_state: 1
      params/sim/moons/conditional_multivariate_normal.yaml:
        compile_kwargs:
          jit_compile: false
        fit_kwargs:
          batch_size: 256
          early_stopping: false
          epochs: 200
          learning_rate:
            scheduler_kwargs:
              decay_steps: 200
              initial_learning_rate: 0.01
            scheduler_name: cosine_decay
          monitor: val_loss
          reduce_lr_on_plateau: false
          validation_split: 0.1
          verbose: true
        model_kwargs:
          distribution: multivariate_normal
          parameters_fn_kwargs:
            activation: relu
            batch_norm: true
            conditional: true
            conditional_event_shape: 1
            dropout: 0
            hidden_units:
            - 16
            - 16
    outs:
    - path: results/sim/moons/conditional_multivariate_normal/dataset.pdf
      hash: md5
      md5: 0d2a7bd3e46119fabc38904cfefd8b9d
      size: 260561
    - path: results/sim/moons/conditional_multivariate_normal/metrics.yaml
      hash: md5
      md5: 5b36cc94f9c95795562d317501829eca
      size: 56
    - path: results/sim/moons/conditional_multivariate_normal/model_checkpoint.weights.h5
      hash: md5
      md5: 1e2105b6963442b6ff358b0a87ed9392
      size: 55560
    - path: results/sim/moons/conditional_multivariate_normal/samples.pdf
      hash: md5
      md5: c00d89b727c8d330916b6b6a1b829637
      size: 158684
    - path: results/sim/moons/conditional_multivariate_normal/train.log
      hash: md5
      md5: 560304d64030080ae90e6f043da4f638
      size: 2231
  train-sim@dataset1-unconditional_coupling_flow_bernstein_poly:
    cmd: python scripts/train.py --log-level info --log-file train.log --experiment-name
      sim-circles --run-name unconditional_coupling_flow_bernstein_poly_circles --stage-name
      train-sim@dataset1-unconditional_coupling_flow_bernstein_poly --dataset-type
      sim --dataset-name circles --results-path results/sim/circles/unconditional_coupling_flow_bernstein_poly
      --test-mode true
    deps:
    - path: ../pyproject.toml
      hash: md5
      md5: 1bb8cefe554dc1c36064f36ce3518fca
      size: 2100
    - path: ../src/mctm/__init__.py
      hash: md5
      md5: 50bfe848b7a3b24849bf3c51890564e5
      size: 54
    - path: ../src/mctm/activations.py
      hash: md5
      md5: fbcc1a7e509e4df7654ccd420ee95cca
      size: 6973
    - path: ../src/mctm/data/__init__.py
      hash: md5
      md5: 4bb4f98e76433de954fedc2402f91b79
      size: 67
    - path: ../src/mctm/data/sklearn_datasets.py
      hash: md5
      md5: 50a45734213822dae2cf7607c270e772
      size: 1044
    - path: ../src/mctm/distributions.py
      hash: md5
      md5: 0d4ff4172e3a859a3b4f065de6d812f9
      size: 43692
    - path: ../src/mctm/models.py
      hash: md5
      md5: c7f2f0e6665129b399432f06f678d4d0
      size: 14118
    - path: ../src/mctm/nn.py
      hash: md5
      md5: e19e5322185ca8b0ca12ea054aa302b9
      size: 13279
    - path: ../src/mctm/parameters.py
      hash: md5
      md5: bec689a85638f3d6fda317622b51f74d
      size: 13349
    - path: ../src/mctm/preprocessing.py
      hash: md5
      md5: 395dbc40ef7a285ba1f11bb6c974eeb8
      size: 4395
    - path: ../src/mctm/scheduler.py
      hash: md5
      md5: 968fe1c35be0e11147ab55012795e31c
      size: 4211
    - path: ../src/mctm/utils/__init__.py
      hash: md5
      md5: c697ac50e99dd1ba97a749c0a6dd4a28
      size: 5768
    - path: ../src/mctm/utils/decorators.py
      hash: md5
      md5: 8f38fef6acf3e8cf79ef3b52290d32d0
      size: 3799
    - path: ../src/mctm/utils/mlflow.py
      hash: md5
      md5: 21f9a348ffad2b7e63efd8b977332230
      size: 2458
    - path: ../src/mctm/utils/pipeline.py
      hash: md5
      md5: d10ee5e4bd333b5dcdc618c86ec94036
      size: 11960
    - path: ../src/mctm/utils/tensorflow.py
      hash: md5
      md5: 01646f069ce1736f3bb3337625f8e9f3
      size: 6355
    - path: ../src/mctm/utils/visualisation.py
      hash: md5
      md5: 309a92b943855a8121347b1516e4277f
      size: 17052
    - path: scripts/train.py
      hash: md5
      md5: 30d0130ef9fd3fc881e6f7137ce31117
      size: 15730
    params:
      params.yaml:
        seed: 1
        textwidth: 487.8225
      params/sim/circles/unconditional_coupling_flow_bernstein_poly.yaml:
        compile_kwargs:
          jit_compile: true
        fit_kwargs:
          batch_size: 512
          early_stopping: 15
          epochs: 200
          learning_rate:
            scheduler_kwargs:
              decay_steps: 200
              initial_learning_rate: 0.0005
            scheduler_name: cosine_decay
          monitor: val_loss
          reduce_lr_on_plateau: false
          validation_split: 0.1
          verbose: true
        model_kwargs:
          distribution: coupling_flow
          num_layers: 2
          bijector: BernsteinPolynomial
          bijector_kwargs:
            extrapolation: false
            domain:
            - 0
            - 1
          invert: true
          parameters_constraint_fn_kwargs:
            allow_flexible_bounds: false
            bounds: linear
            low: 0
            high: 1
          num_parameters: 128
          layer_overwrites:
            -2:
              parameters_constraint_fn_kwargs:
                low: -5
                high: 5
            -1:
              parameters_constraint_fn_kwargs:
                low: -5
                high: 5
          parameters_fn_kwargs:
            activation: relu
            batch_norm: false
            dropout: 0
            hidden_units:
            - 128
            - 128
            - 128
      params/sim/dataset.yaml:
        dataset_kwargs.circles*:
          n_samples: 16384
          noise: 0.05
          factor: 0.5
          scale:
          - 0.05
          - 0.95
          random_state: 1
    outs:
    - path: results/sim/circles/unconditional_coupling_flow_bernstein_poly/dataset.pdf
      hash: md5
      md5: 1cabb789065e66e64c4ee01c2b0f2703
      size: 25002
    - path: results/sim/circles/unconditional_coupling_flow_bernstein_poly/metrics.yaml
      hash: md5
      md5: dd019ae2e2df6da71e9f167f88f1a7bb
      size: 54
    - path: 
        results/sim/circles/unconditional_coupling_flow_bernstein_poly/model_checkpoint.weights.h5
      hash: md5
      md5: 20f85b27d862b6f64500b94ede8c5ad3
      size: 1221320
    - path: results/sim/circles/unconditional_coupling_flow_bernstein_poly/samples.pdf
      hash: md5
      md5: f162e79d86543f0dc90700c572cea8e3
      size: 96877
    - path: results/sim/circles/unconditional_coupling_flow_bernstein_poly/train.log
      hash: md5
      md5: c8a59291159eacabcd1a3ddf933ce9ae
      size: 5291
  train-sim@dataset0-conditional_masked_autoregressive_flow_bernstein_poly:
    cmd: python scripts/train.py --log-level info --log-file train.log --experiment-name
      sim-moons --run-name conditional_masked_autoregressive_flow_bernstein_poly_moons
      --stage-name train-sim@dataset0-conditional_masked_autoregressive_flow_bernstein_poly
      --dataset-type sim --dataset-name moons --results-path results/sim/moons/conditional_masked_autoregressive_flow_bernstein_poly
      --test-mode false
    deps:
    - path: ../pyproject.toml
      hash: md5
      md5: 1bb8cefe554dc1c36064f36ce3518fca
      size: 2100
    - path: ../src/mctm/__init__.py
      hash: md5
      md5: 50bfe848b7a3b24849bf3c51890564e5
      size: 54
    - path: ../src/mctm/activations.py
      hash: md5
      md5: fbcc1a7e509e4df7654ccd420ee95cca
      size: 6973
    - path: ../src/mctm/data/__init__.py
      hash: md5
      md5: 4bb4f98e76433de954fedc2402f91b79
      size: 67
    - path: ../src/mctm/data/sklearn_datasets.py
      hash: md5
      md5: 50a45734213822dae2cf7607c270e772
      size: 1044
    - path: ../src/mctm/distributions.py
      hash: md5
      md5: 0d4ff4172e3a859a3b4f065de6d812f9
      size: 43692
    - path: ../src/mctm/models.py
      hash: md5
      md5: c7f2f0e6665129b399432f06f678d4d0
      size: 14118
    - path: ../src/mctm/nn.py
      hash: md5
      md5: e19e5322185ca8b0ca12ea054aa302b9
      size: 13279
    - path: ../src/mctm/parameters.py
      hash: md5
      md5: bec689a85638f3d6fda317622b51f74d
      size: 13349
    - path: ../src/mctm/preprocessing.py
      hash: md5
      md5: 395dbc40ef7a285ba1f11bb6c974eeb8
      size: 4395
    - path: ../src/mctm/scheduler.py
      hash: md5
      md5: 968fe1c35be0e11147ab55012795e31c
      size: 4211
    - path: ../src/mctm/utils/__init__.py
      hash: md5
      md5: c697ac50e99dd1ba97a749c0a6dd4a28
      size: 5768
    - path: ../src/mctm/utils/decorators.py
      hash: md5
      md5: 8f38fef6acf3e8cf79ef3b52290d32d0
      size: 3799
    - path: ../src/mctm/utils/mlflow.py
      hash: md5
      md5: 21f9a348ffad2b7e63efd8b977332230
      size: 2458
    - path: ../src/mctm/utils/pipeline.py
      hash: md5
      md5: d10ee5e4bd333b5dcdc618c86ec94036
      size: 11960
    - path: ../src/mctm/utils/tensorflow.py
      hash: md5
      md5: 01646f069ce1736f3bb3337625f8e9f3
      size: 6355
    - path: ../src/mctm/utils/visualisation.py
      hash: md5
      md5: 309a92b943855a8121347b1516e4277f
      size: 17052
    - path: scripts/train.py
      hash: md5
      md5: 30d0130ef9fd3fc881e6f7137ce31117
      size: 15730
    params:
      params.yaml:
        seed: 1
        textwidth: 487.8225
      params/sim/dataset.yaml:
        dataset_kwargs.moons*:
          n_samples: 16384
          noise: 0.05
          scale:
          - 0.05
          - 0.95
          random_state: 1
      params/sim/moons/conditional_masked_autoregressive_flow_bernstein_poly.yaml:
        compile_kwargs:
          jit_compile: true
        fit_kwargs:
          batch_size: 512
          early_stopping: false
          epochs: 200
          learning_rate:
            scheduler_kwargs:
              decay_steps: 200
              initial_learning_rate: 0.01
            scheduler_name: cosine_decay
          monitor: val_loss
          reduce_lr_on_plateau: false
          validation_split: 0.1
          verbose: true
        model_kwargs:
          distribution: masked_autoregressive_flow
          num_layers: 2
          bijector: BernsteinPolynomial
          bijector_kwargs:
            extrapolation: false
            domain:
            - -5
            - 5
          invert: true
          parameters_constraint_fn_kwargs:
            allow_flexible_bounds: false
            bounds: linear
            low: -5
            high: 5
          num_parameters: 16
          layer_overwrites:
            0:
              bijector_kwargs:
                domain:
                - 0
                - 1
          parameters_fn_kwargs:
            activation: relu
            conditional: true
            conditional_event_shape: 1
            hidden_units:
            - 16
            - 16
            - 16
    outs:
    - path: 
        results/sim/moons/conditional_masked_autoregressive_flow_bernstein_poly/dataset.pdf
      hash: md5
      md5: a853d707e9947cbb8767a3da8fa4738b
      size: 24844
    - path: 
        results/sim/moons/conditional_masked_autoregressive_flow_bernstein_poly/metrics.yaml
      hash: md5
      md5: 51d26d4e044059c01106242bb924f278
      size: 53
    - path: 
        results/sim/moons/conditional_masked_autoregressive_flow_bernstein_poly/model_checkpoint.weights.h5
      hash: md5
      md5: 580ee4737e98ef98133ff4056e64271b
      size: 52336
    - path: 
        results/sim/moons/conditional_masked_autoregressive_flow_bernstein_poly/samples.pdf
      hash: md5
      md5: d1a415b43ec6d85334692a56fc9a2c15
      size: 103626
    - path: 
        results/sim/moons/conditional_masked_autoregressive_flow_bernstein_poly/train.log
      hash: md5
      md5: a1336401bf450306bfe3a6d8ee8feca0
      size: 4861
  train-sim@dataset1-conditional_multivariate_normal:
    cmd: python scripts/train.py --log-level info --log-file train.log --experiment-name
      sim-circles --run-name conditional_multivariate_normal_circles --stage-name
      train-sim@dataset1-conditional_multivariate_normal --dataset-type sim --dataset-name
      circles --results-path results/sim/circles/conditional_multivariate_normal --test-mode
      true
    deps:
    - path: ../pyproject.toml
      hash: md5
      md5: 1bb8cefe554dc1c36064f36ce3518fca
      size: 2100
    - path: ../src/mctm/__init__.py
      hash: md5
      md5: 50bfe848b7a3b24849bf3c51890564e5
      size: 54
    - path: ../src/mctm/activations.py
      hash: md5
      md5: fbcc1a7e509e4df7654ccd420ee95cca
      size: 6973
    - path: ../src/mctm/data/__init__.py
      hash: md5
      md5: 4bb4f98e76433de954fedc2402f91b79
      size: 67
    - path: ../src/mctm/data/sklearn_datasets.py
      hash: md5
      md5: 50a45734213822dae2cf7607c270e772
      size: 1044
    - path: ../src/mctm/distributions.py
      hash: md5
      md5: 0d4ff4172e3a859a3b4f065de6d812f9
      size: 43692
    - path: ../src/mctm/models.py
      hash: md5
      md5: c7f2f0e6665129b399432f06f678d4d0
      size: 14118
    - path: ../src/mctm/nn.py
      hash: md5
      md5: e19e5322185ca8b0ca12ea054aa302b9
      size: 13279
    - path: ../src/mctm/parameters.py
      hash: md5
      md5: bec689a85638f3d6fda317622b51f74d
      size: 13349
    - path: ../src/mctm/preprocessing.py
      hash: md5
      md5: 395dbc40ef7a285ba1f11bb6c974eeb8
      size: 4395
    - path: ../src/mctm/scheduler.py
      hash: md5
      md5: 968fe1c35be0e11147ab55012795e31c
      size: 4211
    - path: ../src/mctm/utils/__init__.py
      hash: md5
      md5: c697ac50e99dd1ba97a749c0a6dd4a28
      size: 5768
    - path: ../src/mctm/utils/decorators.py
      hash: md5
      md5: 8f38fef6acf3e8cf79ef3b52290d32d0
      size: 3799
    - path: ../src/mctm/utils/mlflow.py
      hash: md5
      md5: 21f9a348ffad2b7e63efd8b977332230
      size: 2458
    - path: ../src/mctm/utils/pipeline.py
      hash: md5
      md5: d10ee5e4bd333b5dcdc618c86ec94036
      size: 11960
    - path: ../src/mctm/utils/tensorflow.py
      hash: md5
      md5: 01646f069ce1736f3bb3337625f8e9f3
      size: 6355
    - path: ../src/mctm/utils/visualisation.py
      hash: md5
      md5: 309a92b943855a8121347b1516e4277f
      size: 17052
    - path: scripts/train.py
      hash: md5
      md5: 30d0130ef9fd3fc881e6f7137ce31117
      size: 15730
    params:
      params.yaml:
        seed: 1
        textwidth: 487.8225
      params/sim/circles/conditional_multivariate_normal.yaml:
        compile_kwargs:
          jit_compile: false
        fit_kwargs:
          batch_size: 256
          early_stopping: false
          epochs: 200
          learning_rate:
            scheduler_kwargs:
              decay_steps: 200
              initial_learning_rate: 0.01
            scheduler_name: cosine_decay
          monitor: val_loss
          reduce_lr_on_plateau: false
          validation_split: 0.1
          verbose: true
        model_kwargs:
          distribution: multivariate_normal
          parameters_fn_kwargs:
            activation: relu
            batch_norm: true
            conditional: true
            conditional_event_shape: 1
            dropout: 0
            hidden_units:
            - 16
            - 16
      params/sim/dataset.yaml:
        dataset_kwargs.circles*:
          n_samples: 16384
          noise: 0.05
          factor: 0.5
          scale:
          - 0.05
          - 0.95
          random_state: 1
    outs:
    - path: results/sim/circles/conditional_multivariate_normal/dataset.pdf
      hash: md5
      md5: 3afa0cb455a2ae7a82b490f80040371a
      size: 25002
    - path: results/sim/circles/conditional_multivariate_normal/metrics.yaml
      hash: md5
      md5: e4ee2d15529f4066d5efaa3b9c70d23f
      size: 54
    - path: results/sim/circles/conditional_multivariate_normal/model_checkpoint.weights.h5
      hash: md5
      md5: c8d558e397632041d8c289a6dcfcaf70
      size: 55560
    - path: results/sim/circles/conditional_multivariate_normal/samples.pdf
      hash: md5
      md5: 4c1454441931b38b113b7502f71ea8ed
      size: 97246
    - path: results/sim/circles/conditional_multivariate_normal/train.log
      hash: md5
      md5: 8e706981fc0b1832440ba67a36f0d148
      size: 2352
  train-sim@dataset0-unconditional_hybrid_masked_autoregressive_flow_bernstein_poly_first_dim_masked:
    cmd: python scripts/train.py --log-level info --log-file train.log --experiment-name
      sim-moons --run-name 
      unconditional_hybrid_masked_autoregressive_flow_bernstein_poly_first_dim_masked_moons
      --stage-name 
      train-sim@dataset0-unconditional_hybrid_masked_autoregressive_flow_bernstein_poly_first_dim_masked
      --dataset-type sim --dataset-name moons --results-path 
      results/sim/moons/unconditional_hybrid_masked_autoregressive_flow_bernstein_poly_first_dim_masked
      --test-mode true
    deps:
    - path: pyproject.toml
      hash: md5
      md5: f1fac6d7d97fc8eea5b24bdad7befc0b
      size: 2050
    - path: scripts/train.py
      hash: md5
      md5: 67f6c9d8269b2b91ecaccd24a4232e71
      size: 17431
    - path: src/mctm
      hash: md5
      md5: ee1d11c1ebf292ce510305ecee45eff6.dir
      size: 124120
      nfiles: 17
    params:
      params.yaml:
        seed: 1
        textwidth: 487.8225
      params/sim/dataset.yaml:
        dataset_kwargs.moons*:
          n_samples: 16384
          noise: 0.05
          scale:
          - 0.05
          - 0.95
          random_state: 1
      params/sim/moons/unconditional_hybrid_masked_autoregressive_flow_bernstein_poly_first_dim_masked.yaml:
        compile_kwargs:
          jit_compile: false
        fit_kwargs:
          batch_size: 256
          early_stopping: false
          epochs: 200
          learning_rate:
            scheduler_kwargs:
              decay_steps: 200
              initial_learning_rate: 0.01
            scheduler_name: cosine_decay
          monitor: val_loss
          reduce_lr_on_plateau: false
          validation_split: 0.1
          verbose: true
        model_kwargs:
          base_checkpoint_path: false
          base_distribution: elementwise_flow
          base_distribution_kwargs:
            allow_flexible_bounds: false
            bijector_name: bernstein_poly
            bounds: smooth
            high: 4
            low: -4
            order: 100
            scale: false
            shift: false
          base_parameter_kwargs:
            conditional: false
            dtype: float32
          distribution: masked_autoregressive_flow_first_dim_masked
          distribution_kwargs:
            allow_flexible_bounds: false
            bijector_name: bernstein_poly
            bounds: identity
            high: 1
            low: 0
            num_layers: 4
            order: 64
            scale: false
            shift: false
          freeze_base_model: false
          parameter_kwargs:
            made_kwargs:
              activation: relu
              hidden_units: []
            x0_kwargs:
              activation: relu
              batch_norm: false
              bias_initializer: zeros
              dropout: 0
              hidden_units:
              - 8
              - 16
              kernel_initializer: glorot_uniform
    outs:
    - path: 
        results/sim/moons/unconditional_hybrid_masked_autoregressive_flow_bernstein_poly_first_dim_masked/dataset.pdf
      hash: md5
      md5: a8bcca9e0fa8fe997199557e2eb3505b
      size: 24850
    - path: 
        results/sim/moons/unconditional_hybrid_masked_autoregressive_flow_bernstein_poly_first_dim_masked/metrics.yaml
      hash: md5
      md5: 359ff0860e9f8e7bcc8a1e484b6d645c
      size: 53
    - path: 
        results/sim/moons/unconditional_hybrid_masked_autoregressive_flow_bernstein_poly_first_dim_masked/model_checkpoint.weights.h5
      hash: md5
      md5: 49a3ebc4889bfa4e8ab9db62d8d709d5
      size: 117752
    - path: 
        results/sim/moons/unconditional_hybrid_masked_autoregressive_flow_bernstein_poly_first_dim_masked/samples.pdf
      hash: md5
      md5: d0d59747a5cf6b990a29230587ea38dc
      size: 119458
    - path: 
        results/sim/moons/unconditional_hybrid_masked_autoregressive_flow_bernstein_poly_first_dim_masked/train.log
      hash: md5
      md5: 1b714361973f8e2ffcd21c6ddedd6620
      size: 2303
  train-sim@dataset0-unconditional_multivariate_flow_bernstein_poly:
    cmd: python scripts/train.py --log-level info --log-file train.log --experiment-name
      sim-moons --run-name unconditional_multivariate_flow_bernstein_poly_moons --stage-name
      train-sim@dataset0-unconditional_multivariate_flow_bernstein_poly --dataset-type
      sim --dataset-name moons --results-path results/sim/moons/unconditional_multivariate_flow_bernstein_poly
      --test-mode true
    deps:
    - path: pyproject.toml
      hash: md5
      md5: f1fac6d7d97fc8eea5b24bdad7befc0b
      size: 2050
    - path: scripts/train.py
      hash: md5
      md5: 6a4b0d066827367245d52ce94d2228ad
      size: 17396
    - path: src/mctm
      hash: md5
      md5: d4066220045f052184fe8c5407afdde6.dir
      size: 124156
      nfiles: 17
    params:
      params.yaml:
        seed: 1
        textwidth: 487.8225
      params/sim/dataset.yaml:
        dataset_kwargs.moons*:
          n_samples: 16384
          noise: 0.05
          scale:
          - 0.05
          - 0.95
          random_state: 1
      params/sim/moons/unconditional_multivariate_flow_bernstein_poly.yaml:
        compile_kwargs:
          jit_compile: true
        fit_kwargs:
          batch_size: 256
          early_stopping: false
          epochs: 200
          learning_rate:
            scheduler_kwargs:
              decay_steps: 200
              initial_learning_rate: 0.01
            scheduler_name: cosine_decay
          monitor: val_loss
          reduce_lr_on_plateau: false
          validation_split: 0.1
          verbose: true
        model_kwargs:
          distribution: multivariate_flow
          distribution_kwargs:
            allow_flexible_bounds: false
            bijector_name: bernstein_poly
            bounds: smooth
            high: 4
            low: -4
            order: 100
            scale: false
            shift: false
          parameter_kwargs:
            conditional: false
            dtype: float32
    outs:
    - path: results/sim/moons/unconditional_multivariate_flow_bernstein_poly/dataset.pdf
      hash: md5
      md5: 710aa4a86145b0aa89991dc0ae552f3e
      size: 24850
    - path: results/sim/moons/unconditional_multivariate_flow_bernstein_poly/metrics.yaml
      hash: md5
      md5: a57e29a3269a7d0bb009335dae5b2ae5
      size: 54
    - path: 
        results/sim/moons/unconditional_multivariate_flow_bernstein_poly/model_checkpoint.weights.h5
      hash: md5
      md5: 82a295bd3fb05454446995111ec97dd3
      size: 13048
    - path: results/sim/moons/unconditional_multivariate_flow_bernstein_poly/samples.pdf
      hash: md5
      md5: 337d38d723746e0286dd89403c02ec9d
      size: 89090
    - path: results/sim/moons/unconditional_multivariate_flow_bernstein_poly/train.log
      hash: md5
      md5: f0befa0103b983cb98bdbec0ad098ceb
      size: 1524
  train-sim@dataset1-unconditional_masked_autoregressive_flow_bernstein_poly:
    cmd: python scripts/train.py --log-level info --log-file train.log --experiment-name
      sim-circles --run-name unconditional_masked_autoregressive_flow_bernstein_poly_circles
      --stage-name train-sim@dataset1-unconditional_masked_autoregressive_flow_bernstein_poly
      --dataset-type sim --dataset-name circles --results-path results/sim/circles/unconditional_masked_autoregressive_flow_bernstein_poly
      --test-mode false
    deps:
    - path: ../pyproject.toml
      hash: md5
      md5: 1bb8cefe554dc1c36064f36ce3518fca
      size: 2100
    - path: ../src/mctm/__init__.py
      hash: md5
      md5: 50bfe848b7a3b24849bf3c51890564e5
      size: 54
    - path: ../src/mctm/activations.py
      hash: md5
      md5: fbcc1a7e509e4df7654ccd420ee95cca
      size: 6973
    - path: ../src/mctm/data/__init__.py
      hash: md5
      md5: 4bb4f98e76433de954fedc2402f91b79
      size: 67
    - path: ../src/mctm/data/sklearn_datasets.py
      hash: md5
      md5: 50a45734213822dae2cf7607c270e772
      size: 1044
    - path: ../src/mctm/distributions.py
      hash: md5
      md5: 0d4ff4172e3a859a3b4f065de6d812f9
      size: 43692
    - path: ../src/mctm/models.py
      hash: md5
      md5: c7f2f0e6665129b399432f06f678d4d0
      size: 14118
    - path: ../src/mctm/nn.py
      hash: md5
      md5: e19e5322185ca8b0ca12ea054aa302b9
      size: 13279
    - path: ../src/mctm/parameters.py
      hash: md5
      md5: bec689a85638f3d6fda317622b51f74d
      size: 13349
    - path: ../src/mctm/preprocessing.py
      hash: md5
      md5: 395dbc40ef7a285ba1f11bb6c974eeb8
      size: 4395
    - path: ../src/mctm/scheduler.py
      hash: md5
      md5: 968fe1c35be0e11147ab55012795e31c
      size: 4211
    - path: ../src/mctm/utils/__init__.py
      hash: md5
      md5: c697ac50e99dd1ba97a749c0a6dd4a28
      size: 5768
    - path: ../src/mctm/utils/decorators.py
      hash: md5
      md5: 8f38fef6acf3e8cf79ef3b52290d32d0
      size: 3799
    - path: ../src/mctm/utils/mlflow.py
      hash: md5
      md5: 21f9a348ffad2b7e63efd8b977332230
      size: 2458
    - path: ../src/mctm/utils/pipeline.py
      hash: md5
      md5: d10ee5e4bd333b5dcdc618c86ec94036
      size: 11960
    - path: ../src/mctm/utils/tensorflow.py
      hash: md5
      md5: 01646f069ce1736f3bb3337625f8e9f3
      size: 6355
    - path: ../src/mctm/utils/visualisation.py
      hash: md5
      md5: 309a92b943855a8121347b1516e4277f
      size: 17052
    - path: scripts/train.py
      hash: md5
      md5: 30d0130ef9fd3fc881e6f7137ce31117
      size: 15730
    params:
      params.yaml:
        seed: 1
        textwidth: 487.8225
      params/sim/circles/unconditional_masked_autoregressive_flow_bernstein_poly.yaml:
        compile_kwargs:
          jit_compile: true
        fit_kwargs:
          batch_size: 512
          early_stopping: false
          epochs: 200
          learning_rate:
            scheduler_kwargs:
              decay_steps: 200
              initial_learning_rate: 0.01
            scheduler_name: cosine_decay
          monitor: val_loss
          reduce_lr_on_plateau: false
          validation_split: 0.1
          verbose: true
        model_kwargs:
          distribution: masked_autoregressive_flow
          num_layers: 2
          bijector: BernsteinPolynomial
          bijector_kwargs:
            extrapolation: false
            domain:
            - -5
            - 5
          invert: true
          parameters_constraint_fn_kwargs:
            allow_flexible_bounds: false
            bounds: linear
            low: -5
            high: 5
          num_parameters: 16
          layer_overwrites:
            0:
              bijector_kwargs:
                domain:
                - 0
                - 1
          parameters_fn_kwargs:
            activation: relu
            hidden_units:
            - 16
            - 16
            - 16
      params/sim/dataset.yaml:
        dataset_kwargs.circles*:
          n_samples: 16384
          noise: 0.05
          factor: 0.5
          scale:
          - 0.05
          - 0.95
          random_state: 1
    outs:
    - path: 
        results/sim/circles/unconditional_masked_autoregressive_flow_bernstein_poly/dataset.pdf
      hash: md5
      md5: 9e790edd5bccded76eb4f184012729b1
      size: 25002
    - path: 
        results/sim/circles/unconditional_masked_autoregressive_flow_bernstein_poly/metrics.yaml
      hash: md5
      md5: 8c0b8db913ae061e4c9f410b43a291d8
      size: 52
    - path: 
        results/sim/circles/unconditional_masked_autoregressive_flow_bernstein_poly/model_checkpoint.weights.h5
      hash: md5
      md5: d560804f105d5e6c740f7c3d6445f74a
      size: 52336
    - path: 
        results/sim/circles/unconditional_masked_autoregressive_flow_bernstein_poly/samples.pdf
      hash: md5
      md5: 4d25a571165b283abfc3d5ceb6fad572
      size: 101391
    - path: 
        results/sim/circles/unconditional_masked_autoregressive_flow_bernstein_poly/train.log
      hash: md5
      md5: cb8b1d29844abf6eea5087a9697fc6b3
      size: 4571
  train-sim@dataset0-unconditional_masked_autoregressive_flow_bernstein_poly:
    cmd: python scripts/train.py --log-level info --log-file train.log --experiment-name
      sim-moons --run-name unconditional_masked_autoregressive_flow_bernstein_poly_moons
      --stage-name train-sim@dataset0-unconditional_masked_autoregressive_flow_bernstein_poly
      --dataset-type sim --dataset-name moons --results-path results/sim/moons/unconditional_masked_autoregressive_flow_bernstein_poly
      --test-mode false
    deps:
    - path: ../pyproject.toml
      hash: md5
      md5: 1bb8cefe554dc1c36064f36ce3518fca
      size: 2100
    - path: ../src/mctm/__init__.py
      hash: md5
      md5: 50bfe848b7a3b24849bf3c51890564e5
      size: 54
    - path: ../src/mctm/activations.py
      hash: md5
      md5: fbcc1a7e509e4df7654ccd420ee95cca
      size: 6973
    - path: ../src/mctm/data/__init__.py
      hash: md5
      md5: 4bb4f98e76433de954fedc2402f91b79
      size: 67
    - path: ../src/mctm/data/sklearn_datasets.py
      hash: md5
      md5: 50a45734213822dae2cf7607c270e772
      size: 1044
    - path: ../src/mctm/distributions.py
      hash: md5
      md5: 0d4ff4172e3a859a3b4f065de6d812f9
      size: 43692
    - path: ../src/mctm/models.py
      hash: md5
      md5: c7f2f0e6665129b399432f06f678d4d0
      size: 14118
    - path: ../src/mctm/nn.py
      hash: md5
      md5: e19e5322185ca8b0ca12ea054aa302b9
      size: 13279
    - path: ../src/mctm/parameters.py
      hash: md5
      md5: bec689a85638f3d6fda317622b51f74d
      size: 13349
    - path: ../src/mctm/preprocessing.py
      hash: md5
      md5: 395dbc40ef7a285ba1f11bb6c974eeb8
      size: 4395
    - path: ../src/mctm/scheduler.py
      hash: md5
      md5: 968fe1c35be0e11147ab55012795e31c
      size: 4211
    - path: ../src/mctm/utils/__init__.py
      hash: md5
      md5: c697ac50e99dd1ba97a749c0a6dd4a28
      size: 5768
    - path: ../src/mctm/utils/decorators.py
      hash: md5
      md5: 8f38fef6acf3e8cf79ef3b52290d32d0
      size: 3799
    - path: ../src/mctm/utils/mlflow.py
      hash: md5
      md5: 21f9a348ffad2b7e63efd8b977332230
      size: 2458
    - path: ../src/mctm/utils/pipeline.py
      hash: md5
      md5: d10ee5e4bd333b5dcdc618c86ec94036
      size: 11960
    - path: ../src/mctm/utils/tensorflow.py
      hash: md5
      md5: 01646f069ce1736f3bb3337625f8e9f3
      size: 6355
    - path: ../src/mctm/utils/visualisation.py
      hash: md5
      md5: 309a92b943855a8121347b1516e4277f
      size: 17052
    - path: scripts/train.py
      hash: md5
      md5: 30d0130ef9fd3fc881e6f7137ce31117
      size: 15730
    params:
      params.yaml:
        seed: 1
        textwidth: 487.8225
      params/sim/dataset.yaml:
        dataset_kwargs.moons*:
          n_samples: 16384
          noise: 0.05
          scale:
          - 0.05
          - 0.95
          random_state: 1
      params/sim/moons/unconditional_masked_autoregressive_flow_bernstein_poly.yaml:
        compile_kwargs:
          jit_compile: true
        fit_kwargs:
          batch_size: 512
          early_stopping: false
          epochs: 200
          learning_rate:
            scheduler_kwargs:
              decay_steps: 200
              initial_learning_rate: 0.01
            scheduler_name: cosine_decay
          monitor: val_loss
          reduce_lr_on_plateau: false
          validation_split: 0.1
          verbose: true
        model_kwargs:
          distribution: masked_autoregressive_flow
          num_layers: 2
          bijector: BernsteinPolynomial
          bijector_kwargs:
            extrapolation: false
            domain:
            - -5
            - 5
          invert: true
          parameters_constraint_fn_kwargs:
            allow_flexible_bounds: false
            bounds: linear
            low: -5
            high: 5
          num_parameters: 16
          layer_overwrites:
            0:
              bijector_kwargs:
                domain:
                - 0
                - 1
          parameters_fn_kwargs:
            activation: relu
            hidden_units:
            - 16
            - 16
            - 16
    outs:
    - path: 
        results/sim/moons/unconditional_masked_autoregressive_flow_bernstein_poly/dataset.pdf
      hash: md5
      md5: 4e94d0a37a21c64d105659dbb37f68cd
      size: 24844
    - path: 
        results/sim/moons/unconditional_masked_autoregressive_flow_bernstein_poly/metrics.yaml
      hash: md5
      md5: 51d26d4e044059c01106242bb924f278
      size: 53
    - path: 
        results/sim/moons/unconditional_masked_autoregressive_flow_bernstein_poly/model_checkpoint.weights.h5
      hash: md5
      md5: 580ee4737e98ef98133ff4056e64271b
      size: 52336
    - path: 
        results/sim/moons/unconditional_masked_autoregressive_flow_bernstein_poly/samples.pdf
      hash: md5
      md5: aee2593341401f98f8f51da752f2e2fb
      size: 103626
    - path: 
        results/sim/moons/unconditional_masked_autoregressive_flow_bernstein_poly/train.log
      hash: md5
      md5: f3c873287886fa777ef114bbc478e2d1
      size: 4514
  train-malnutrition@mctm:
    cmd: python scripts/train.py --log-level info --log-file train.log --experiment-name
      malnutrition --run-name mctm --stage-name train-malnutrition@mctm --dataset-type
      malnutrition --dataset-name india --results-path results/malnutrition/mctm --test-mode
      true
    deps:
    - path: pyproject.toml
      hash: md5
      md5: f1fac6d7d97fc8eea5b24bdad7befc0b
      size: 2050
    - path: scripts/train.py
      hash: md5
      md5: 20f1b71ed8b7765594d2558ae9fecda8
      size: 17412
    - path: src/mctm
      hash: md5
      md5: 770a2bf3315b0df6a7963519c9f8578e.dir
      size: 133080
      nfiles: 17
    params:
      params.yaml:
        seed: 1
        textwidth: 487.8225
      params/malnutrition/dataset.yaml:
        dataset_kwargs.india*:
          data_path: datasets/malnutrition/india.raw
          covariates:
          - cage
          targets:
          - stunting
          - wasting
          - underweight
          stratify: true
          scale: true
          column_transformers:
          - - passthrough
            - - cage
      params/malnutrition/mctm.yaml:
        compile_kwargs: {}
        fit_kwargs:
          epochs: 100
          batch_size: 128
          learning_rate:
            scheduler_kwargs:
              decay_steps: 100
              initial_learning_rate: 0.005
            scheduler_name: cosine_decay
          reduce_lr_on_plateau: false
          early_stopping: false
          monitor: val_loss
          verbose: true
        model_kwargs:
          distribution: normalizing_flow
          bijectors:
          - bijector: BernsteinBijector
            bijector_kwargs:
              domain:
              - -4
              - 4
              extrapolation: true
            parameters_constraint_fn: mctm.activations.get_thetas_constrain_fn
            parameters_constraint_fn_kwargs:
              allow_flexible_bounds: true
              bounds: smooth
              high: 4
              low: -4
            parameters_fn: parameter_vector
            parameters_fn_kwargs:
              dtype: float32
              parameter_shape:
              - 3
              - 6
          - bijector: Shift
            parameters_fn: bernstein_polynomial
            parameters_fn_kwargs:
              conditional_event_shape: 1
              domain: &id001
              - 0
              - 35
              dtype: float
              extrapolation: true
              parameter_shape:
              - 3
              polynomial_order: 6
          - bijector: ScaleMatvecLinearOperator
            parameters_constraint_fn: mctm.activations.lambda_parameters_constraint_fn
            parameters_fn: bernstein_polynomial
            parameters_fn_kwargs:
              conditional_event_shape: 1
              domain: *id001
              dtype: float
              extrapolation: true
              parameter_shape:
              - 3
              polynomial_order: 3
    outs:
    - path: results/malnutrition/mctm/dataset.pdf
      hash: md5
      md5: adfaf65703e50c959094d3238a4f2c2a
      size: 2394190
    - path: results/malnutrition/mctm/metrics.yaml
      hash: md5
      md5: 0a1afc219deca306340c1f032b42a786
      size: 52
    - path: results/malnutrition/mctm/model_checkpoint.weights.h5
      hash: md5
      md5: fe5c13da6bb5d51c2dba6dd8de05b6ec
      size: 15240
    - path: results/malnutrition/mctm/samples.pdf
      hash: md5
      md5: 9509e40853469ca966eedafdf91f9197
      size: 246775
    - path: results/malnutrition/mctm/train.log
      hash: md5
      md5: 18acabcbfb71608785582d62ae4b9d49
      size: 3885
  train-sim@dataset0-conditional_coupling_flow_quadratic_spline:
    cmd: python scripts/train.py --log-level info --log-file train.log --experiment-name
      sim-moons --run-name conditional_coupling_flow_quadratic_spline_moons --stage-name
      train-sim@dataset0-conditional_coupling_flow_quadratic_spline --dataset-type
      sim --dataset-name moons --results-path results/sim/moons/conditional_coupling_flow_quadratic_spline
      --test-mode false
    deps:
    - path: ../pyproject.toml
      hash: md5
      md5: 1bb8cefe554dc1c36064f36ce3518fca
      size: 2100
    - path: ../src/mctm/__init__.py
      hash: md5
      md5: 50bfe848b7a3b24849bf3c51890564e5
      size: 54
    - path: ../src/mctm/activations.py
      hash: md5
      md5: fbcc1a7e509e4df7654ccd420ee95cca
      size: 6973
    - path: ../src/mctm/data/__init__.py
      hash: md5
      md5: 4bb4f98e76433de954fedc2402f91b79
      size: 67
    - path: ../src/mctm/data/sklearn_datasets.py
      hash: md5
      md5: 50a45734213822dae2cf7607c270e772
      size: 1044
    - path: ../src/mctm/distributions.py
      hash: md5
      md5: 0d4ff4172e3a859a3b4f065de6d812f9
      size: 43692
    - path: ../src/mctm/models.py
      hash: md5
      md5: c7f2f0e6665129b399432f06f678d4d0
      size: 14118
    - path: ../src/mctm/nn.py
      hash: md5
      md5: e19e5322185ca8b0ca12ea054aa302b9
      size: 13279
    - path: ../src/mctm/parameters.py
      hash: md5
      md5: bec689a85638f3d6fda317622b51f74d
      size: 13349
    - path: ../src/mctm/preprocessing.py
      hash: md5
      md5: 395dbc40ef7a285ba1f11bb6c974eeb8
      size: 4395
    - path: ../src/mctm/scheduler.py
      hash: md5
      md5: 968fe1c35be0e11147ab55012795e31c
      size: 4211
    - path: ../src/mctm/utils/__init__.py
      hash: md5
      md5: c697ac50e99dd1ba97a749c0a6dd4a28
      size: 5768
    - path: ../src/mctm/utils/decorators.py
      hash: md5
      md5: 8f38fef6acf3e8cf79ef3b52290d32d0
      size: 3799
    - path: ../src/mctm/utils/mlflow.py
      hash: md5
      md5: 21f9a348ffad2b7e63efd8b977332230
      size: 2458
    - path: ../src/mctm/utils/pipeline.py
      hash: md5
      md5: d10ee5e4bd333b5dcdc618c86ec94036
      size: 11960
    - path: ../src/mctm/utils/tensorflow.py
      hash: md5
      md5: 01646f069ce1736f3bb3337625f8e9f3
      size: 6355
    - path: ../src/mctm/utils/visualisation.py
      hash: md5
      md5: 309a92b943855a8121347b1516e4277f
      size: 17052
    - path: scripts/train.py
      hash: md5
      md5: 30d0130ef9fd3fc881e6f7137ce31117
      size: 15730
    params:
      params.yaml:
        seed: 1
        textwidth: 487.8225
      params/sim/dataset.yaml:
        dataset_kwargs.moons*:
          n_samples: 16384
          noise: 0.05
          scale:
          - 0.05
          - 0.95
          random_state: 1
      params/sim/moons/conditional_coupling_flow_quadratic_spline.yaml:
        compile_kwargs:
          jit_compile: true
        fit_kwargs:
          batch_size: 512
          early_stopping: false
          epochs: 200
          learning_rate:
            scheduler_kwargs:
              decay_steps: 200
              initial_learning_rate: 0.01
            scheduler_name: cosine_decay
          monitor: val_loss
          reduce_lr_on_plateau: false
          validation_split: 0.1
          verbose: true
        model_kwargs:
          distribution: coupling_flow
          num_layers: 2
          bijector: RationalQuadraticSpline
          bijector_kwargs:
            range_min: -5
          parameters_constraint_fn_kwargs:
            interval_width: 10
            min_slope: 0.001
            min_bin_width: 0.001
            nbins: 32
          num_parameters: 95
          parameters_fn_kwargs:
            activation: relu
            batch_norm: false
            dropout: 0
            hidden_units:
            - 128
            - 128
            - 128
            conditional: true
            conditional_event_shape: 1
    outs:
    - path: results/sim/moons/conditional_coupling_flow_quadratic_spline/dataset.pdf
      hash: md5
      md5: 59585039a5bb8e8eb7b561f20c311c5f
      size: 260561
    - path: results/sim/moons/conditional_coupling_flow_quadratic_spline/metrics.yaml
      hash: md5
      md5: 3fc5a7c347e5d6057ff22f3b27a28413
      size: 53
    - path: 
        results/sim/moons/conditional_coupling_flow_quadratic_spline/model_checkpoint.weights.h5
      hash: md5
      md5: 36d69a596a6902487a6f7e3525491aae
      size: 2228400
    - path: results/sim/moons/conditional_coupling_flow_quadratic_spline/samples.pdf
      hash: md5
      md5: 13fb2ccf014b3da6cc74b9af734e478d
      size: 155923
    - path: results/sim/moons/conditional_coupling_flow_quadratic_spline/train.log
      hash: md5
      md5: e6548bd4177683f788d534566dfc72a3
      size: 4901
  train-sim@dataset0-conditional_masked_autoregressive_flow_quadratic_spline:
    cmd: python scripts/train.py --log-level info --log-file train.log --experiment-name
      sim-moons --run-name conditional_masked_autoregressive_flow_quadratic_spline_moons
      --stage-name train-sim@dataset0-conditional_masked_autoregressive_flow_quadratic_spline
      --dataset-type sim --dataset-name moons --results-path results/sim/moons/conditional_masked_autoregressive_flow_quadratic_spline
      --test-mode false
    deps:
    - path: ../pyproject.toml
      hash: md5
      md5: 1bb8cefe554dc1c36064f36ce3518fca
      size: 2100
    - path: ../src/mctm/__init__.py
      hash: md5
      md5: 50bfe848b7a3b24849bf3c51890564e5
      size: 54
    - path: ../src/mctm/activations.py
      hash: md5
      md5: fbcc1a7e509e4df7654ccd420ee95cca
      size: 6973
    - path: ../src/mctm/data/__init__.py
      hash: md5
      md5: 4bb4f98e76433de954fedc2402f91b79
      size: 67
    - path: ../src/mctm/data/sklearn_datasets.py
      hash: md5
      md5: 50a45734213822dae2cf7607c270e772
      size: 1044
    - path: ../src/mctm/distributions.py
      hash: md5
      md5: 0d4ff4172e3a859a3b4f065de6d812f9
      size: 43692
    - path: ../src/mctm/models.py
      hash: md5
      md5: c7f2f0e6665129b399432f06f678d4d0
      size: 14118
    - path: ../src/mctm/nn.py
      hash: md5
      md5: e19e5322185ca8b0ca12ea054aa302b9
      size: 13279
    - path: ../src/mctm/parameters.py
      hash: md5
      md5: bec689a85638f3d6fda317622b51f74d
      size: 13349
    - path: ../src/mctm/preprocessing.py
      hash: md5
      md5: 395dbc40ef7a285ba1f11bb6c974eeb8
      size: 4395
    - path: ../src/mctm/scheduler.py
      hash: md5
      md5: 968fe1c35be0e11147ab55012795e31c
      size: 4211
    - path: ../src/mctm/utils/__init__.py
      hash: md5
      md5: c697ac50e99dd1ba97a749c0a6dd4a28
      size: 5768
    - path: ../src/mctm/utils/decorators.py
      hash: md5
      md5: 8f38fef6acf3e8cf79ef3b52290d32d0
      size: 3799
    - path: ../src/mctm/utils/mlflow.py
      hash: md5
      md5: 21f9a348ffad2b7e63efd8b977332230
      size: 2458
    - path: ../src/mctm/utils/pipeline.py
      hash: md5
      md5: d10ee5e4bd333b5dcdc618c86ec94036
      size: 11960
    - path: ../src/mctm/utils/tensorflow.py
      hash: md5
      md5: 01646f069ce1736f3bb3337625f8e9f3
      size: 6355
    - path: ../src/mctm/utils/visualisation.py
      hash: md5
      md5: 309a92b943855a8121347b1516e4277f
      size: 17052
    - path: scripts/train.py
      hash: md5
      md5: 30d0130ef9fd3fc881e6f7137ce31117
      size: 15730
    params:
      params.yaml:
        seed: 1
        textwidth: 487.8225
      params/sim/dataset.yaml:
        dataset_kwargs.moons*:
          n_samples: 16384
          noise: 0.05
          scale:
          - 0.05
          - 0.95
          random_state: 1
      params/sim/moons/conditional_masked_autoregressive_flow_quadratic_spline.yaml:
        compile_kwargs:
          jit_compile: true
        fit_kwargs:
          batch_size: 512
          early_stopping: false
          epochs: 200
          learning_rate:
            scheduler_kwargs:
              decay_steps: 200
              initial_learning_rate: 0.01
            scheduler_name: cosine_decay
          monitor: val_loss
          reduce_lr_on_plateau: false
          validation_split: 0.1
          verbose: true
        model_kwargs:
          distribution: masked_autoregressive_flow
          num_layers: 2
          bijector: RationalQuadraticSpline
          bijector_kwargs:
            range_min: -5
          parameters_constraint_fn_kwargs:
            interval_width: 10
            min_slope: 0.001
            min_bin_width: 0.001
            nbins: 32
          num_parameters: 95
          parameters_fn_kwargs:
            activation: relu
            conditional: true
            conditional_event_shape: 1
            hidden_units:
            - 16
            - 16
            - 16
    outs:
    - path: 
        results/sim/moons/conditional_masked_autoregressive_flow_quadratic_spline/dataset.pdf
      hash: md5
      md5: 3c6d56487c22f6b1b1543a3a5da3f1cb
      size: 24844
    - path: 
        results/sim/moons/conditional_masked_autoregressive_flow_quadratic_spline/metrics.yaml
      hash: md5
      md5: 5841860f209e282682d116927d919d1d
      size: 54
    - path: 
        results/sim/moons/conditional_masked_autoregressive_flow_quadratic_spline/model_checkpoint.weights.h5
      hash: md5
      md5: 4227873ac2a4200b150524922d9ca1ae
      size: 116472
    - path: 
        results/sim/moons/conditional_masked_autoregressive_flow_quadratic_spline/samples.pdf
      hash: md5
      md5: 6333041d7c29efe465c8086c7a9f24d9
      size: 100761
    - path: 
        results/sim/moons/conditional_masked_autoregressive_flow_quadratic_spline/train.log
      hash: md5
      md5: 7d4baca219148886714b4b9db54babfa
      size: 4420
  train-sim@dataset0-unconditional_masked_autoregressive_flow_quadratic_spline:
    cmd: python scripts/train.py --log-level info --log-file train.log --experiment-name
      sim-moons --run-name unconditional_masked_autoregressive_flow_quadratic_spline_moons
      --stage-name train-sim@dataset0-unconditional_masked_autoregressive_flow_quadratic_spline
      --dataset-type sim --dataset-name moons --results-path results/sim/moons/unconditional_masked_autoregressive_flow_quadratic_spline
      --test-mode true
    deps:
    - path: ../pyproject.toml
      hash: md5
      md5: 1bb8cefe554dc1c36064f36ce3518fca
      size: 2100
    - path: ../src/mctm/__init__.py
      hash: md5
      md5: 50bfe848b7a3b24849bf3c51890564e5
      size: 54
    - path: ../src/mctm/activations.py
      hash: md5
      md5: fbcc1a7e509e4df7654ccd420ee95cca
      size: 6973
    - path: ../src/mctm/data/__init__.py
      hash: md5
      md5: 4bb4f98e76433de954fedc2402f91b79
      size: 67
    - path: ../src/mctm/data/sklearn_datasets.py
      hash: md5
      md5: 50a45734213822dae2cf7607c270e772
      size: 1044
    - path: ../src/mctm/distributions.py
      hash: md5
      md5: 0d4ff4172e3a859a3b4f065de6d812f9
      size: 43692
    - path: ../src/mctm/models.py
      hash: md5
      md5: c7f2f0e6665129b399432f06f678d4d0
      size: 14118
    - path: ../src/mctm/nn.py
      hash: md5
      md5: e19e5322185ca8b0ca12ea054aa302b9
      size: 13279
    - path: ../src/mctm/parameters.py
      hash: md5
      md5: bec689a85638f3d6fda317622b51f74d
      size: 13349
    - path: ../src/mctm/preprocessing.py
      hash: md5
      md5: 395dbc40ef7a285ba1f11bb6c974eeb8
      size: 4395
    - path: ../src/mctm/scheduler.py
      hash: md5
      md5: 968fe1c35be0e11147ab55012795e31c
      size: 4211
    - path: ../src/mctm/utils/__init__.py
      hash: md5
      md5: c697ac50e99dd1ba97a749c0a6dd4a28
      size: 5768
    - path: ../src/mctm/utils/decorators.py
      hash: md5
      md5: 8f38fef6acf3e8cf79ef3b52290d32d0
      size: 3799
    - path: ../src/mctm/utils/mlflow.py
      hash: md5
      md5: 21f9a348ffad2b7e63efd8b977332230
      size: 2458
    - path: ../src/mctm/utils/pipeline.py
      hash: md5
      md5: d10ee5e4bd333b5dcdc618c86ec94036
      size: 11960
    - path: ../src/mctm/utils/tensorflow.py
      hash: md5
      md5: 01646f069ce1736f3bb3337625f8e9f3
      size: 6355
    - path: ../src/mctm/utils/visualisation.py
      hash: md5
      md5: 309a92b943855a8121347b1516e4277f
      size: 17052
    - path: scripts/train.py
      hash: md5
      md5: 30d0130ef9fd3fc881e6f7137ce31117
      size: 15730
    params:
      params.yaml:
        seed: 1
        textwidth: 487.8225
      params/sim/dataset.yaml:
        dataset_kwargs.moons*:
          n_samples: 16384
          noise: 0.05
          scale:
          - 0.05
          - 0.95
          random_state: 1
      params/sim/moons/unconditional_masked_autoregressive_flow_quadratic_spline.yaml:
        compile_kwargs:
          jit_compile: true
        fit_kwargs:
          batch_size: 512
          early_stopping: false
          epochs: 200
          learning_rate:
            scheduler_kwargs:
              decay_steps: 200
              initial_learning_rate: 0.01
            scheduler_name: cosine_decay
          monitor: val_loss
          reduce_lr_on_plateau: false
          validation_split: 0.1
          verbose: true
        model_kwargs:
          distribution: masked_autoregressive_flow
          num_layers: 2
          bijector: RationalQuadraticSpline
          bijector_kwargs:
            range_min: -5
          parameters_constraint_fn_kwargs:
            interval_width: 10
            min_slope: 0.001
            min_bin_width: 0.001
            nbins: 32
          num_parameters: 95
          parameters_fn_kwargs:
            activation: relu
            hidden_units:
            - 16
            - 16
            - 16
    outs:
    - path: 
        results/sim/moons/unconditional_masked_autoregressive_flow_quadratic_spline/dataset.pdf
      hash: md5
      md5: af8466a95c1e7774636aa2a40359e391
      size: 24844
    - path: 
        results/sim/moons/unconditional_masked_autoregressive_flow_quadratic_spline/metrics.yaml
      hash: md5
      md5: 5841860f209e282682d116927d919d1d
      size: 54
    - path: 
        results/sim/moons/unconditional_masked_autoregressive_flow_quadratic_spline/model_checkpoint.weights.h5
      hash: md5
      md5: 0005938d5b86aec3ed0a781123d4950f
      size: 116472
    - path: 
        results/sim/moons/unconditional_masked_autoregressive_flow_quadratic_spline/samples.pdf
      hash: md5
      md5: bb8ba7230d3f2384744092a14c88b95e
      size: 100761
    - path: 
        results/sim/moons/unconditional_masked_autoregressive_flow_quadratic_spline/train.log
      hash: md5
      md5: 45cda5f772e5c82c0841f733b0ccc1cd
      size: 3941
  train-sim@dataset1-unconditional_masked_autoregressive_flow_quadratic_spline:
    cmd: python scripts/train.py --log-level info --log-file train.log --experiment-name
      sim-circles --run-name unconditional_masked_autoregressive_flow_quadratic_spline_circles
      --stage-name train-sim@dataset1-unconditional_masked_autoregressive_flow_quadratic_spline
      --dataset-type sim --dataset-name circles --results-path results/sim/circles/unconditional_masked_autoregressive_flow_quadratic_spline
      --test-mode false
    deps:
    - path: ../pyproject.toml
      hash: md5
      md5: 1bb8cefe554dc1c36064f36ce3518fca
      size: 2100
    - path: ../src/mctm/__init__.py
      hash: md5
      md5: 50bfe848b7a3b24849bf3c51890564e5
      size: 54
    - path: ../src/mctm/activations.py
      hash: md5
      md5: fbcc1a7e509e4df7654ccd420ee95cca
      size: 6973
    - path: ../src/mctm/data/__init__.py
      hash: md5
      md5: 4bb4f98e76433de954fedc2402f91b79
      size: 67
    - path: ../src/mctm/data/sklearn_datasets.py
      hash: md5
      md5: 50a45734213822dae2cf7607c270e772
      size: 1044
    - path: ../src/mctm/distributions.py
      hash: md5
      md5: 0d4ff4172e3a859a3b4f065de6d812f9
      size: 43692
    - path: ../src/mctm/models.py
      hash: md5
      md5: c7f2f0e6665129b399432f06f678d4d0
      size: 14118
    - path: ../src/mctm/nn.py
      hash: md5
      md5: e19e5322185ca8b0ca12ea054aa302b9
      size: 13279
    - path: ../src/mctm/parameters.py
      hash: md5
      md5: bec689a85638f3d6fda317622b51f74d
      size: 13349
    - path: ../src/mctm/preprocessing.py
      hash: md5
      md5: 395dbc40ef7a285ba1f11bb6c974eeb8
      size: 4395
    - path: ../src/mctm/scheduler.py
      hash: md5
      md5: 968fe1c35be0e11147ab55012795e31c
      size: 4211
    - path: ../src/mctm/utils/__init__.py
      hash: md5
      md5: c697ac50e99dd1ba97a749c0a6dd4a28
      size: 5768
    - path: ../src/mctm/utils/decorators.py
      hash: md5
      md5: 8f38fef6acf3e8cf79ef3b52290d32d0
      size: 3799
    - path: ../src/mctm/utils/mlflow.py
      hash: md5
      md5: 21f9a348ffad2b7e63efd8b977332230
      size: 2458
    - path: ../src/mctm/utils/pipeline.py
      hash: md5
      md5: d10ee5e4bd333b5dcdc618c86ec94036
      size: 11960
    - path: ../src/mctm/utils/tensorflow.py
      hash: md5
      md5: 01646f069ce1736f3bb3337625f8e9f3
      size: 6355
    - path: ../src/mctm/utils/visualisation.py
      hash: md5
      md5: 309a92b943855a8121347b1516e4277f
      size: 17052
    - path: scripts/train.py
      hash: md5
      md5: 30d0130ef9fd3fc881e6f7137ce31117
      size: 15730
    params:
      params.yaml:
        seed: 1
        textwidth: 487.8225
      params/sim/circles/unconditional_masked_autoregressive_flow_quadratic_spline.yaml:
        compile_kwargs:
          jit_compile: true
        fit_kwargs:
          batch_size: 512
          early_stopping: false
          epochs: 200
          learning_rate:
            scheduler_kwargs:
              decay_steps: 200
              initial_learning_rate: 0.01
            scheduler_name: cosine_decay
          monitor: val_loss
          reduce_lr_on_plateau: false
          validation_split: 0.1
          verbose: true
        model_kwargs:
          distribution: masked_autoregressive_flow
          num_layers: 2
          bijector: RationalQuadraticSpline
          bijector_kwargs:
            range_min: -5
          parameters_constraint_fn_kwargs:
            interval_width: 10
            min_slope: 0.001
            min_bin_width: 0.001
            nbins: 32
          num_parameters: 95
          parameters_fn_kwargs:
            activation: relu
            hidden_units:
            - 16
            - 16
            - 16
      params/sim/dataset.yaml:
        dataset_kwargs.circles*:
          n_samples: 16384
          noise: 0.05
          factor: 0.5
          scale:
          - 0.05
          - 0.95
          random_state: 1
    outs:
    - path: 
        results/sim/circles/unconditional_masked_autoregressive_flow_quadratic_spline/dataset.pdf
      hash: md5
<<<<<<< HEAD
      md5: bb96ab5f6efe36cd61cdbb075fb1390f
      size: 261694
    - path: 
        results/sim/circles/unconditional_masked_autoregressive_flow_quadratic_spline/metrics.yaml
      hash: md5
      md5: 7cc3c57b63d9c72a3b65568b412c56bf
      size: 56
=======
      md5: a9c4b80a47ccb49f07b81d6c7fec8ed4
      size: 25002
    - path: 
        results/sim/circles/unconditional_masked_autoregressive_flow_quadratic_spline/metrics.yaml
      hash: md5
      md5: 5e14f1c43eb39d2a5966faf7918a318f
      size: 54
>>>>>>> c8e228d2
    - path: 
        results/sim/circles/unconditional_masked_autoregressive_flow_quadratic_spline/model_checkpoint.weights.h5
      hash: md5
      md5: 8b445f907e1965f0e9d44c6650e6be97
      size: 116472
    - path: 
        results/sim/circles/unconditional_masked_autoregressive_flow_quadratic_spline/samples.pdf
      hash: md5
<<<<<<< HEAD
      md5: 9f56b6624703af7c8bc505994aba4dda
      size: 169992
=======
      md5: 74e435d7c5888a8c4f2c1fe3a5370fb3
      size: 96612
>>>>>>> c8e228d2
    - path: 
        results/sim/circles/unconditional_masked_autoregressive_flow_quadratic_spline/train.log
      hash: md5
      md5: f0f075bc063c7118cda02ef186fe48f1
      size: 4131
  train-sim@dataset1-conditional_masked_autoregressive_flow_quadratic_spline:
    cmd: python scripts/train.py --log-level info --log-file train.log --experiment-name
      sim-circles --run-name conditional_masked_autoregressive_flow_quadratic_spline_circles
      --stage-name train-sim@dataset1-conditional_masked_autoregressive_flow_quadratic_spline
      --dataset-type sim --dataset-name circles --results-path results/sim/circles/conditional_masked_autoregressive_flow_quadratic_spline
      --test-mode false
    deps:
    - path: ../pyproject.toml
      hash: md5
      md5: 1bb8cefe554dc1c36064f36ce3518fca
      size: 2100
    - path: ../src/mctm/__init__.py
      hash: md5
      md5: 50bfe848b7a3b24849bf3c51890564e5
      size: 54
    - path: ../src/mctm/activations.py
      hash: md5
      md5: fbcc1a7e509e4df7654ccd420ee95cca
      size: 6973
    - path: ../src/mctm/data/__init__.py
      hash: md5
      md5: 4bb4f98e76433de954fedc2402f91b79
      size: 67
    - path: ../src/mctm/data/sklearn_datasets.py
      hash: md5
      md5: 50a45734213822dae2cf7607c270e772
      size: 1044
    - path: ../src/mctm/distributions.py
      hash: md5
      md5: 0d4ff4172e3a859a3b4f065de6d812f9
      size: 43692
    - path: ../src/mctm/models.py
      hash: md5
      md5: c7f2f0e6665129b399432f06f678d4d0
      size: 14118
    - path: ../src/mctm/nn.py
      hash: md5
      md5: e19e5322185ca8b0ca12ea054aa302b9
      size: 13279
    - path: ../src/mctm/parameters.py
      hash: md5
      md5: bec689a85638f3d6fda317622b51f74d
      size: 13349
    - path: ../src/mctm/preprocessing.py
      hash: md5
      md5: 395dbc40ef7a285ba1f11bb6c974eeb8
      size: 4395
    - path: ../src/mctm/scheduler.py
      hash: md5
      md5: 968fe1c35be0e11147ab55012795e31c
      size: 4211
    - path: ../src/mctm/utils/__init__.py
      hash: md5
      md5: c697ac50e99dd1ba97a749c0a6dd4a28
      size: 5768
    - path: ../src/mctm/utils/decorators.py
      hash: md5
      md5: 8f38fef6acf3e8cf79ef3b52290d32d0
      size: 3799
    - path: ../src/mctm/utils/mlflow.py
      hash: md5
      md5: 21f9a348ffad2b7e63efd8b977332230
      size: 2458
    - path: ../src/mctm/utils/pipeline.py
      hash: md5
      md5: d10ee5e4bd333b5dcdc618c86ec94036
      size: 11960
    - path: ../src/mctm/utils/tensorflow.py
      hash: md5
      md5: 01646f069ce1736f3bb3337625f8e9f3
      size: 6355
    - path: ../src/mctm/utils/visualisation.py
      hash: md5
      md5: 309a92b943855a8121347b1516e4277f
      size: 17052
    - path: scripts/train.py
      hash: md5
      md5: 30d0130ef9fd3fc881e6f7137ce31117
      size: 15730
    params:
      params.yaml:
        seed: 1
        textwidth: 487.8225
      params/sim/circles/conditional_masked_autoregressive_flow_quadratic_spline.yaml:
        compile_kwargs:
          jit_compile: true
        fit_kwargs:
          batch_size: 512
          early_stopping: false
          epochs: 200
          learning_rate:
            scheduler_kwargs:
              decay_steps: 200
              initial_learning_rate: 0.01
            scheduler_name: cosine_decay
          monitor: val_loss
          reduce_lr_on_plateau: false
          validation_split: 0.1
          verbose: true
        model_kwargs:
          distribution: masked_autoregressive_flow
          num_layers: 2
          bijector: RationalQuadraticSpline
          bijector_kwargs:
            range_min: -5
          parameters_constraint_fn_kwargs:
            interval_width: 10
            min_slope: 0.001
            min_bin_width: 0.001
            nbins: 32
          num_parameters: 95
          parameters_fn_kwargs:
            activation: relu
            conditional: true
            conditional_event_shape: 1
            hidden_units:
            - 16
            - 16
            - 16
      params/sim/dataset.yaml:
        dataset_kwargs.circles*:
          n_samples: 16384
          noise: 0.05
          factor: 0.5
          scale:
          - 0.05
          - 0.95
          random_state: 1
    outs:
    - path: 
        results/sim/circles/conditional_masked_autoregressive_flow_quadratic_spline/dataset.pdf
      hash: md5
      md5: b1d097c9168e675d6c66d2bc9ed90f5c
      size: 25002
    - path: 
        results/sim/circles/conditional_masked_autoregressive_flow_quadratic_spline/metrics.yaml
      hash: md5
      md5: 5e14f1c43eb39d2a5966faf7918a318f
      size: 54
    - path: 
        results/sim/circles/conditional_masked_autoregressive_flow_quadratic_spline/model_checkpoint.weights.h5
      hash: md5
      md5: 8b445f907e1965f0e9d44c6650e6be97
      size: 116472
    - path: 
        results/sim/circles/conditional_masked_autoregressive_flow_quadratic_spline/samples.pdf
      hash: md5
      md5: 13a2eff6282143d68a5e250c371312bd
      size: 96612
    - path: 
        results/sim/circles/conditional_masked_autoregressive_flow_quadratic_spline/train.log
      hash: md5
      md5: d6e03dd5884cff342e6262247e37cfc1
      size: 4478
  train-sim@dataset1-unconditional_coupling_flow_quadratic_spline:
    cmd: python scripts/train.py --log-level info --log-file train.log --experiment-name
      sim-circles --run-name unconditional_coupling_flow_quadratic_spline_circles
      --stage-name train-sim@dataset1-unconditional_coupling_flow_quadratic_spline
      --dataset-type sim --dataset-name circles --results-path results/sim/circles/unconditional_coupling_flow_quadratic_spline
      --test-mode true
    deps:
    - path: ../pyproject.toml
      hash: md5
      md5: 1bb8cefe554dc1c36064f36ce3518fca
      size: 2100
    - path: ../src/mctm/__init__.py
      hash: md5
      md5: 50bfe848b7a3b24849bf3c51890564e5
      size: 54
    - path: ../src/mctm/activations.py
      hash: md5
      md5: fbcc1a7e509e4df7654ccd420ee95cca
      size: 6973
    - path: ../src/mctm/data/__init__.py
      hash: md5
      md5: 4bb4f98e76433de954fedc2402f91b79
      size: 67
    - path: ../src/mctm/data/sklearn_datasets.py
      hash: md5
      md5: 50a45734213822dae2cf7607c270e772
      size: 1044
    - path: ../src/mctm/distributions.py
      hash: md5
      md5: 0d4ff4172e3a859a3b4f065de6d812f9
      size: 43692
    - path: ../src/mctm/models.py
      hash: md5
      md5: c7f2f0e6665129b399432f06f678d4d0
      size: 14118
    - path: ../src/mctm/nn.py
      hash: md5
      md5: e19e5322185ca8b0ca12ea054aa302b9
      size: 13279
    - path: ../src/mctm/parameters.py
      hash: md5
      md5: bec689a85638f3d6fda317622b51f74d
      size: 13349
    - path: ../src/mctm/preprocessing.py
      hash: md5
      md5: 395dbc40ef7a285ba1f11bb6c974eeb8
      size: 4395
    - path: ../src/mctm/scheduler.py
      hash: md5
      md5: 968fe1c35be0e11147ab55012795e31c
      size: 4211
    - path: ../src/mctm/utils/__init__.py
      hash: md5
      md5: c697ac50e99dd1ba97a749c0a6dd4a28
      size: 5768
    - path: ../src/mctm/utils/decorators.py
      hash: md5
      md5: 8f38fef6acf3e8cf79ef3b52290d32d0
      size: 3799
    - path: ../src/mctm/utils/mlflow.py
      hash: md5
      md5: 21f9a348ffad2b7e63efd8b977332230
      size: 2458
    - path: ../src/mctm/utils/pipeline.py
      hash: md5
      md5: d10ee5e4bd333b5dcdc618c86ec94036
      size: 11960
    - path: ../src/mctm/utils/tensorflow.py
      hash: md5
      md5: 01646f069ce1736f3bb3337625f8e9f3
      size: 6355
    - path: ../src/mctm/utils/visualisation.py
      hash: md5
      md5: 309a92b943855a8121347b1516e4277f
      size: 17052
    - path: scripts/train.py
      hash: md5
      md5: 30d0130ef9fd3fc881e6f7137ce31117
      size: 15730
    params:
      params.yaml:
        seed: 1
        textwidth: 487.8225
      params/sim/circles/unconditional_coupling_flow_quadratic_spline.yaml:
        compile_kwargs:
          jit_compile: true
        fit_kwargs:
          batch_size: 512
          early_stopping: false
          epochs: 200
          learning_rate:
            scheduler_kwargs:
              decay_steps: 200
              initial_learning_rate: 0.01
            scheduler_name: cosine_decay
          monitor: val_loss
          reduce_lr_on_plateau: false
          validation_split: 0.1
          verbose: true
        model_kwargs:
          distribution: coupling_flow
          num_layers: 2
          bijector: RationalQuadraticSpline
          bijector_kwargs:
            range_min: -5
          parameters_constraint_fn_kwargs:
            interval_width: 10
            min_slope: 0.001
            min_bin_width: 0.001
            nbins: 32
          num_parameters: 95
          parameters_fn_kwargs:
            activation: relu
            batch_norm: false
            dropout: 0
            hidden_units:
            - 128
            - 128
            - 128
      params/sim/dataset.yaml:
        dataset_kwargs.circles*:
          n_samples: 16384
          noise: 0.05
          factor: 0.5
          scale:
          - 0.05
          - 0.95
          random_state: 1
    outs:
    - path: results/sim/circles/unconditional_coupling_flow_quadratic_spline/dataset.pdf
      hash: md5
      md5: 4dcd138a71db67eb07c90523ba2936e3
      size: 25002
    - path: results/sim/circles/unconditional_coupling_flow_quadratic_spline/metrics.yaml
      hash: md5
      md5: 830094f9f4d0303456c4a09f5bb4faa9
      size: 54
    - path: 
        results/sim/circles/unconditional_coupling_flow_quadratic_spline/model_checkpoint.weights.h5
      hash: md5
      md5: 954f54e7e904dd503d7d92d588ff9b22
      size: 1119168
    - path: results/sim/circles/unconditional_coupling_flow_quadratic_spline/samples.pdf
      hash: md5
      md5: 4cf0ca88fe4d22ffdeb236980852018f
      size: 95934
    - path: results/sim/circles/unconditional_coupling_flow_quadratic_spline/train.log
      hash: md5
      md5: 7b989c5fa3fbc7586cd49b4afa6fb95c
      size: 4677
  train-sim@dataset1-conditional_coupling_flow_quadratic_spline:
    cmd: python scripts/train.py --log-level info --log-file train.log --experiment-name
      sim-circles --run-name conditional_coupling_flow_quadratic_spline_circles --stage-name
      train-sim@dataset1-conditional_coupling_flow_quadratic_spline --dataset-type
      sim --dataset-name circles --results-path results/sim/circles/conditional_coupling_flow_quadratic_spline
      --test-mode true
    deps:
    - path: ../pyproject.toml
      hash: md5
      md5: 1bb8cefe554dc1c36064f36ce3518fca
      size: 2100
    - path: ../src/mctm/__init__.py
      hash: md5
      md5: 50bfe848b7a3b24849bf3c51890564e5
      size: 54
    - path: ../src/mctm/activations.py
      hash: md5
      md5: fbcc1a7e509e4df7654ccd420ee95cca
      size: 6973
    - path: ../src/mctm/data/__init__.py
      hash: md5
      md5: 4bb4f98e76433de954fedc2402f91b79
      size: 67
    - path: ../src/mctm/data/sklearn_datasets.py
      hash: md5
      md5: 50a45734213822dae2cf7607c270e772
      size: 1044
    - path: ../src/mctm/distributions.py
      hash: md5
      md5: 0d4ff4172e3a859a3b4f065de6d812f9
      size: 43692
    - path: ../src/mctm/models.py
      hash: md5
      md5: c7f2f0e6665129b399432f06f678d4d0
      size: 14118
    - path: ../src/mctm/nn.py
      hash: md5
      md5: e19e5322185ca8b0ca12ea054aa302b9
      size: 13279
    - path: ../src/mctm/parameters.py
      hash: md5
      md5: bec689a85638f3d6fda317622b51f74d
      size: 13349
    - path: ../src/mctm/preprocessing.py
      hash: md5
      md5: 395dbc40ef7a285ba1f11bb6c974eeb8
      size: 4395
    - path: ../src/mctm/scheduler.py
      hash: md5
      md5: 968fe1c35be0e11147ab55012795e31c
      size: 4211
    - path: ../src/mctm/utils/__init__.py
      hash: md5
      md5: c697ac50e99dd1ba97a749c0a6dd4a28
      size: 5768
    - path: ../src/mctm/utils/decorators.py
      hash: md5
      md5: 8f38fef6acf3e8cf79ef3b52290d32d0
      size: 3799
    - path: ../src/mctm/utils/mlflow.py
      hash: md5
      md5: 21f9a348ffad2b7e63efd8b977332230
      size: 2458
    - path: ../src/mctm/utils/pipeline.py
      hash: md5
      md5: d10ee5e4bd333b5dcdc618c86ec94036
      size: 11960
    - path: ../src/mctm/utils/tensorflow.py
      hash: md5
      md5: 01646f069ce1736f3bb3337625f8e9f3
      size: 6355
    - path: ../src/mctm/utils/visualisation.py
      hash: md5
      md5: 309a92b943855a8121347b1516e4277f
      size: 17052
    - path: scripts/train.py
      hash: md5
      md5: 30d0130ef9fd3fc881e6f7137ce31117
      size: 15730
    params:
      params.yaml:
        seed: 1
        textwidth: 487.8225
      params/sim/circles/conditional_coupling_flow_quadratic_spline.yaml:
        compile_kwargs:
          jit_compile: true
        fit_kwargs:
          batch_size: 512
          early_stopping: false
          epochs: 200
          learning_rate:
            scheduler_kwargs:
              decay_steps: 200
              initial_learning_rate: 0.01
            scheduler_name: cosine_decay
          monitor: val_loss
          reduce_lr_on_plateau: false
          validation_split: 0.1
          verbose: true
        model_kwargs:
          distribution: coupling_flow
          num_layers: 2
          bijector: RationalQuadraticSpline
          bijector_kwargs:
            range_min: -5
          parameters_constraint_fn_kwargs:
            interval_width: 10
            min_slope: 0.001
            min_bin_width: 0.001
            nbins: 32
          num_parameters: 95
          parameters_fn_kwargs:
            activation: relu
            batch_norm: false
            dropout: 0
            hidden_units:
            - 128
            - 128
            - 128
            conditional: true
            conditional_event_shape: 1
      params/sim/dataset.yaml:
        dataset_kwargs.circles*:
          n_samples: 16384
          noise: 0.05
          factor: 0.5
          scale:
          - 0.05
          - 0.95
          random_state: 1
    outs:
    - path: results/sim/circles/conditional_coupling_flow_quadratic_spline/dataset.pdf
      hash: md5
      md5: b9876d17e64c2c78dea42f2430296c51
      size: 25002
    - path: results/sim/circles/conditional_coupling_flow_quadratic_spline/metrics.yaml
      hash: md5
      md5: e2d675cd08d9c04a0519ca14ca03eb76
      size: 54
    - path: 
        results/sim/circles/conditional_coupling_flow_quadratic_spline/model_checkpoint.weights.h5
      hash: md5
      md5: 7d4f9425f6fde1bb4755d0c43792fa7a
      size: 2228400
    - path: results/sim/circles/conditional_coupling_flow_quadratic_spline/samples.pdf
      hash: md5
      md5: 48d6fa957d67eaf4410df7a5259865db
      size: 96625
    - path: results/sim/circles/conditional_coupling_flow_quadratic_spline/train.log
      hash: md5
      md5: 43397b6c813cb15331b9d0e5645b8118
      size: 5024
  train-benchmark@dataset0-unconditional_masked_autoregressive_flow_quadratic_spline:
    cmd: python scripts/train.py --log-level info --log-file train.log --experiment-name
      benchmark-bsds300 --run-name unconditional_masked_autoregressive_flow_quadratic_spline_bsds300
      --stage-name 
      train-benchmark@dataset0-unconditional_masked_autoregressive_flow_quadratic_spline
      --dataset-type benchmark --dataset-name bsds300 --results-path 
      results/benchmark/bsds300/unconditional_masked_autoregressive_flow_quadratic_spline
      --test-mode true
    deps:
    - path: ../pyproject.toml
      hash: md5
      md5: 1bb8cefe554dc1c36064f36ce3518fca
      size: 2100
    - path: ../src/mctm/__init__.py
      hash: md5
      md5: 50bfe848b7a3b24849bf3c51890564e5
      size: 54
    - path: ../src/mctm/activations.py
      hash: md5
      md5: fbcc1a7e509e4df7654ccd420ee95cca
      size: 6973
    - path: ../src/mctm/data/__init__.py
      hash: md5
      md5: 4bb4f98e76433de954fedc2402f91b79
      size: 67
    - path: ../src/mctm/data/benchmark.py
      hash: md5
      md5: 68a2414c23a1d225de633677f541c81f
      size: 2461
    - path: ../src/mctm/distributions.py
      hash: md5
      md5: 0d4ff4172e3a859a3b4f065de6d812f9
      size: 43692
    - path: ../src/mctm/models.py
      hash: md5
      md5: c7f2f0e6665129b399432f06f678d4d0
      size: 14118
    - path: ../src/mctm/nn.py
      hash: md5
      md5: e19e5322185ca8b0ca12ea054aa302b9
      size: 13279
    - path: ../src/mctm/parameters.py
      hash: md5
      md5: bec689a85638f3d6fda317622b51f74d
      size: 13349
    - path: ../src/mctm/preprocessing.py
      hash: md5
      md5: 395dbc40ef7a285ba1f11bb6c974eeb8
      size: 4395
    - path: ../src/mctm/scheduler.py
      hash: md5
      md5: 968fe1c35be0e11147ab55012795e31c
      size: 4211
    - path: ../src/mctm/utils/__init__.py
      hash: md5
      md5: c697ac50e99dd1ba97a749c0a6dd4a28
      size: 5768
    - path: ../src/mctm/utils/decorators.py
      hash: md5
      md5: 8f38fef6acf3e8cf79ef3b52290d32d0
      size: 3799
    - path: ../src/mctm/utils/mlflow.py
      hash: md5
      md5: 21f9a348ffad2b7e63efd8b977332230
      size: 2458
    - path: ../src/mctm/utils/pipeline.py
      hash: md5
      md5: d10ee5e4bd333b5dcdc618c86ec94036
      size: 11960
    - path: ../src/mctm/utils/tensorflow.py
      hash: md5
      md5: 01646f069ce1736f3bb3337625f8e9f3
      size: 6355
    - path: ../src/mctm/utils/visualisation.py
      hash: md5
      md5: 309a92b943855a8121347b1516e4277f
      size: 17052
    - path: datasets/benchmark/bsds300_train.npy
      hash: md5
      md5: 10d58c2a7b77aafde3461874f48c1f1d
      size: 252000128
    - path: datasets/benchmark/bsds300_validate.npy
      hash: md5
      md5: e9fcc5f84740aa2ee46be1e58fe07962
      size: 12600128
    - path: scripts/train.py
      hash: md5
      md5: 30d0130ef9fd3fc881e6f7137ce31117
      size: 15730
    params:
      params.yaml:
        log-level: info
        seed: 1
        textwidth: 487.8225
      params/benchmark/bsds300/unconditional_masked_autoregressive_flow_quadratic_spline.yaml:
        compile_kwargs: {}
        fit_kwargs:
          batch_size: 512
          epochs: 200
          learning_rate:
            scheduler_kwargs:
              decay_steps: 200
              initial_learning_rate: 0.0005
            scheduler_name: cosine_decay
          monitor: val_loss
          reduce_lr_on_plateau: false
          early_stopping: false
          verbose: true
        model_kwargs:
          distribution: masked_autoregressive_flow
          num_layers: 10
          bijector: RationalQuadraticSpline
          bijector_kwargs:
            range_min: -3
          parameters_constraint_fn_kwargs:
            interval_width: 6
            min_slope: 0.001
            min_bin_width: 0.001
            nbins: 8
          num_parameters: 23
          parameters_fn_kwargs:
            activation: relu
            hidden_units:
            - 512
            - 512
      params/benchmark/dataset.yaml:
        dataset_kwargs.bsds300*:
          scale: 0.537
          shift: 0.914
    outs:
    - path: 
        results/benchmark/bsds300/unconditional_masked_autoregressive_flow_quadratic_spline/metrics.yaml
      hash: md5
      md5: 6951cb56ef7f25b909d1d64e0b31c768
      size: 55
    - path: 
        results/benchmark/bsds300/unconditional_masked_autoregressive_flow_quadratic_spline/model_checkpoint.weights.h5
      hash: md5
      md5: daf83aad527133a664010c64c5bd04d4
      size: 124727432
    - path: 
        results/benchmark/bsds300/unconditional_masked_autoregressive_flow_quadratic_spline/train.log
      hash: md5
      md5: fa1497117fac67c9cb968a57e29911e6
      size: 10374
  train-benchmark@dataset0-unconditional_coupling_flow_quadratic_spline:
    cmd: python scripts/train.py --log-level info --log-file train.log --experiment-name
      benchmark-bsds300 --run-name unconditional_coupling_flow_quadratic_spline_bsds300
      --stage-name train-benchmark@dataset0-unconditional_coupling_flow_quadratic_spline
      --dataset-type benchmark --dataset-name bsds300 --results-path results/benchmark/bsds300/unconditional_coupling_flow_quadratic_spline
      --test-mode true
    deps:
    - path: ../pyproject.toml
      hash: md5
      md5: 1bb8cefe554dc1c36064f36ce3518fca
      size: 2100
    - path: ../src/mctm/__init__.py
      hash: md5
      md5: 50bfe848b7a3b24849bf3c51890564e5
      size: 54
    - path: ../src/mctm/activations.py
      hash: md5
      md5: fbcc1a7e509e4df7654ccd420ee95cca
      size: 6973
    - path: ../src/mctm/data/__init__.py
      hash: md5
      md5: 4bb4f98e76433de954fedc2402f91b79
      size: 67
    - path: ../src/mctm/data/benchmark.py
      hash: md5
      md5: 68a2414c23a1d225de633677f541c81f
      size: 2461
    - path: ../src/mctm/distributions.py
      hash: md5
      md5: 0d4ff4172e3a859a3b4f065de6d812f9
      size: 43692
    - path: ../src/mctm/models.py
      hash: md5
      md5: c7f2f0e6665129b399432f06f678d4d0
      size: 14118
    - path: ../src/mctm/nn.py
      hash: md5
      md5: e19e5322185ca8b0ca12ea054aa302b9
      size: 13279
    - path: ../src/mctm/parameters.py
      hash: md5
      md5: bec689a85638f3d6fda317622b51f74d
      size: 13349
    - path: ../src/mctm/preprocessing.py
      hash: md5
      md5: 395dbc40ef7a285ba1f11bb6c974eeb8
      size: 4395
    - path: ../src/mctm/scheduler.py
      hash: md5
      md5: 968fe1c35be0e11147ab55012795e31c
      size: 4211
    - path: ../src/mctm/utils/__init__.py
      hash: md5
      md5: c697ac50e99dd1ba97a749c0a6dd4a28
      size: 5768
    - path: ../src/mctm/utils/decorators.py
      hash: md5
      md5: 8f38fef6acf3e8cf79ef3b52290d32d0
      size: 3799
    - path: ../src/mctm/utils/mlflow.py
      hash: md5
      md5: 21f9a348ffad2b7e63efd8b977332230
      size: 2458
    - path: ../src/mctm/utils/pipeline.py
      hash: md5
      md5: d10ee5e4bd333b5dcdc618c86ec94036
      size: 11960
    - path: ../src/mctm/utils/tensorflow.py
      hash: md5
      md5: 01646f069ce1736f3bb3337625f8e9f3
      size: 6355
    - path: ../src/mctm/utils/visualisation.py
      hash: md5
      md5: 309a92b943855a8121347b1516e4277f
      size: 17052
    - path: datasets/benchmark/bsds300_train.npy
      hash: md5
      md5: 10d58c2a7b77aafde3461874f48c1f1d
      size: 252000128
    - path: datasets/benchmark/bsds300_validate.npy
      hash: md5
      md5: e9fcc5f84740aa2ee46be1e58fe07962
      size: 12600128
    - path: scripts/train.py
      hash: md5
      md5: 30d0130ef9fd3fc881e6f7137ce31117
      size: 15730
    params:
      params.yaml:
        log-level: info
        seed: 1
        textwidth: 487.8225
      params/benchmark/bsds300/unconditional_coupling_flow_quadratic_spline.yaml:
        compile_kwargs: {}
        fit_kwargs:
          batch_size: 512
          epochs: 200
          learning_rate:
            scheduler_kwargs:
              decay_steps: 200
              initial_learning_rate: 0.0005
            scheduler_name: cosine_decay
          monitor: val_loss
          reduce_lr_on_plateau: false
          early_stopping: false
          verbose: true
        model_kwargs:
          distribution: coupling_flow
          num_layers: 20
          bijector: RationalQuadraticSpline
          bijector_kwargs:
            range_min: -3
          parameters_constraint_fn_kwargs:
            interval_width: 6
            min_slope: 0.001
            min_bin_width: 0.001
            nbins: 8
          num_parameters: 23
          parameters_fn: fully_connected_res_net
          parameters_fn_kwargs:
            activation: relu
            batch_norm: false
            dropout: false
            res_blocks: 1
            hidden_features: 128
      params/benchmark/dataset.yaml:
        dataset_kwargs.bsds300*:
          scale: 0.537
          shift: 0.914
    outs:
    - path: 
        results/benchmark/bsds300/unconditional_coupling_flow_quadratic_spline/metrics.yaml
      hash: md5
      md5: 1e66a8b250d7c4fb813587b030d98145
      size: 55
    - path: 
        results/benchmark/bsds300/unconditional_coupling_flow_quadratic_spline/model_checkpoint.weights.h5
      hash: md5
      md5: 1e47aa4ec17e2d2d79295350edcf1840
      size: 31545312
    - path: results/benchmark/bsds300/unconditional_coupling_flow_quadratic_spline/train.log
      hash: md5
      md5: 8f6f09456a4ded030436a730068507f6
      size: 24754
  train-benchmark@dataset1-unconditional_masked_autoregressive_flow_quadratic_spline:
    cmd: python scripts/train.py --log-level info --log-file train.log --experiment-name
      benchmark-gas --run-name unconditional_masked_autoregressive_flow_quadratic_spline_gas
      --stage-name 
      train-benchmark@dataset1-unconditional_masked_autoregressive_flow_quadratic_spline
      --dataset-type benchmark --dataset-name gas --results-path results/benchmark/gas/unconditional_masked_autoregressive_flow_quadratic_spline
      --test-mode true
    deps:
    - path: ../pyproject.toml
      hash: md5
      md5: 1bb8cefe554dc1c36064f36ce3518fca
      size: 2100
    - path: ../src/mctm/__init__.py
      hash: md5
      md5: 50bfe848b7a3b24849bf3c51890564e5
      size: 54
    - path: ../src/mctm/activations.py
      hash: md5
      md5: fbcc1a7e509e4df7654ccd420ee95cca
      size: 6973
    - path: ../src/mctm/data/__init__.py
      hash: md5
      md5: 4bb4f98e76433de954fedc2402f91b79
      size: 67
    - path: ../src/mctm/data/benchmark.py
      hash: md5
      md5: 68a2414c23a1d225de633677f541c81f
      size: 2461
    - path: ../src/mctm/distributions.py
      hash: md5
      md5: 0d4ff4172e3a859a3b4f065de6d812f9
      size: 43692
    - path: ../src/mctm/models.py
      hash: md5
      md5: c7f2f0e6665129b399432f06f678d4d0
      size: 14118
    - path: ../src/mctm/nn.py
      hash: md5
      md5: e19e5322185ca8b0ca12ea054aa302b9
      size: 13279
    - path: ../src/mctm/parameters.py
      hash: md5
      md5: bec689a85638f3d6fda317622b51f74d
      size: 13349
    - path: ../src/mctm/preprocessing.py
      hash: md5
      md5: 395dbc40ef7a285ba1f11bb6c974eeb8
      size: 4395
    - path: ../src/mctm/scheduler.py
      hash: md5
      md5: 968fe1c35be0e11147ab55012795e31c
      size: 4211
    - path: ../src/mctm/utils/__init__.py
      hash: md5
      md5: c697ac50e99dd1ba97a749c0a6dd4a28
      size: 5768
    - path: ../src/mctm/utils/decorators.py
      hash: md5
      md5: 8f38fef6acf3e8cf79ef3b52290d32d0
      size: 3799
    - path: ../src/mctm/utils/mlflow.py
      hash: md5
      md5: 21f9a348ffad2b7e63efd8b977332230
      size: 2458
    - path: ../src/mctm/utils/pipeline.py
      hash: md5
      md5: d10ee5e4bd333b5dcdc618c86ec94036
      size: 11960
    - path: ../src/mctm/utils/tensorflow.py
      hash: md5
      md5: 01646f069ce1736f3bb3337625f8e9f3
      size: 6355
    - path: ../src/mctm/utils/visualisation.py
      hash: md5
      md5: 309a92b943855a8121347b1516e4277f
      size: 17052
    - path: datasets/benchmark/gas_train.npy
      hash: md5
      md5: 39954c6841382043fdca0f1be1437f8e
      size: 27269696
    - path: datasets/benchmark/gas_validate.npy
      hash: md5
      md5: c95b50d7b13d07ab0c52f4b5daf4379d
      size: 3030048
    - path: scripts/train.py
      hash: md5
      md5: 30d0130ef9fd3fc881e6f7137ce31117
      size: 15730
    params:
      params.yaml:
        log-level: info
        seed: 1
        textwidth: 487.8225
      params/benchmark/dataset.yaml:
        dataset_kwargs.gas*:
          scale: 0.007
          shift: 5.191
      params/benchmark/gas/unconditional_masked_autoregressive_flow_quadratic_spline.yaml:
        compile_kwargs: {}
        fit_kwargs:
          batch_size: 512
          epochs: 200
          learning_rate:
            scheduler_kwargs:
              decay_steps: 200
              initial_learning_rate: 0.0005
            scheduler_name: cosine_decay
          monitor: val_loss
          reduce_lr_on_plateau: false
          early_stopping: false
          verbose: true
        model_kwargs:
          distribution: masked_autoregressive_flow
          num_layers: 10
          bijector: RationalQuadraticSpline
          bijector_kwargs:
            range_min: -3
          parameters_constraint_fn_kwargs:
            interval_width: 6
            min_slope: 0.001
            min_bin_width: 0.001
            nbins: 8
          num_parameters: 23
          parameters_fn_kwargs:
            activation: relu
            hidden_units:
            - 256
            - 256
    outs:
    - path: 
        results/benchmark/gas/unconditional_masked_autoregressive_flow_quadratic_spline/metrics.yaml
      hash: md5
      md5: 01dd3110e15039e5e15dd2cd0a39b3f9
      size: 54
    - path: 
        results/benchmark/gas/unconditional_masked_autoregressive_flow_quadratic_spline/model_checkpoint.weights.h5
      hash: md5
      md5: 6217f5411dbe49cb1124fb0b7f3b3ddf
      size: 13920472
    - path: 
        results/benchmark/gas/unconditional_masked_autoregressive_flow_quadratic_spline/train.log
      hash: md5
      md5: ff5d9769a43ab820ad896ac909dcb992
      size: 10359
  train-benchmark@dataset2-unconditional_masked_autoregressive_flow_quadratic_spline:
    cmd: python scripts/train.py --log-level info --log-file train.log --experiment-name
      benchmark-hepmass --run-name unconditional_masked_autoregressive_flow_quadratic_spline_hepmass
      --stage-name 
      train-benchmark@dataset2-unconditional_masked_autoregressive_flow_quadratic_spline
      --dataset-type benchmark --dataset-name hepmass --results-path 
      results/benchmark/hepmass/unconditional_masked_autoregressive_flow_quadratic_spline
      --test-mode true
    deps:
    - path: ../pyproject.toml
      hash: md5
      md5: 1bb8cefe554dc1c36064f36ce3518fca
      size: 2100
    - path: ../src/mctm/__init__.py
      hash: md5
      md5: 50bfe848b7a3b24849bf3c51890564e5
      size: 54
    - path: ../src/mctm/activations.py
      hash: md5
      md5: fbcc1a7e509e4df7654ccd420ee95cca
      size: 6973
    - path: ../src/mctm/data/__init__.py
      hash: md5
      md5: 4bb4f98e76433de954fedc2402f91b79
      size: 67
    - path: ../src/mctm/data/benchmark.py
      hash: md5
      md5: 68a2414c23a1d225de633677f541c81f
      size: 2461
    - path: ../src/mctm/distributions.py
      hash: md5
      md5: 0d4ff4172e3a859a3b4f065de6d812f9
      size: 43692
    - path: ../src/mctm/models.py
      hash: md5
      md5: c7f2f0e6665129b399432f06f678d4d0
      size: 14118
    - path: ../src/mctm/nn.py
      hash: md5
      md5: e19e5322185ca8b0ca12ea054aa302b9
      size: 13279
    - path: ../src/mctm/parameters.py
      hash: md5
      md5: bec689a85638f3d6fda317622b51f74d
      size: 13349
    - path: ../src/mctm/preprocessing.py
      hash: md5
      md5: 395dbc40ef7a285ba1f11bb6c974eeb8
      size: 4395
    - path: ../src/mctm/scheduler.py
      hash: md5
      md5: 968fe1c35be0e11147ab55012795e31c
      size: 4211
    - path: ../src/mctm/utils/__init__.py
      hash: md5
      md5: c697ac50e99dd1ba97a749c0a6dd4a28
      size: 5768
    - path: ../src/mctm/utils/decorators.py
      hash: md5
      md5: 8f38fef6acf3e8cf79ef3b52290d32d0
      size: 3799
    - path: ../src/mctm/utils/mlflow.py
      hash: md5
      md5: 21f9a348ffad2b7e63efd8b977332230
      size: 2458
    - path: ../src/mctm/utils/pipeline.py
      hash: md5
      md5: d10ee5e4bd333b5dcdc618c86ec94036
      size: 11960
    - path: ../src/mctm/utils/tensorflow.py
      hash: md5
      md5: 01646f069ce1736f3bb3337625f8e9f3
      size: 6355
    - path: ../src/mctm/utils/visualisation.py
      hash: md5
      md5: 309a92b943855a8121347b1516e4277f
      size: 17052
    - path: datasets/benchmark/hepmass_train.npy
      hash: md5
      md5: 21ee7ef1ffaf9ca5739b135de79b50eb
      size: 26470460
    - path: datasets/benchmark/hepmass_validate.npy
      hash: md5
      md5: 3033bad39164ab11597724b09f1db3a4
      size: 2941220
    - path: scripts/train.py
      hash: md5
      md5: 30d0130ef9fd3fc881e6f7137ce31117
      size: 15730
    params:
      params.yaml:
        log-level: info
        seed: 1
        textwidth: 487.8225
      params/benchmark/dataset.yaml:
        dataset_kwargs.hepmass*:
          scale: 0.054
          shift: 8.063
      params/benchmark/hepmass/unconditional_masked_autoregressive_flow_quadratic_spline.yaml:
        compile_kwargs: {}
        fit_kwargs:
          batch_size: 64
          epochs: 200
          learning_rate:
            scheduler_kwargs:
              decay_steps: 200
              initial_learning_rate: 0.0005
            scheduler_name: cosine_decay
          monitor: val_loss
          reduce_lr_on_plateau: false
          early_stopping: false
          verbose: true
        model_kwargs:
          distribution: masked_autoregressive_flow
          num_layers: 10
          bijector: RationalQuadraticSpline
          bijector_kwargs:
            range_min: -3
          parameters_constraint_fn_kwargs:
            interval_width: 6
            min_slope: 0.001
            min_bin_width: 0.001
            nbins: 8
          num_parameters: 23
          parameters_fn_kwargs:
            activation: relu
            hidden_units:
            - 64
            - 64
    outs:
    - path: 
        results/benchmark/hepmass/unconditional_masked_autoregressive_flow_quadratic_spline/metrics.yaml
      hash: md5
      md5: edbf4bbd36d119f622626460c3c6cdd9
      size: 52
    - path: 
        results/benchmark/hepmass/unconditional_masked_autoregressive_flow_quadratic_spline/model_checkpoint.weights.h5
      hash: md5
      md5: 9b8e84b8c0c1a28193dd601a9017fb03
      size: 4511672
    - path: 
        results/benchmark/hepmass/unconditional_masked_autoregressive_flow_quadratic_spline/train.log
      hash: md5
      md5: 7b50e0c5175ac57a983254586e18e9a2
      size: 10547
  train-benchmark@dataset3-unconditional_masked_autoregressive_flow_quadratic_spline:
    cmd: python scripts/train.py --log-level info --log-file train.log --experiment-name
      benchmark-miniboone --run-name unconditional_masked_autoregressive_flow_quadratic_spline_miniboone
      --stage-name 
      train-benchmark@dataset3-unconditional_masked_autoregressive_flow_quadratic_spline
      --dataset-type benchmark --dataset-name miniboone --results-path 
      results/benchmark/miniboone/unconditional_masked_autoregressive_flow_quadratic_spline
      --test-mode true
    deps:
    - path: ../pyproject.toml
      hash: md5
      md5: 1bb8cefe554dc1c36064f36ce3518fca
      size: 2100
    - path: ../src/mctm/__init__.py
      hash: md5
      md5: 50bfe848b7a3b24849bf3c51890564e5
      size: 54
    - path: ../src/mctm/activations.py
      hash: md5
      md5: fbcc1a7e509e4df7654ccd420ee95cca
      size: 6973
    - path: ../src/mctm/data/__init__.py
      hash: md5
      md5: 4bb4f98e76433de954fedc2402f91b79
      size: 67
    - path: ../src/mctm/data/benchmark.py
      hash: md5
      md5: 68a2414c23a1d225de633677f541c81f
      size: 2461
    - path: ../src/mctm/distributions.py
      hash: md5
      md5: 0d4ff4172e3a859a3b4f065de6d812f9
      size: 43692
    - path: ../src/mctm/models.py
      hash: md5
      md5: c7f2f0e6665129b399432f06f678d4d0
      size: 14118
    - path: ../src/mctm/nn.py
      hash: md5
      md5: e19e5322185ca8b0ca12ea054aa302b9
      size: 13279
    - path: ../src/mctm/parameters.py
      hash: md5
      md5: bec689a85638f3d6fda317622b51f74d
      size: 13349
    - path: ../src/mctm/preprocessing.py
      hash: md5
      md5: 395dbc40ef7a285ba1f11bb6c974eeb8
      size: 4395
    - path: ../src/mctm/scheduler.py
      hash: md5
      md5: 968fe1c35be0e11147ab55012795e31c
      size: 4211
    - path: ../src/mctm/utils/__init__.py
      hash: md5
      md5: c697ac50e99dd1ba97a749c0a6dd4a28
      size: 5768
    - path: ../src/mctm/utils/decorators.py
      hash: md5
      md5: 8f38fef6acf3e8cf79ef3b52290d32d0
      size: 3799
    - path: ../src/mctm/utils/mlflow.py
      hash: md5
      md5: 21f9a348ffad2b7e63efd8b977332230
      size: 2458
    - path: ../src/mctm/utils/pipeline.py
      hash: md5
      md5: d10ee5e4bd333b5dcdc618c86ec94036
      size: 11960
    - path: ../src/mctm/utils/tensorflow.py
      hash: md5
      md5: 01646f069ce1736f3bb3337625f8e9f3
      size: 6355
    - path: ../src/mctm/utils/visualisation.py
      hash: md5
      md5: 309a92b943855a8121347b1516e4277f
      size: 17052
    - path: datasets/benchmark/miniboone_train.npy
      hash: md5
      md5: 34d2db1b9624a6600d4fa650460d96d8
      size: 5083760
    - path: datasets/benchmark/miniboone_validate.npy
      hash: md5
      md5: 081b95e805cef3dcad8c9e4df84aab7a
      size: 564976
    - path: scripts/train.py
      hash: md5
      md5: 30d0130ef9fd3fc881e6f7137ce31117
      size: 15730
    params:
      params.yaml:
        log-level: info
        seed: 1
        textwidth: 487.8225
      params/benchmark/dataset.yaml:
        dataset_kwargs.miniboone*:
          scale: 0.018
          shift: 23.507
      params/benchmark/miniboone/unconditional_masked_autoregressive_flow_quadratic_spline.yaml:
        compile_kwargs: {}
        fit_kwargs:
          batch_size: 128
          epochs: 200
          learning_rate:
            scheduler_kwargs:
              decay_steps: 200
              initial_learning_rate: 0.0003
            scheduler_name: cosine_decay
          monitor: val_loss
          reduce_lr_on_plateau: false
          early_stopping: false
          verbose: true
        model_kwargs:
          distribution: masked_autoregressive_flow
          num_layers: 10
          bijector: RationalQuadraticSpline
          bijector_kwargs:
            range_min: -3
          parameters_constraint_fn_kwargs:
            interval_width: 6
            min_slope: 0.001
            min_bin_width: 0.001
            nbins: 4
          num_parameters: 11
          parameters_fn_kwargs:
            activation: relu
            hidden_units:
            - 64
            - 64
    outs:
    - path: 
        results/benchmark/miniboone/unconditional_masked_autoregressive_flow_quadratic_spline/metrics.yaml
      hash: md5
      md5: 5a5e3648e343c85bd34c4eb7c9191c11
      size: 52
    - path: 
        results/benchmark/miniboone/unconditional_masked_autoregressive_flow_quadratic_spline/model_checkpoint.weights.h5
      hash: md5
      md5: e5633d150860643480f6bb637d937b6a
      size: 4602632
    - path: 
        results/benchmark/miniboone/unconditional_masked_autoregressive_flow_quadratic_spline/train.log
      hash: md5
      md5: d1bdd2b6cdd115fd7ee7d73b9d552e3b
      size: 10549
  train-benchmark@dataset4-unconditional_coupling_flow_quadratic_spline:
    cmd: python scripts/train.py --log-level info --log-file train.log --experiment-name
      benchmark-power --run-name unconditional_coupling_flow_quadratic_spline_power
      --stage-name train-benchmark@dataset4-unconditional_coupling_flow_quadratic_spline
      --dataset-type benchmark --dataset-name power --results-path results/benchmark/power/unconditional_coupling_flow_quadratic_spline
      --test-mode true
    deps:
    - path: ../pyproject.toml
      hash: md5
      md5: 1bb8cefe554dc1c36064f36ce3518fca
      size: 2100
    - path: ../src/mctm/__init__.py
      hash: md5
      md5: 50bfe848b7a3b24849bf3c51890564e5
      size: 54
    - path: ../src/mctm/activations.py
      hash: md5
      md5: fbcc1a7e509e4df7654ccd420ee95cca
      size: 6973
    - path: ../src/mctm/data/__init__.py
      hash: md5
      md5: 4bb4f98e76433de954fedc2402f91b79
      size: 67
    - path: ../src/mctm/data/benchmark.py
      hash: md5
      md5: 68a2414c23a1d225de633677f541c81f
      size: 2461
    - path: ../src/mctm/distributions.py
      hash: md5
      md5: 0d4ff4172e3a859a3b4f065de6d812f9
      size: 43692
    - path: ../src/mctm/models.py
      hash: md5
      md5: c7f2f0e6665129b399432f06f678d4d0
      size: 14118
    - path: ../src/mctm/nn.py
      hash: md5
      md5: e19e5322185ca8b0ca12ea054aa302b9
      size: 13279
    - path: ../src/mctm/parameters.py
      hash: md5
      md5: bec689a85638f3d6fda317622b51f74d
      size: 13349
    - path: ../src/mctm/preprocessing.py
      hash: md5
      md5: 395dbc40ef7a285ba1f11bb6c974eeb8
      size: 4395
    - path: ../src/mctm/scheduler.py
      hash: md5
      md5: 968fe1c35be0e11147ab55012795e31c
      size: 4211
    - path: ../src/mctm/utils/__init__.py
      hash: md5
      md5: c697ac50e99dd1ba97a749c0a6dd4a28
      size: 5768
    - path: ../src/mctm/utils/decorators.py
      hash: md5
      md5: 8f38fef6acf3e8cf79ef3b52290d32d0
      size: 3799
    - path: ../src/mctm/utils/mlflow.py
      hash: md5
      md5: 21f9a348ffad2b7e63efd8b977332230
      size: 2458
    - path: ../src/mctm/utils/pipeline.py
      hash: md5
      md5: d10ee5e4bd333b5dcdc618c86ec94036
      size: 11960
    - path: ../src/mctm/utils/tensorflow.py
      hash: md5
      md5: 01646f069ce1736f3bb3337625f8e9f3
      size: 6355
    - path: ../src/mctm/utils/visualisation.py
      hash: md5
      md5: 309a92b943855a8121347b1516e4277f
      size: 17052
    - path: datasets/benchmark/power_train.npy
      hash: md5
      md5: b4e926bbb226067d4f02b51fa2849ca2
      size: 39838136
    - path: datasets/benchmark/power_validate.npy
      hash: md5
      md5: a39220ef08007fba1768aef08f9c91cf
      size: 4426568
    - path: scripts/train.py
      hash: md5
      md5: 30d0130ef9fd3fc881e6f7137ce31117
      size: 15730
    params:
      params.yaml:
        log-level: info
        seed: 1
        textwidth: 487.8225
      params/benchmark/dataset.yaml:
        dataset_kwargs.power*:
          scale: 0.05
          shift: 5.456
      params/benchmark/power/unconditional_coupling_flow_quadratic_spline.yaml:
        compile_kwargs: {}
        fit_kwargs:
          batch_size: 512
          epochs: 200
          learning_rate:
            scheduler_kwargs:
              decay_steps: 200
              initial_learning_rate: 0.0005
            scheduler_name: cosine_decay
          monitor: val_loss
          reduce_lr_on_plateau: false
          early_stopping: false
          verbose: true
        model_kwargs:
          distribution: coupling_flow
          num_layers: 20
          bijector: RationalQuadraticSpline
          bijector_kwargs:
            range_min: -3
          parameters_constraint_fn_kwargs:
            interval_width: 6
            min_slope: 0.001
            min_bin_width: 0.001
            nbins: 8
          num_parameters: 23
          parameters_fn: fully_connected_res_net
          parameters_fn_kwargs:
            activation: relu
            batch_norm: false
            dropout: false
            res_blocks: 1
            hidden_features: 128
    outs:
    - path: 
        results/benchmark/power/unconditional_coupling_flow_quadratic_spline/metrics.yaml
      hash: md5
      md5: fe152bc989d4efe466cb573cbd81e856
      size: 54
    - path: 
        results/benchmark/power/unconditional_coupling_flow_quadratic_spline/model_checkpoint.weights.h5
      hash: md5
      md5: b1250cfc1af28a9ecc09412a634133b9
      size: 10375620
    - path: results/benchmark/power/unconditional_coupling_flow_quadratic_spline/train.log
      hash: md5
      md5: cfd6a68a11d51842762bfd0aa4c00b3b
      size: 24684
  train-benchmark@dataset3-unconditional_coupling_flow_quadratic_spline:
    cmd: python scripts/train.py --log-level info --log-file train.log --experiment-name
      benchmark-miniboone --run-name unconditional_coupling_flow_quadratic_spline_miniboone
      --stage-name train-benchmark@dataset3-unconditional_coupling_flow_quadratic_spline
      --dataset-type benchmark --dataset-name miniboone --results-path results/benchmark/miniboone/unconditional_coupling_flow_quadratic_spline
      --test-mode true
    deps:
    - path: ../pyproject.toml
      hash: md5
      md5: 1bb8cefe554dc1c36064f36ce3518fca
      size: 2100
    - path: ../src/mctm/__init__.py
      hash: md5
      md5: 50bfe848b7a3b24849bf3c51890564e5
      size: 54
    - path: ../src/mctm/activations.py
      hash: md5
      md5: fbcc1a7e509e4df7654ccd420ee95cca
      size: 6973
    - path: ../src/mctm/data/__init__.py
      hash: md5
      md5: 4bb4f98e76433de954fedc2402f91b79
      size: 67
    - path: ../src/mctm/data/benchmark.py
      hash: md5
      md5: 68a2414c23a1d225de633677f541c81f
      size: 2461
    - path: ../src/mctm/distributions.py
      hash: md5
      md5: 0d4ff4172e3a859a3b4f065de6d812f9
      size: 43692
    - path: ../src/mctm/models.py
      hash: md5
      md5: c7f2f0e6665129b399432f06f678d4d0
      size: 14118
    - path: ../src/mctm/nn.py
      hash: md5
      md5: e19e5322185ca8b0ca12ea054aa302b9
      size: 13279
    - path: ../src/mctm/parameters.py
      hash: md5
      md5: bec689a85638f3d6fda317622b51f74d
      size: 13349
    - path: ../src/mctm/preprocessing.py
      hash: md5
      md5: 395dbc40ef7a285ba1f11bb6c974eeb8
      size: 4395
    - path: ../src/mctm/scheduler.py
      hash: md5
      md5: 968fe1c35be0e11147ab55012795e31c
      size: 4211
    - path: ../src/mctm/utils/__init__.py
      hash: md5
      md5: c697ac50e99dd1ba97a749c0a6dd4a28
      size: 5768
    - path: ../src/mctm/utils/decorators.py
      hash: md5
      md5: 8f38fef6acf3e8cf79ef3b52290d32d0
      size: 3799
    - path: ../src/mctm/utils/mlflow.py
      hash: md5
      md5: 21f9a348ffad2b7e63efd8b977332230
      size: 2458
    - path: ../src/mctm/utils/pipeline.py
      hash: md5
      md5: d10ee5e4bd333b5dcdc618c86ec94036
      size: 11960
    - path: ../src/mctm/utils/tensorflow.py
      hash: md5
      md5: 01646f069ce1736f3bb3337625f8e9f3
      size: 6355
    - path: ../src/mctm/utils/visualisation.py
      hash: md5
      md5: 309a92b943855a8121347b1516e4277f
      size: 17052
    - path: datasets/benchmark/miniboone_train.npy
      hash: md5
      md5: 34d2db1b9624a6600d4fa650460d96d8
      size: 5083760
    - path: datasets/benchmark/miniboone_validate.npy
      hash: md5
      md5: 081b95e805cef3dcad8c9e4df84aab7a
      size: 564976
    - path: scripts/train.py
      hash: md5
      md5: 30d0130ef9fd3fc881e6f7137ce31117
      size: 15730
    params:
      params.yaml:
        log-level: info
        seed: 1
        textwidth: 487.8225
      params/benchmark/dataset.yaml:
        dataset_kwargs.miniboone*:
          scale: 0.018
          shift: 23.507
      params/benchmark/miniboone/unconditional_coupling_flow_quadratic_spline.yaml:
        compile_kwargs: {}
        fit_kwargs:
          batch_size: 128
          epochs: 200
          learning_rate:
            scheduler_kwargs:
              decay_steps: 200
              initial_learning_rate: 0.0003
            scheduler_name: cosine_decay
          monitor: val_loss
          reduce_lr_on_plateau: false
          early_stopping: false
          verbose: true
        model_kwargs:
          distribution: coupling_flow
          num_layers: 10
          bijector: RationalQuadraticSpline
          bijector_kwargs:
            range_min: -3
          parameters_constraint_fn_kwargs:
            interval_width: 6
            min_slope: 0.001
            min_bin_width: 0.001
            nbins: 4
          num_parameters: 11
          parameters_fn: fully_connected_res_net
          parameters_fn_kwargs:
            activation: relu
            batch_norm: false
            dropout: 0.2
            res_blocks: 1
            hidden_features: 32
    outs:
    - path: 
        results/benchmark/miniboone/unconditional_coupling_flow_quadratic_spline/metrics.yaml
      hash: md5
      md5: fe3e578e83dbb95b4c166cf8d6cd190b
      size: 53
    - path: 
        results/benchmark/miniboone/unconditional_coupling_flow_quadratic_spline/model_checkpoint.weights.h5
      hash: md5
      md5: c1b6f6905f69ae3af00a149ee0431a18
      size: 1374296
    - path: 
        results/benchmark/miniboone/unconditional_coupling_flow_quadratic_spline/train.log
      hash: md5
      md5: 52d2b16ac4b9e8d8799d31f336a2592a
      size: 13709
  train-benchmark@dataset1-unconditional_coupling_flow_quadratic_spline:
    cmd: python scripts/train.py --log-level info --log-file train.log --experiment-name
      benchmark-gas --run-name unconditional_coupling_flow_quadratic_spline_gas --stage-name
      train-benchmark@dataset1-unconditional_coupling_flow_quadratic_spline --dataset-type
      benchmark --dataset-name gas --results-path results/benchmark/gas/unconditional_coupling_flow_quadratic_spline
      --test-mode true
    deps:
    - path: ../pyproject.toml
      hash: md5
      md5: 1bb8cefe554dc1c36064f36ce3518fca
      size: 2100
    - path: ../src/mctm/__init__.py
      hash: md5
      md5: 50bfe848b7a3b24849bf3c51890564e5
      size: 54
    - path: ../src/mctm/activations.py
      hash: md5
      md5: fbcc1a7e509e4df7654ccd420ee95cca
      size: 6973
    - path: ../src/mctm/data/__init__.py
      hash: md5
      md5: 4bb4f98e76433de954fedc2402f91b79
      size: 67
    - path: ../src/mctm/data/benchmark.py
      hash: md5
      md5: 68a2414c23a1d225de633677f541c81f
      size: 2461
    - path: ../src/mctm/distributions.py
      hash: md5
      md5: 0d4ff4172e3a859a3b4f065de6d812f9
      size: 43692
    - path: ../src/mctm/models.py
      hash: md5
      md5: c7f2f0e6665129b399432f06f678d4d0
      size: 14118
    - path: ../src/mctm/nn.py
      hash: md5
      md5: e19e5322185ca8b0ca12ea054aa302b9
      size: 13279
    - path: ../src/mctm/parameters.py
      hash: md5
      md5: bec689a85638f3d6fda317622b51f74d
      size: 13349
    - path: ../src/mctm/preprocessing.py
      hash: md5
      md5: 395dbc40ef7a285ba1f11bb6c974eeb8
      size: 4395
    - path: ../src/mctm/scheduler.py
      hash: md5
      md5: 968fe1c35be0e11147ab55012795e31c
      size: 4211
    - path: ../src/mctm/utils/__init__.py
      hash: md5
      md5: c697ac50e99dd1ba97a749c0a6dd4a28
      size: 5768
    - path: ../src/mctm/utils/decorators.py
      hash: md5
      md5: 8f38fef6acf3e8cf79ef3b52290d32d0
      size: 3799
    - path: ../src/mctm/utils/mlflow.py
      hash: md5
      md5: 21f9a348ffad2b7e63efd8b977332230
      size: 2458
    - path: ../src/mctm/utils/pipeline.py
      hash: md5
      md5: d10ee5e4bd333b5dcdc618c86ec94036
      size: 11960
    - path: ../src/mctm/utils/tensorflow.py
      hash: md5
      md5: 01646f069ce1736f3bb3337625f8e9f3
      size: 6355
    - path: ../src/mctm/utils/visualisation.py
      hash: md5
      md5: 309a92b943855a8121347b1516e4277f
      size: 17052
    - path: datasets/benchmark/gas_train.npy
      hash: md5
      md5: 39954c6841382043fdca0f1be1437f8e
      size: 27269696
    - path: datasets/benchmark/gas_validate.npy
      hash: md5
      md5: c95b50d7b13d07ab0c52f4b5daf4379d
      size: 3030048
    - path: scripts/train.py
      hash: md5
      md5: 30d0130ef9fd3fc881e6f7137ce31117
      size: 15730
    params:
      params.yaml:
        log-level: info
        seed: 1
        textwidth: 487.8225
      params/benchmark/dataset.yaml:
        dataset_kwargs.gas*:
          scale: 0.007
          shift: 5.191
      params/benchmark/gas/unconditional_coupling_flow_quadratic_spline.yaml:
        compile_kwargs: {}
        fit_kwargs:
          batch_size: 512
          epochs: 200
          learning_rate:
            scheduler_kwargs:
              decay_steps: 200
              initial_learning_rate: 0.0005
            scheduler_name: cosine_decay
          monitor: val_loss
          reduce_lr_on_plateau: false
          early_stopping: false
          verbose: true
        model_kwargs:
          distribution: coupling_flow
          num_layers: 10
          bijector: RationalQuadraticSpline
          bijector_kwargs:
            range_min: -3
          parameters_constraint_fn_kwargs:
            interval_width: 6
            min_slope: 0.001
            min_bin_width: 0.001
            nbins: 8
          num_parameters: 23
          parameters_fn: fully_connected_res_net
          parameters_fn_kwargs:
            activation: relu
            batch_norm: false
            dropout: false
            res_blocks: 2
            hidden_features: 256
    outs:
    - path: results/benchmark/gas/unconditional_coupling_flow_quadratic_spline/metrics.yaml
      hash: md5
      md5: 9c5bcdf1f6a681a05394366ca106f56c
      size: 52
    - path: 
        results/benchmark/gas/unconditional_coupling_flow_quadratic_spline/model_checkpoint.weights.h5
      hash: md5
      md5: 2ba6c549e4e39ba07721192739116e03
      size: 34716016
    - path: results/benchmark/gas/unconditional_coupling_flow_quadratic_spline/train.log
      hash: md5
      md5: 2cceebcd9bb85f593abf06b16683dd71
      size: 13507
  train-benchmark@dataset2-unconditional_coupling_flow_quadratic_spline:
    cmd: python scripts/train.py --log-level info --log-file train.log --experiment-name
      benchmark-hepmass --run-name unconditional_coupling_flow_quadratic_spline_hepmass
      --stage-name train-benchmark@dataset2-unconditional_coupling_flow_quadratic_spline
      --dataset-type benchmark --dataset-name hepmass --results-path results/benchmark/hepmass/unconditional_coupling_flow_quadratic_spline
      --test-mode true
    deps:
    - path: ../pyproject.toml
      hash: md5
      md5: 1bb8cefe554dc1c36064f36ce3518fca
      size: 2100
    - path: ../src/mctm/__init__.py
      hash: md5
      md5: 50bfe848b7a3b24849bf3c51890564e5
      size: 54
    - path: ../src/mctm/activations.py
      hash: md5
      md5: fbcc1a7e509e4df7654ccd420ee95cca
      size: 6973
    - path: ../src/mctm/data/__init__.py
      hash: md5
      md5: 4bb4f98e76433de954fedc2402f91b79
      size: 67
    - path: ../src/mctm/data/benchmark.py
      hash: md5
      md5: 68a2414c23a1d225de633677f541c81f
      size: 2461
    - path: ../src/mctm/distributions.py
      hash: md5
      md5: 0d4ff4172e3a859a3b4f065de6d812f9
      size: 43692
    - path: ../src/mctm/models.py
      hash: md5
      md5: c7f2f0e6665129b399432f06f678d4d0
      size: 14118
    - path: ../src/mctm/nn.py
      hash: md5
      md5: e19e5322185ca8b0ca12ea054aa302b9
      size: 13279
    - path: ../src/mctm/parameters.py
      hash: md5
      md5: bec689a85638f3d6fda317622b51f74d
      size: 13349
    - path: ../src/mctm/preprocessing.py
      hash: md5
      md5: 395dbc40ef7a285ba1f11bb6c974eeb8
      size: 4395
    - path: ../src/mctm/scheduler.py
      hash: md5
      md5: 968fe1c35be0e11147ab55012795e31c
      size: 4211
    - path: ../src/mctm/utils/__init__.py
      hash: md5
      md5: c697ac50e99dd1ba97a749c0a6dd4a28
      size: 5768
    - path: ../src/mctm/utils/decorators.py
      hash: md5
      md5: 8f38fef6acf3e8cf79ef3b52290d32d0
      size: 3799
    - path: ../src/mctm/utils/mlflow.py
      hash: md5
      md5: 21f9a348ffad2b7e63efd8b977332230
      size: 2458
    - path: ../src/mctm/utils/pipeline.py
      hash: md5
      md5: d10ee5e4bd333b5dcdc618c86ec94036
      size: 11960
    - path: ../src/mctm/utils/tensorflow.py
      hash: md5
      md5: 01646f069ce1736f3bb3337625f8e9f3
      size: 6355
    - path: ../src/mctm/utils/visualisation.py
      hash: md5
      md5: 309a92b943855a8121347b1516e4277f
      size: 17052
    - path: datasets/benchmark/hepmass_train.npy
      hash: md5
      md5: 21ee7ef1ffaf9ca5739b135de79b50eb
      size: 26470460
    - path: datasets/benchmark/hepmass_validate.npy
      hash: md5
      md5: 3033bad39164ab11597724b09f1db3a4
      size: 2941220
    - path: scripts/train.py
      hash: md5
      md5: 30d0130ef9fd3fc881e6f7137ce31117
      size: 15730
    params:
      params.yaml:
        log-level: info
        seed: 1
        textwidth: 487.8225
      params/benchmark/dataset.yaml:
        dataset_kwargs.hepmass*:
          scale: 0.054
          shift: 8.063
      params/benchmark/hepmass/unconditional_coupling_flow_quadratic_spline.yaml:
        compile_kwargs: {}
        fit_kwargs:
          batch_size: 256
          epochs: 200
          learning_rate:
            scheduler_kwargs:
              decay_steps: 200
              initial_learning_rate: 0.0005
            scheduler_name: cosine_decay
          monitor: val_loss
          reduce_lr_on_plateau: false
          early_stopping: false
          verbose: true
        model_kwargs:
          distribution: coupling_flow
          num_layers: 20
          bijector: RationalQuadraticSpline
          bijector_kwargs:
            range_min: -3
          parameters_constraint_fn_kwargs:
            interval_width: 6
            min_slope: 0.001
            min_bin_width: 0.001
            nbins: 8
          num_parameters: 23
          parameters_fn: fully_connected_res_net
          parameters_fn_kwargs:
            activation: relu
            batch_norm: false
            dropout: false
            res_blocks: 2
            hidden_features: 128
    outs:
    - path: 
        results/benchmark/hepmass/unconditional_coupling_flow_quadratic_spline/metrics.yaml
      hash: md5
      md5: 0dd4a8c0fff66e8817504eb50c63b8fd
      size: 53
    - path: 
        results/benchmark/hepmass/unconditional_coupling_flow_quadratic_spline/model_checkpoint.weights.h5
      hash: md5
      md5: 8e21fe01584444e3cefef8b06cb972b1
      size: 23963328
    - path: results/benchmark/hepmass/unconditional_coupling_flow_quadratic_spline/train.log
      hash: md5
      md5: a367ea8de5613bc97675befef116d655
      size: 24951
  train-benchmark@dataset4-unconditional_masked_autoregressive_flow_quadratic_spline:
    cmd: python scripts/train.py --log-level info --log-file train.log --experiment-name
      benchmark-power --run-name unconditional_masked_autoregressive_flow_quadratic_spline_power
      --stage-name 
      train-benchmark@dataset4-unconditional_masked_autoregressive_flow_quadratic_spline
      --dataset-type benchmark --dataset-name power --results-path 
      results/benchmark/power/unconditional_masked_autoregressive_flow_quadratic_spline
      --test-mode true
    deps:
    - path: ../pyproject.toml
      hash: md5
      md5: 1bb8cefe554dc1c36064f36ce3518fca
      size: 2100
    - path: ../src/mctm/__init__.py
      hash: md5
      md5: 50bfe848b7a3b24849bf3c51890564e5
      size: 54
    - path: ../src/mctm/activations.py
      hash: md5
      md5: fbcc1a7e509e4df7654ccd420ee95cca
      size: 6973
    - path: ../src/mctm/data/__init__.py
      hash: md5
      md5: 4bb4f98e76433de954fedc2402f91b79
      size: 67
    - path: ../src/mctm/data/benchmark.py
      hash: md5
      md5: 68a2414c23a1d225de633677f541c81f
      size: 2461
    - path: ../src/mctm/distributions.py
      hash: md5
      md5: 0d4ff4172e3a859a3b4f065de6d812f9
      size: 43692
    - path: ../src/mctm/models.py
      hash: md5
      md5: c7f2f0e6665129b399432f06f678d4d0
      size: 14118
    - path: ../src/mctm/nn.py
      hash: md5
      md5: e19e5322185ca8b0ca12ea054aa302b9
      size: 13279
    - path: ../src/mctm/parameters.py
      hash: md5
      md5: bec689a85638f3d6fda317622b51f74d
      size: 13349
    - path: ../src/mctm/preprocessing.py
      hash: md5
      md5: 395dbc40ef7a285ba1f11bb6c974eeb8
      size: 4395
    - path: ../src/mctm/scheduler.py
      hash: md5
      md5: 968fe1c35be0e11147ab55012795e31c
      size: 4211
    - path: ../src/mctm/utils/__init__.py
      hash: md5
      md5: c697ac50e99dd1ba97a749c0a6dd4a28
      size: 5768
    - path: ../src/mctm/utils/decorators.py
      hash: md5
      md5: 8f38fef6acf3e8cf79ef3b52290d32d0
      size: 3799
    - path: ../src/mctm/utils/mlflow.py
      hash: md5
      md5: 21f9a348ffad2b7e63efd8b977332230
      size: 2458
    - path: ../src/mctm/utils/pipeline.py
      hash: md5
      md5: d10ee5e4bd333b5dcdc618c86ec94036
      size: 11960
    - path: ../src/mctm/utils/tensorflow.py
      hash: md5
      md5: 01646f069ce1736f3bb3337625f8e9f3
      size: 6355
    - path: ../src/mctm/utils/visualisation.py
      hash: md5
      md5: 309a92b943855a8121347b1516e4277f
      size: 17052
    - path: datasets/benchmark/power_train.npy
      hash: md5
      md5: b4e926bbb226067d4f02b51fa2849ca2
      size: 39838136
    - path: datasets/benchmark/power_validate.npy
      hash: md5
      md5: a39220ef08007fba1768aef08f9c91cf
      size: 4426568
    - path: scripts/train.py
      hash: md5
      md5: 30d0130ef9fd3fc881e6f7137ce31117
      size: 15730
    params:
      params.yaml:
        log-level: info
        seed: 1
        textwidth: 487.8225
      params/benchmark/dataset.yaml:
        dataset_kwargs.power*:
          scale: 0.05
          shift: 5.456
      params/benchmark/power/unconditional_masked_autoregressive_flow_quadratic_spline.yaml:
        compile_kwargs: {}
        fit_kwargs:
          batch_size: 512
          epochs: 200
          learning_rate:
            scheduler_kwargs:
              decay_steps: 200
              initial_learning_rate: 0.0005
            scheduler_name: cosine_decay
          monitor: val_loss
          reduce_lr_on_plateau: false
          early_stopping: false
          verbose: true
        model_kwargs:
          distribution: masked_autoregressive_flow
          num_layers: 10
          bijector: RationalQuadraticSpline
          bijector_kwargs:
            range_min: -3
          parameters_constraint_fn_kwargs:
            interval_width: 6
            min_slope: 0.001
            min_bin_width: 0.001
            nbins: 4
          num_parameters: 11
          parameters_fn_kwargs:
            activation: relu
            hidden_units:
            - 512
            - 512
    outs:
    - path: 
        results/benchmark/power/unconditional_masked_autoregressive_flow_quadratic_spline/metrics.yaml
      hash: md5
      md5: 0c1480b66d66ae570d6857e2fc68c816
      size: 52
    - path: 
        results/benchmark/power/unconditional_masked_autoregressive_flow_quadratic_spline/model_checkpoint.weights.h5
      hash: md5
      md5: 9f7fa7469bde01fee65527c848d98820
      size: 36087488
    - path: 
        results/benchmark/power/unconditional_masked_autoregressive_flow_quadratic_spline/train.log
      hash: md5
      md5: aab951b38bef8b9955659e7d0d31513f
      size: 10352
  train-sim@dataset0-conditional_multivariate_transformation_model:
    cmd: python scripts/train.py --log-level info --log-file train.log --experiment-name
      sim-moons --run-name conditional_multivariate_transformation_model_moons --stage-name
      train-sim@dataset0-conditional_multivariate_transformation_model --dataset-type
      sim --dataset-name moons --results-path results/sim/moons/conditional_multivariate_transformation_model
      --test-mode false
    deps:
    - path: ../pyproject.toml
      hash: md5
      md5: 1bb8cefe554dc1c36064f36ce3518fca
      size: 2100
    - path: ../src/mctm/__init__.py
      hash: md5
      md5: 50bfe848b7a3b24849bf3c51890564e5
      size: 54
    - path: ../src/mctm/activations.py
      hash: md5
      md5: fbcc1a7e509e4df7654ccd420ee95cca
      size: 6973
    - path: ../src/mctm/data/__init__.py
      hash: md5
      md5: 4bb4f98e76433de954fedc2402f91b79
      size: 67
    - path: ../src/mctm/data/sklearn_datasets.py
      hash: md5
      md5: 50a45734213822dae2cf7607c270e772
      size: 1044
    - path: ../src/mctm/distributions.py
      hash: md5
      md5: 0d4ff4172e3a859a3b4f065de6d812f9
      size: 43692
    - path: ../src/mctm/models.py
      hash: md5
      md5: c7f2f0e6665129b399432f06f678d4d0
      size: 14118
    - path: ../src/mctm/nn.py
      hash: md5
      md5: e19e5322185ca8b0ca12ea054aa302b9
      size: 13279
    - path: ../src/mctm/parameters.py
      hash: md5
      md5: bec689a85638f3d6fda317622b51f74d
      size: 13349
    - path: ../src/mctm/preprocessing.py
      hash: md5
      md5: 395dbc40ef7a285ba1f11bb6c974eeb8
      size: 4395
    - path: ../src/mctm/scheduler.py
      hash: md5
      md5: 968fe1c35be0e11147ab55012795e31c
      size: 4211
    - path: ../src/mctm/utils/__init__.py
      hash: md5
      md5: c697ac50e99dd1ba97a749c0a6dd4a28
      size: 5768
    - path: ../src/mctm/utils/decorators.py
      hash: md5
      md5: 8f38fef6acf3e8cf79ef3b52290d32d0
      size: 3799
    - path: ../src/mctm/utils/mlflow.py
      hash: md5
      md5: 21f9a348ffad2b7e63efd8b977332230
      size: 2458
    - path: ../src/mctm/utils/pipeline.py
      hash: md5
      md5: d10ee5e4bd333b5dcdc618c86ec94036
      size: 11960
    - path: ../src/mctm/utils/tensorflow.py
      hash: md5
      md5: 01646f069ce1736f3bb3337625f8e9f3
      size: 6355
    - path: ../src/mctm/utils/visualisation.py
      hash: md5
      md5: 309a92b943855a8121347b1516e4277f
      size: 17052
    - path: scripts/train.py
      hash: md5
      md5: 30d0130ef9fd3fc881e6f7137ce31117
      size: 15730
    params:
      params.yaml:
        seed: 1
        textwidth: 487.8225
      params/sim/dataset.yaml:
        dataset_kwargs.moons*:
          n_samples: 16384
          noise: 0.05
          scale:
          - 0.05
          - 0.95
          random_state: 1
      params/sim/moons/conditional_multivariate_transformation_model.yaml:
        compile_kwargs: {}
        fit_kwargs:
          epochs: 100
          batch_size: 512
          learning_rate:
            scheduler_kwargs:
              decay_steps: 100
              initial_learning_rate: 0.01
            scheduler_name: cosine_decay
          reduce_lr_on_plateau: false
          early_stopping: false
          monitor: val_loss
          verbose: true
          validation_split: 0.25
        model_kwargs:
          marginal_bijectors:
          - bijector: BernsteinPolynomial
            invert: true
            bijector_kwargs:
              domain:
              - 0
              - 1
              extrapolation: true
            parameters_constraint_fn: mctm.activations.get_thetas_constrain_fn
            parameters_constraint_fn_kwargs:
              allow_flexible_bounds: true
              bounds: smooth
              high: 4
              low: -4
            parameters_fn: parameter_vector
            parameters_fn_kwargs:
              dtype: float32
              parameter_shape:
              - 2
              - 100
          - bijector: Shift
            invert: true
            parameters_fn: bernstein_polynomial
            parameters_fn_kwargs:
              conditional_event_shape: 1
              dtype: float
              extrapolation: true
              parameter_shape:
              - 2
              polynomial_order: 6
          joint_bijectors:
          - bijector: ScaleMatvecLinearOperator
            invert: true
            parameters_fn: bernstein_polynomial
            parameters_fn_kwargs:
              conditional_event_shape: 1
              dtype: float
              extrapolation: true
              parameter_shape:
              - 1
              polynomial_order: 3
            parameters_constraint_fn: mctm.activations.lambda_parameters_constraint_fn
        two_stage_training: true
    outs:
    - path: results/sim/moons/conditional_multivariate_transformation_model/dataset.pdf
      hash: md5
      md5: 59585039a5bb8e8eb7b561f20c311c5f
      size: 260561
    - path: results/sim/moons/conditional_multivariate_transformation_model/metrics.yaml
      hash: md5
      md5: 9701a031ec765592454460b8126288a8
      size: 53
    - path: 
        results/sim/moons/conditional_multivariate_transformation_model/model_checkpoint.weights.h5
      hash: md5
      md5: 9e3c9738b7c93566bdaed11b78553ff5
      size: 11544
    - path: results/sim/moons/conditional_multivariate_transformation_model/samples.pdf
      hash: md5
      md5: 4169fc48d0119bf1c6d648c42a254791
      size: 163603
    - path: results/sim/moons/conditional_multivariate_transformation_model/train.log
      hash: md5
      md5: 5fd45c59071f2beead35cd1e4363f9b5
      size: 5190
  train-sim@dataset0-unconditional_multivariate_transformation_model:
    cmd: python scripts/train.py --log-level info --log-file train.log --experiment-name
      sim-moons --run-name unconditional_multivariate_transformation_model_moons --stage-name
      train-sim@dataset0-unconditional_multivariate_transformation_model --dataset-type
      sim --dataset-name moons --results-path results/sim/moons/unconditional_multivariate_transformation_model
      --test-mode true
    deps:
    - path: ../pyproject.toml
      hash: md5
      md5: 1bb8cefe554dc1c36064f36ce3518fca
      size: 2100
    - path: ../src/mctm/__init__.py
      hash: md5
      md5: 50bfe848b7a3b24849bf3c51890564e5
      size: 54
    - path: ../src/mctm/activations.py
      hash: md5
      md5: fbcc1a7e509e4df7654ccd420ee95cca
      size: 6973
    - path: ../src/mctm/data/__init__.py
      hash: md5
      md5: 4bb4f98e76433de954fedc2402f91b79
      size: 67
    - path: ../src/mctm/data/sklearn_datasets.py
      hash: md5
      md5: 50a45734213822dae2cf7607c270e772
      size: 1044
    - path: ../src/mctm/distributions.py
      hash: md5
      md5: 0d4ff4172e3a859a3b4f065de6d812f9
      size: 43692
    - path: ../src/mctm/models.py
      hash: md5
      md5: c7f2f0e6665129b399432f06f678d4d0
      size: 14118
    - path: ../src/mctm/nn.py
      hash: md5
      md5: e19e5322185ca8b0ca12ea054aa302b9
      size: 13279
    - path: ../src/mctm/parameters.py
      hash: md5
      md5: bec689a85638f3d6fda317622b51f74d
      size: 13349
    - path: ../src/mctm/preprocessing.py
      hash: md5
      md5: 395dbc40ef7a285ba1f11bb6c974eeb8
      size: 4395
    - path: ../src/mctm/scheduler.py
      hash: md5
      md5: 968fe1c35be0e11147ab55012795e31c
      size: 4211
    - path: ../src/mctm/utils/__init__.py
      hash: md5
      md5: c697ac50e99dd1ba97a749c0a6dd4a28
      size: 5768
    - path: ../src/mctm/utils/decorators.py
      hash: md5
      md5: 8f38fef6acf3e8cf79ef3b52290d32d0
      size: 3799
    - path: ../src/mctm/utils/mlflow.py
      hash: md5
      md5: 21f9a348ffad2b7e63efd8b977332230
      size: 2458
    - path: ../src/mctm/utils/pipeline.py
      hash: md5
      md5: d10ee5e4bd333b5dcdc618c86ec94036
      size: 11960
    - path: ../src/mctm/utils/tensorflow.py
      hash: md5
      md5: 01646f069ce1736f3bb3337625f8e9f3
      size: 6355
    - path: ../src/mctm/utils/visualisation.py
      hash: md5
      md5: 309a92b943855a8121347b1516e4277f
      size: 17052
    - path: scripts/train.py
      hash: md5
      md5: 30d0130ef9fd3fc881e6f7137ce31117
      size: 15730
    params:
      params.yaml:
        seed: 1
        textwidth: 487.8225
      params/sim/dataset.yaml:
        dataset_kwargs.moons*:
          n_samples: 16384
          noise: 0.05
          scale:
          - 0.05
          - 0.95
          random_state: 1
      params/sim/moons/unconditional_multivariate_transformation_model.yaml:
        compile_kwargs: {}
        fit_kwargs:
          epochs: 100
          batch_size: 512
          learning_rate:
            scheduler_kwargs:
              decay_steps: 100
              initial_learning_rate: 0.01
            scheduler_name: cosine_decay
          reduce_lr_on_plateau: false
          early_stopping: false
          monitor: val_loss
          verbose: true
          validation_split: 0.25
        model_kwargs:
          marginal_bijectors:
          - bijector: BernsteinPolynomial
            invert: true
            bijector_kwargs:
              domain:
              - 0
              - 1
              extrapolation: true
            parameters_constraint_fn: mctm.activations.get_thetas_constrain_fn
            parameters_constraint_fn_kwargs:
              allow_flexible_bounds: true
              bounds: smooth
              high: 4
              low: -4
            parameters_fn: parameter_vector
            parameters_fn_kwargs:
              dtype: float32
              parameter_shape:
              - 2
              - 100
          joint_bijectors:
          - bijector: ScaleMatvecLinearOperator
            invert: true
            parameters_fn: parameter_vector
            parameters_fn_kwargs:
              dtype: float32
              parameter_shape:
              - 1
              - 1
            parameters_constraint_fn: mctm.activations.lambda_parameters_constraint_fn
        two_stage_training: true
    outs:
    - path: results/sim/moons/unconditional_multivariate_transformation_model/dataset.pdf
      hash: md5
      md5: a853d707e9947cbb8767a3da8fa4738b
      size: 24844
    - path: results/sim/moons/unconditional_multivariate_transformation_model/metrics.yaml
      hash: md5
      md5: 45a477466d6a0ecd3ac5836bf826e4ef
      size: 53
    - path: 
        results/sim/moons/unconditional_multivariate_transformation_model/model_checkpoint.weights.h5
      hash: md5
      md5: 810ee784b4c665ce1e2b25c6fec34815
      size: 11272
    - path: results/sim/moons/unconditional_multivariate_transformation_model/samples.pdf
      hash: md5
      md5: 7c2595f31a08ab3ba2ae74b9ddf040e5
      size: 102005
    - path: results/sim/moons/unconditional_multivariate_transformation_model/train.log
      hash: md5
      md5: 7b6256ad2150d7d24285ce72782a474a
      size: 3650
  train-sim@dataset1-conditional_multivariate_transformation_model:
    cmd: python scripts/train.py --log-level info --log-file train.log --experiment-name
      sim-circles --run-name conditional_multivariate_transformation_model_circles
      --stage-name train-sim@dataset1-conditional_multivariate_transformation_model
      --dataset-type sim --dataset-name circles --results-path results/sim/circles/conditional_multivariate_transformation_model
      --test-mode true
    deps:
    - path: ../pyproject.toml
      hash: md5
      md5: 1bb8cefe554dc1c36064f36ce3518fca
      size: 2100
    - path: ../src/mctm/__init__.py
      hash: md5
      md5: 50bfe848b7a3b24849bf3c51890564e5
      size: 54
    - path: ../src/mctm/activations.py
      hash: md5
      md5: fbcc1a7e509e4df7654ccd420ee95cca
      size: 6973
    - path: ../src/mctm/data/__init__.py
      hash: md5
      md5: 4bb4f98e76433de954fedc2402f91b79
      size: 67
    - path: ../src/mctm/data/sklearn_datasets.py
      hash: md5
      md5: 50a45734213822dae2cf7607c270e772
      size: 1044
    - path: ../src/mctm/distributions.py
      hash: md5
      md5: 0d4ff4172e3a859a3b4f065de6d812f9
      size: 43692
    - path: ../src/mctm/models.py
      hash: md5
      md5: c7f2f0e6665129b399432f06f678d4d0
      size: 14118
    - path: ../src/mctm/nn.py
      hash: md5
      md5: e19e5322185ca8b0ca12ea054aa302b9
      size: 13279
    - path: ../src/mctm/parameters.py
      hash: md5
      md5: bec689a85638f3d6fda317622b51f74d
      size: 13349
    - path: ../src/mctm/preprocessing.py
      hash: md5
      md5: 395dbc40ef7a285ba1f11bb6c974eeb8
      size: 4395
    - path: ../src/mctm/scheduler.py
      hash: md5
      md5: 968fe1c35be0e11147ab55012795e31c
      size: 4211
    - path: ../src/mctm/utils/__init__.py
      hash: md5
      md5: c697ac50e99dd1ba97a749c0a6dd4a28
      size: 5768
    - path: ../src/mctm/utils/decorators.py
      hash: md5
      md5: 8f38fef6acf3e8cf79ef3b52290d32d0
      size: 3799
    - path: ../src/mctm/utils/mlflow.py
      hash: md5
      md5: 21f9a348ffad2b7e63efd8b977332230
      size: 2458
    - path: ../src/mctm/utils/pipeline.py
      hash: md5
      md5: d10ee5e4bd333b5dcdc618c86ec94036
      size: 11960
    - path: ../src/mctm/utils/tensorflow.py
      hash: md5
      md5: 01646f069ce1736f3bb3337625f8e9f3
      size: 6355
    - path: ../src/mctm/utils/visualisation.py
      hash: md5
      md5: 309a92b943855a8121347b1516e4277f
      size: 17052
    - path: scripts/train.py
      hash: md5
      md5: 30d0130ef9fd3fc881e6f7137ce31117
      size: 15730
    params:
      params.yaml:
        seed: 1
        textwidth: 487.8225
      params/sim/circles/conditional_multivariate_transformation_model.yaml:
        compile_kwargs: {}
        fit_kwargs:
          epochs: 100
          batch_size: 512
          learning_rate:
            scheduler_kwargs:
              decay_steps: 100
              initial_learning_rate: 0.01
            scheduler_name: cosine_decay
          reduce_lr_on_plateau: false
          early_stopping: false
          monitor: val_loss
          verbose: true
          validation_split: 0.25
        model_kwargs:
          marginal_bijectors:
          - bijector: BernsteinPolynomial
            invert: true
            bijector_kwargs:
              domain:
              - 0
              - 1
              extrapolation: true
            parameters_constraint_fn: mctm.activations.get_thetas_constrain_fn
            parameters_constraint_fn_kwargs:
              allow_flexible_bounds: true
              bounds: smooth
              high: 4
              low: -4
            parameters_fn: parameter_vector
            parameters_fn_kwargs:
              dtype: float32
              parameter_shape:
              - 2
              - 100
          - bijector: Shift
            invert: true
            parameters_fn: bernstein_polynomial
            parameters_fn_kwargs:
              conditional_event_shape: 1
              dtype: float
              extrapolation: true
              parameter_shape:
              - 2
              polynomial_order: 6
          joint_bijectors:
          - bijector: ScaleMatvecLinearOperator
            invert: true
            parameters_fn: bernstein_polynomial
            parameters_fn_kwargs:
              conditional_event_shape: 1
              dtype: float
              extrapolation: true
              parameter_shape:
              - 1
              polynomial_order: 3
            parameters_constraint_fn: mctm.activations.lambda_parameters_constraint_fn
        two_stage_training: true
      params/sim/dataset.yaml:
        dataset_kwargs.circles*:
          n_samples: 16384
          noise: 0.05
          factor: 0.5
          scale:
          - 0.05
          - 0.95
          random_state: 1
    outs:
    - path: results/sim/circles/conditional_multivariate_transformation_model/dataset.pdf
      hash: md5
      md5: b9876d17e64c2c78dea42f2430296c51
      size: 25002
    - path: results/sim/circles/conditional_multivariate_transformation_model/metrics.yaml
      hash: md5
      md5: bd3a58945f9420a220cf062dd38052a0
      size: 53
    - path: 
        results/sim/circles/conditional_multivariate_transformation_model/model_checkpoint.weights.h5
      hash: md5
      md5: 4c24d90a0b762fc23b0afc7516745971
      size: 14136
    - path: results/sim/circles/conditional_multivariate_transformation_model/samples.pdf
      hash: md5
      md5: bad7b25ad03362f351b91a3f7a64f5f5
      size: 100775
    - path: results/sim/circles/conditional_multivariate_transformation_model/train.log
      hash: md5
      md5: 6076fde9995b9593778a80b464c0c364
      size: 16934
  train-sim@dataset1-unconditional_multivariate_transformation_model:
    cmd: python scripts/train.py --log-level info --log-file train.log --experiment-name
      sim-circles --run-name unconditional_multivariate_transformation_model_circles
      --stage-name train-sim@dataset1-unconditional_multivariate_transformation_model
      --dataset-type sim --dataset-name circles --results-path results/sim/circles/unconditional_multivariate_transformation_model
      --test-mode true
    deps:
    - path: ../pyproject.toml
      hash: md5
      md5: 1bb8cefe554dc1c36064f36ce3518fca
      size: 2100
    - path: ../src/mctm/__init__.py
      hash: md5
      md5: 50bfe848b7a3b24849bf3c51890564e5
      size: 54
    - path: ../src/mctm/activations.py
      hash: md5
      md5: fbcc1a7e509e4df7654ccd420ee95cca
      size: 6973
    - path: ../src/mctm/data/__init__.py
      hash: md5
      md5: 4bb4f98e76433de954fedc2402f91b79
      size: 67
    - path: ../src/mctm/data/sklearn_datasets.py
      hash: md5
      md5: 50a45734213822dae2cf7607c270e772
      size: 1044
    - path: ../src/mctm/distributions.py
      hash: md5
      md5: 0d4ff4172e3a859a3b4f065de6d812f9
      size: 43692
    - path: ../src/mctm/models.py
      hash: md5
      md5: c7f2f0e6665129b399432f06f678d4d0
      size: 14118
    - path: ../src/mctm/nn.py
      hash: md5
      md5: e19e5322185ca8b0ca12ea054aa302b9
      size: 13279
    - path: ../src/mctm/parameters.py
      hash: md5
      md5: bec689a85638f3d6fda317622b51f74d
      size: 13349
    - path: ../src/mctm/preprocessing.py
      hash: md5
      md5: 395dbc40ef7a285ba1f11bb6c974eeb8
      size: 4395
    - path: ../src/mctm/scheduler.py
      hash: md5
      md5: 968fe1c35be0e11147ab55012795e31c
      size: 4211
    - path: ../src/mctm/utils/__init__.py
      hash: md5
      md5: c697ac50e99dd1ba97a749c0a6dd4a28
      size: 5768
    - path: ../src/mctm/utils/decorators.py
      hash: md5
      md5: 8f38fef6acf3e8cf79ef3b52290d32d0
      size: 3799
    - path: ../src/mctm/utils/mlflow.py
      hash: md5
      md5: 21f9a348ffad2b7e63efd8b977332230
      size: 2458
    - path: ../src/mctm/utils/pipeline.py
      hash: md5
      md5: d10ee5e4bd333b5dcdc618c86ec94036
      size: 11960
    - path: ../src/mctm/utils/tensorflow.py
      hash: md5
      md5: 01646f069ce1736f3bb3337625f8e9f3
      size: 6355
    - path: ../src/mctm/utils/visualisation.py
      hash: md5
      md5: 309a92b943855a8121347b1516e4277f
      size: 17052
    - path: scripts/train.py
      hash: md5
      md5: 30d0130ef9fd3fc881e6f7137ce31117
      size: 15730
    params:
      params.yaml:
        seed: 1
        textwidth: 487.8225
      params/sim/circles/unconditional_multivariate_transformation_model.yaml:
        compile_kwargs: {}
        fit_kwargs:
          epochs: 100
          batch_size: 512
          learning_rate:
            scheduler_kwargs:
              decay_steps: 100
              initial_learning_rate: 0.01
            scheduler_name: cosine_decay
          reduce_lr_on_plateau: false
          early_stopping: false
          monitor: val_loss
          verbose: true
          validation_split: 0.25
        model_kwargs:
          marginal_bijectors:
          - bijector: BernsteinPolynomial
            invert: true
            bijector_kwargs:
              domain:
              - 0
              - 1
              extrapolation: true
            parameters_constraint_fn: mctm.activations.get_thetas_constrain_fn
            parameters_constraint_fn_kwargs:
              allow_flexible_bounds: true
              bounds: smooth
              high: 4
              low: -4
            parameters_fn: parameter_vector
            parameters_fn_kwargs:
              dtype: float32
              parameter_shape:
              - 2
              - 100
          joint_bijectors:
          - bijector: ScaleMatvecLinearOperator
            invert: true
            parameters_fn: parameter_vector
            parameters_fn_kwargs:
              dtype: float32
              parameter_shape:
              - 1
              - 1
            parameters_constraint_fn: mctm.activations.lambda_parameters_constraint_fn
        two_stage_training: true
      params/sim/dataset.yaml:
        dataset_kwargs.circles*:
          n_samples: 16384
          noise: 0.05
          factor: 0.5
          scale:
          - 0.05
          - 0.95
          random_state: 1
    outs:
    - path: results/sim/circles/unconditional_multivariate_transformation_model/dataset.pdf
      hash: md5
      md5: 1ba9318f3d8bf69d883151a9fed582fd
      size: 25002
    - path: results/sim/circles/unconditional_multivariate_transformation_model/metrics.yaml
      hash: md5
      md5: 7aebf5367cdf83f13d6212cc3166bbb8
      size: 54
    - path: 
        results/sim/circles/unconditional_multivariate_transformation_model/model_checkpoint.weights.h5
      hash: md5
      md5: 122f862dca381984e8feb9791f1a9fd2
      size: 11272
    - path: results/sim/circles/unconditional_multivariate_transformation_model/samples.pdf
      hash: md5
      md5: aecc61d4f9555170fbe5324540cae755
      size: 102016
    - path: results/sim/circles/unconditional_multivariate_transformation_model/train.log
      hash: md5
      md5: 6ebf6bd4cc896f8fc6bd2384cc4be7c0
      size: 3705
  train-malnutrition@conditional_multivariate_transformation_model:
    cmd: python scripts/train.py --log-level info --log-file train.log --experiment-name
      malnutrition --run-name conditional_multivariate_transformation_model --stage-name
      train-malnutrition@conditional_multivariate_transformation_model --dataset-type
      malnutrition --dataset-name india --results-path results/malnutrition/conditional_multivariate_transformation_model
      --test-mode true
    deps:
    - path: ../pyproject.toml
      hash: md5
      md5: 1bb8cefe554dc1c36064f36ce3518fca
      size: 2100
    - path: ../src/mctm/__init__.py
      hash: md5
      md5: 50bfe848b7a3b24849bf3c51890564e5
      size: 54
    - path: ../src/mctm/activations.py
      hash: md5
      md5: fbcc1a7e509e4df7654ccd420ee95cca
      size: 6973
    - path: ../src/mctm/data/__init__.py
      hash: md5
      md5: 4bb4f98e76433de954fedc2402f91b79
      size: 67
    - path: ../src/mctm/data/malnutrion.py
      hash: md5
      md5: 43ba54eb762789c08245e7f0cbbe8bd7
      size: 3167
    - path: ../src/mctm/distributions.py
      hash: md5
      md5: 0d4ff4172e3a859a3b4f065de6d812f9
      size: 43692
    - path: ../src/mctm/models.py
      hash: md5
      md5: c7f2f0e6665129b399432f06f678d4d0
      size: 14118
    - path: ../src/mctm/nn.py
      hash: md5
      md5: e19e5322185ca8b0ca12ea054aa302b9
      size: 13279
    - path: ../src/mctm/parameters.py
      hash: md5
      md5: bec689a85638f3d6fda317622b51f74d
      size: 13349
    - path: ../src/mctm/preprocessing.py
      hash: md5
      md5: 395dbc40ef7a285ba1f11bb6c974eeb8
      size: 4395
    - path: ../src/mctm/scheduler.py
      hash: md5
      md5: 968fe1c35be0e11147ab55012795e31c
      size: 4211
    - path: ../src/mctm/utils/__init__.py
      hash: md5
      md5: c697ac50e99dd1ba97a749c0a6dd4a28
      size: 5768
    - path: ../src/mctm/utils/decorators.py
      hash: md5
      md5: 8f38fef6acf3e8cf79ef3b52290d32d0
      size: 3799
    - path: ../src/mctm/utils/mlflow.py
      hash: md5
      md5: 21f9a348ffad2b7e63efd8b977332230
      size: 2458
    - path: ../src/mctm/utils/pipeline.py
      hash: md5
      md5: d10ee5e4bd333b5dcdc618c86ec94036
      size: 11960
    - path: ../src/mctm/utils/tensorflow.py
      hash: md5
      md5: 01646f069ce1736f3bb3337625f8e9f3
      size: 6355
    - path: ../src/mctm/utils/visualisation.py
      hash: md5
      md5: 309a92b943855a8121347b1516e4277f
      size: 17052
    - path: scripts/train.py
      hash: md5
      md5: 30d0130ef9fd3fc881e6f7137ce31117
      size: 15730
    params:
      params.yaml:
        seed: 1
        textwidth: 487.8225
      params/malnutrition/conditional_multivariate_transformation_model.yaml:
        compile_kwargs: {}
        fit_kwargs:
          epochs: 100
          batch_size: 128
          learning_rate:
            scheduler_kwargs:
              decay_steps: 100
              initial_learning_rate: 0.005
            scheduler_name: cosine_decay
          reduce_lr_on_plateau: false
          early_stopping: false
          monitor: val_loss
          verbose: true
        model_kwargs:
          marginal_bijectors:
          - bijector: BernsteinPolynomial
            invert: true
            bijector_kwargs:
              domain:
              - -4
              - 4
              extrapolation: true
            parameters_constraint_fn: mctm.activations.get_thetas_constrain_fn
            parameters_constraint_fn_kwargs:
              allow_flexible_bounds: true
              bounds: smooth
              high: 4
              low: -4
            parameters_fn: parameter_vector
            parameters_fn_kwargs:
              dtype: float32
              parameter_shape:
              - 3
              - 6
          - bijector: Shift
            invert: true
            parameters_fn: bernstein_polynomial
            parameters_fn_kwargs:
              conditional_event_shape: 1
              domain: &id002
              - 0
              - 35
              dtype: float
              extrapolation: true
              parameter_shape:
              - 3
              polynomial_order: 6
          joint_bijectors:
          - bijector: ScaleMatvecLinearOperator
            invert: true
            parameters_fn: bernstein_polynomial
            parameters_fn_kwargs:
              conditional_event_shape: 1
              domain: *id002
              dtype: float
              extrapolation: true
              parameter_shape:
              - 3
              polynomial_order: 3
            parameters_constraint_fn: mctm.activations.lambda_parameters_constraint_fn
        two_stage_training: true
      params/malnutrition/dataset.yaml:
        dataset_kwargs.india*:
          data_path: datasets/malnutrition/india.raw
          covariates:
          - cage
          targets:
          - stunting
          - wasting
          - underweight
          stratify: true
          scale: true
          column_transformers:
          - - passthrough
            - - cage
    outs:
    - path: results/malnutrition/conditional_multivariate_transformation_model/dataset.pdf
      hash: md5
      md5: 5b0d0f0caa9c16c737cc82dea2a9fc7a
      size: 2394190
    - path: results/malnutrition/conditional_multivariate_transformation_model/metrics.yaml
      hash: md5
      md5: 6518425ae29a038ec9e657daea6e67be
      size: 52
    - path: 
        results/malnutrition/conditional_multivariate_transformation_model/model_checkpoint.weights.h5
      hash: md5
      md5: c1092f40373e63b47e4437b8b800f2ab
      size: 14152
    - path: results/malnutrition/conditional_multivariate_transformation_model/samples.pdf
      hash: md5
      md5: bb2efd2b0369c46bd0f536e4adc4c7d0
      size: 140039
    - path: results/malnutrition/conditional_multivariate_transformation_model/train.log
      hash: md5
      md5: a2a882a27c749714f66831f00753fc0e
      size: 6050<|MERGE_RESOLUTION|>--- conflicted
+++ resolved
@@ -3068,13 +3068,8 @@
       size: 261694
     - path: results/sim/circles/unconditional_multivariate_normal/metrics.yaml
       hash: md5
-<<<<<<< HEAD
-      md5: c2776455dcfff59f2984f2b7b1d27175
-      size: 53
-=======
       md5: 6aa522e3c12dac28b505fe90e6ce08ee
       size: 58
->>>>>>> c8e228d2
     - path: 
         results/sim/circles/unconditional_multivariate_normal/model_checkpoint.weights.h5
       hash: md5
@@ -6440,15 +6435,6 @@
     - path: 
         results/sim/circles/unconditional_masked_autoregressive_flow_quadratic_spline/dataset.pdf
       hash: md5
-<<<<<<< HEAD
-      md5: bb96ab5f6efe36cd61cdbb075fb1390f
-      size: 261694
-    - path: 
-        results/sim/circles/unconditional_masked_autoregressive_flow_quadratic_spline/metrics.yaml
-      hash: md5
-      md5: 7cc3c57b63d9c72a3b65568b412c56bf
-      size: 56
-=======
       md5: a9c4b80a47ccb49f07b81d6c7fec8ed4
       size: 25002
     - path: 
@@ -6456,7 +6442,6 @@
       hash: md5
       md5: 5e14f1c43eb39d2a5966faf7918a318f
       size: 54
->>>>>>> c8e228d2
     - path: 
         results/sim/circles/unconditional_masked_autoregressive_flow_quadratic_spline/model_checkpoint.weights.h5
       hash: md5
@@ -6465,13 +6450,8 @@
     - path: 
         results/sim/circles/unconditional_masked_autoregressive_flow_quadratic_spline/samples.pdf
       hash: md5
-<<<<<<< HEAD
-      md5: 9f56b6624703af7c8bc505994aba4dda
-      size: 169992
-=======
       md5: 74e435d7c5888a8c4f2c1fe3a5370fb3
       size: 96612
->>>>>>> c8e228d2
     - path: 
         results/sim/circles/unconditional_masked_autoregressive_flow_quadratic_spline/train.log
       hash: md5
