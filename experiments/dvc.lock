schema: '2.0'
stages:
  download_benchmark_data:
    cmd: python src/mctm/data/benchmark.py | tee datasets/benchmark_stats
    outs:
    - path: datasets/benchmark_stats
      hash: md5
      md5: d2c8e4eeea4465d0bd5e5473f8d6a93a
      size: 9349
    - path: datasets/bsds300/
      hash: md5
      md5: e4ab795c846604419827e750c741c2ce.dir
      size: 327602144
      nfiles: 1
    - path: datasets/data.tar.gz
      hash: md5
      md5: 9b9c9b0375315ad270eba4ce80c093ab
      size: 856664546
    - path: datasets/hepmass/
      hash: md5
      md5: 5e24c498e022d4c8b79714a6065882cf.dir
      size: 750085192
      nfiles: 2
    - path: datasets/miniboone/
      hash: md5
      md5: 5cf3ec51bb664978790c9a45a3531e98.dir
      size: 12551952
      nfiles: 1
    - path: datasets/power/
      hash: md5
      md5: 885e2dbe66f0670d26e959e74be98025.dir
      size: 131154000
      nfiles: 1
  unconditional_benchmark@elementwise_flow-hepmass:
    cmd: python scripts/train_benchmark.py --log-level info --log-file results/unconditional_benchmark_elementwise_flow_hepmass/train.log
      --experiment-name unconditional-benchmark-hepmass unconditional_benchmark@elementwise_flow-hepmass
      elementwise_flow hepmass results/unconditional_benchmark_elementwise_flow_hepmass
      --test-mode=true
    deps:
    - path: datasets/hepmass
      hash: md5
      md5: 5e24c498e022d4c8b79714a6065882cf.dir
      size: 750085192
      nfiles: 2
    - path: pyproject.toml
      hash: md5
      md5: f04546362686cf891a3c1b7df83d1e0b
      size: 1104
    - path: scripts/train.py
      hash: md5
      md5: 916524801990bc4d596d19e635883808
      size: 5431
    - path: src/mctm
      hash: md5
      md5: 1c4d557c6e5dc3341f257a44a062eedb.dir
      size: 80242
      nfiles: 14
    params:
      params.yaml:
        benchmark_datasets.hepmass*: {}
        log-level: info
        seed: 1
        unconditional_benchmark_distributions.elementwise_flow.hepmass*:
          distribution_kwds:
            bijector_name: bernstein_poly
            order: 100
            low: -3
            high: 3
            smooth_bounds: true
            allow_flexible_bounds: true
            shift: false
            scale: false
          parameter_kwds:
            conditional: false
            dtype: float32
          fit_kwds:
            epochs: 10000
            validation_split:
            batch_size: 32
            lr_patience: 10
            reduce_lr_on_plateau: true
            early_stopping: true
            verbose: true
            monitor: val_loss
            learning_rate: 0.01
            lr_reduction_factor: 0.1
    outs:
    - path: results/unconditional_benchmark_elementwise_flow_hepmass/mcp
      hash: md5
      md5: 0530413b431d39f8b8051900d4761a31.dir
      size: 26864
      nfiles: 3
    - path: results/unconditional_benchmark_elementwise_flow_hepmass/metrics.yaml
      hash: md5
      md5: 4df4f4661d0b0cbac7fa985d5bfffb5c
      size: 54
    - path: results/unconditional_benchmark_elementwise_flow_hepmass/train.log
      hash: md5
      md5: 9cbe5eef18773d7720417a63e0d6f058
      size: 3589
  unconditional_benchmark@elementwise_flow-miniboone:
    cmd: python scripts/train_benchmark.py --log-level info --log-file results/unconditional_benchmark_elementwise_flow_miniboone/train.log
      --experiment-name unconditional-benchmark-miniboone unconditional_benchmark@elementwise_flow-miniboone
      elementwise_flow miniboone results/unconditional_benchmark_elementwise_flow_miniboone
      --test-mode=true
    deps:
    - path: datasets/miniboone
      hash: md5
      md5: 5cf3ec51bb664978790c9a45a3531e98.dir
      size: 12551952
      nfiles: 1
    - path: pyproject.toml
      hash: md5
      md5: f04546362686cf891a3c1b7df83d1e0b
      size: 1104
    - path: scripts/train.py
      hash: md5
      md5: 916524801990bc4d596d19e635883808
      size: 5431
    - path: src/mctm
      hash: md5
      md5: dcfe538d7edb930e60022986f36286f5.dir
      size: 80187
      nfiles: 14
    params:
      params.yaml:
        benchmark_datasets.miniboone*: {}
        log-level: info
        seed: 1
        unconditional_benchmark_distributions.elementwise_flow.miniboone*:
          distribution_kwds:
            bijector_name: bernstein_poly
            order: 100
            low: -3
            high: 3
            smooth_bounds: true
            allow_flexible_bounds: true
            shift: false
            scale: false
          parameter_kwds:
            conditional: false
            dtype: float32
          fit_kwds:
            epochs: 10000
            validation_split:
            batch_size: 87
            lr_patience: 5
            reduce_lr_on_plateau: true
            early_stopping: true
            verbose: true
            monitor: val_loss
            learning_rate: 0.006797537543994487
            lr_reduction_factor: 0.1
    outs:
    - path: results/unconditional_benchmark_elementwise_flow_miniboone/mcp
      hash: md5
      md5: e35c9fba435ba06660e0f555f1fd0c8a.dir
      size: 53273
      nfiles: 3
    - path: results/unconditional_benchmark_elementwise_flow_miniboone/metrics.yaml
      hash: md5
      md5: 37a6d282b435782aa00176a2331b6774
      size: 52
    - path: results/unconditional_benchmark_elementwise_flow_miniboone/train.log
      hash: md5
      md5: f08d60c51e7217ab9ab8b6850a9d5e6d
      size: 3628
  unconditional@elementwise_flow-moons:
    cmd: python scripts/train.py --log-level info --log-file train.log --experiment-name
      unconditional-moons unconditional@elementwise_flow-moons elementwise_flow moons
      results/unconditional_elementwise_flow_moons --test-mode=true
    deps:
    - path: pyproject.toml
      hash: md5
      md5: 2a54ba60e8ef29904fb8d0cef7f12cae
      size: 1977
    - path: scripts/train.py
      hash: md5
      md5: b8abe5a0490f79c11c5ac593ef939e98
      size: 7938
    - path: src/mctm
      hash: md5
      md5: 93c9a244f1df71804f2202b31be4c442.dir
      size: 84575
      nfiles: 16
    params:
      params.yaml:
        datasets.moons*:
          n_samples: 16384
          noise: 0.05
          scale:
          - 0.05
          - 0.95
        log-level: info
        seed: 1
        textwidth: 487.8225
        unconditional_distributions.elementwise_flow.moons*:
          distribution_kwargs:
            bijector_name: bernstein_poly
            low: -3
            high: 3
            bounds: smooth
            allow_flexible_bounds: true
            shift: false
            scale: false
            order: 50
          parameter_kwargs:
            conditional: false
            dtype: float32
          fit_kwargs:
            epochs: 10000
            batch_size: 256
            early_stopping: 4
            learning_rate: 0.01
            lr_patience: 25
            lr_reduction_factor: 0.5
            monitor: val_loss
            reduce_lr_on_plateau: true
            verbose: true
            validation_split: 0.1
    outs:
    - path: results/unconditional_elementwise_flow_moons/dataset.pdf
      hash: md5
      md5: 7223e1c46047410c8ef621bc6347d4af
      size: 24850
    - path: results/unconditional_elementwise_flow_moons/mcp
      hash: md5
      md5: af447a584aedd06072b1e80ddccefc3d.dir
      size: 2483
      nfiles: 3
    - path: results/unconditional_elementwise_flow_moons/metrics.yaml
      hash: md5
      md5: fcaa9273abcca00b2301df4481129b71
      size: 54
    - path: results/unconditional_elementwise_flow_moons/samples.pdf
      hash: md5
      md5: effb6d6363d9dea11fcddce4bdea8902
      size: 106935
    - path: results/unconditional_elementwise_flow_moons/train.log
      hash: md5
      md5: b0782f2f38ccf34b8e056e410267ce49
      size: 1867
  unconditional@elementwise_flow-circles:
    cmd: python scripts/train.py --log-level info --log-file train.log --experiment-name
      unconditional-circles unconditional@elementwise_flow-circles elementwise_flow
      circles results/unconditional_elementwise_flow_circles --test-mode=true
    deps:
    - path: pyproject.toml
      hash: md5
      md5: 2a54ba60e8ef29904fb8d0cef7f12cae
      size: 1977
    - path: scripts/train.py
      hash: md5
      md5: b8abe5a0490f79c11c5ac593ef939e98
      size: 7938
    - path: src/mctm
      hash: md5
      md5: 93c9a244f1df71804f2202b31be4c442.dir
      size: 84575
      nfiles: 16
    params:
      params.yaml:
        datasets.circles*:
          n_samples: 16384
          noise: 0.05
          factor: 0.5
          scale:
          - 0.05
          - 0.95
        log-level: info
        seed: 1
        textwidth: 487.8225
        unconditional_distributions.elementwise_flow.circles*:
          distribution_kwargs:
            bijector_name: bernstein_poly
            low: -3
            high: 3
            bounds: smooth
            allow_flexible_bounds: true
            shift: false
            scale: false
            order: 80
          parameter_kwargs:
            conditional: false
            dtype: float32
          fit_kwargs:
            epochs: 10000
            batch_size: 256
            early_stopping: 4
            learning_rate: 0.01
            lr_patience: 25
            lr_reduction_factor: 0.5
            monitor: val_loss
            reduce_lr_on_plateau: true
            verbose: true
            validation_split: 0.1
    outs:
    - path: results/unconditional_elementwise_flow_circles/dataset.pdf
      hash: md5
      md5: a2c7e60c1144085e6e2773979072adbb
      size: 25008
    - path: results/unconditional_elementwise_flow_circles/mcp
      hash: md5
      md5: 36f0276419ed8c32b0db301614aa5293.dir
      size: 3203
      nfiles: 3
    - path: results/unconditional_elementwise_flow_circles/metrics.yaml
      hash: md5
      md5: f58e888dcae13af660af60d43735fede
      size: 54
    - path: results/unconditional_elementwise_flow_circles/samples.pdf
      hash: md5
      md5: 88464d062741b6aed7b8965f330ae8d6
      size: 103203
    - path: results/unconditional_elementwise_flow_circles/train.log
      hash: md5
      md5: 13173b98d4fb368c0c7419763c80b227
      size: 1896
  unconditional@multivariate_flow-moons:
    cmd: python scripts/train.py --log-level info --log-file train.log --experiment-name
      unconditional-moons unconditional@multivariate_flow-moons multivariate_flow
      moons results/unconditional_multivariate_flow_moons --test-mode=true
    deps:
    - path: pyproject.toml
      hash: md5
      md5: 2a54ba60e8ef29904fb8d0cef7f12cae
      size: 1977
    - path: scripts/train.py
      hash: md5
      md5: b8abe5a0490f79c11c5ac593ef939e98
      size: 7938
    - path: src/mctm
      hash: md5
      md5: 93c9a244f1df71804f2202b31be4c442.dir
      size: 84575
      nfiles: 16
    params:
      params.yaml:
        datasets.moons*:
          n_samples: 16384
          noise: 0.05
          scale:
          - 0.05
          - 0.95
        log-level: info
        seed: 1
        textwidth: 487.8225
        unconditional_distributions.multivariate_flow.moons*:
          distribution_kwargs:
            bijector_name: bernstein_poly
            low: -3
            high: 3
            bounds: smooth
            allow_flexible_bounds: true
            shift: false
            scale: false
            order: 50
          parameter_kwargs:
            conditional: false
            dtype: float32
          fit_kwargs:
            epochs: 10000
            batch_size: 256
            early_stopping: 4
            learning_rate: 0.01
            lr_patience: 25
            lr_reduction_factor: 0.5
            monitor: val_loss
            reduce_lr_on_plateau: true
            verbose: true
            validation_split: 0.1
    outs:
    - path: results/unconditional_multivariate_flow_moons/dataset.pdf
      hash: md5
      md5: 443f060f646ec9edf4ae852adedd36a4
      size: 24850
    - path: results/unconditional_multivariate_flow_moons/mcp
      hash: md5
      md5: 2ec3d907acda28d89d285c52d5515e72.dir
      size: 2507
      nfiles: 3
    - path: results/unconditional_multivariate_flow_moons/metrics.yaml
      hash: md5
      md5: 6632cf2abb874b293fc710e037de6e52
      size: 51
    - path: results/unconditional_multivariate_flow_moons/samples.pdf
      hash: md5
      md5: d4b07a53cca86e7508c50da0f895342a
      size: 98208
    - path: results/unconditional_multivariate_flow_moons/train.log
      hash: md5
      md5: 81b7e699711cc418fd0ec2e01a5f762b
      size: 1868
  unconditional@multivariate_flow-circles:
    cmd: python scripts/train.py --log-level info --log-file train.log --experiment-name
      unconditional-circles unconditional@multivariate_flow-circles multivariate_flow
      circles results/unconditional_multivariate_flow_circles --test-mode=true
    deps:
    - path: pyproject.toml
      hash: md5
      md5: 2a54ba60e8ef29904fb8d0cef7f12cae
      size: 1977
    - path: scripts/train.py
      hash: md5
      md5: b8abe5a0490f79c11c5ac593ef939e98
      size: 7938
    - path: src/mctm
      hash: md5
      md5: 93c9a244f1df71804f2202b31be4c442.dir
      size: 84575
      nfiles: 16
    params:
      params.yaml:
        datasets.circles*:
          n_samples: 16384
          noise: 0.05
          factor: 0.5
          scale:
          - 0.05
          - 0.95
        log-level: info
        seed: 1
        textwidth: 487.8225
        unconditional_distributions.multivariate_flow.circles*:
          distribution_kwargs:
            bijector_name: bernstein_poly
            low: -3
            high: 3
            bounds: smooth
            allow_flexible_bounds: true
            shift: false
            scale: false
            order: 50
          parameter_kwargs:
            conditional: false
            dtype: float32
          fit_kwargs:
            epochs: 10000
            batch_size: 256
            early_stopping: 4
            learning_rate: 0.01
            lr_patience: 25
            lr_reduction_factor: 0.5
            monitor: val_loss
            reduce_lr_on_plateau: true
            verbose: true
            validation_split: 0.1
    outs:
    - path: results/unconditional_multivariate_flow_circles/dataset.pdf
      hash: md5
      md5: 5d7c5b4eb4d345bbae71b4c881104595
      size: 25008
    - path: results/unconditional_multivariate_flow_circles/mcp
      hash: md5
      md5: f51b41b31c28c9712e7cadb535e1d035.dir
      size: 2507
      nfiles: 3
    - path: results/unconditional_multivariate_flow_circles/metrics.yaml
      hash: md5
      md5: 82735e2363736636e0d40a2060407816
      size: 52
    - path: results/unconditional_multivariate_flow_circles/samples.pdf
      hash: md5
      md5: de1d906fc3643d0b50cdfa3e887db26c
      size: 96867
    - path: results/unconditional_multivariate_flow_circles/train.log
      hash: md5
      md5: 7139a36055f3310f9a40697b2a239dc6
      size: 1898
  unconditional@multivariate_normal-moons:
    cmd: python scripts/train.py --log-level info --log-file train.log --experiment-name
      unconditional-moons unconditional@multivariate_normal-moons multivariate_normal
      moons results/unconditional_multivariate_normal_moons --test-mode=true
    deps:
    - path: pyproject.toml
      hash: md5
      md5: 2a54ba60e8ef29904fb8d0cef7f12cae
      size: 1977
    - path: scripts/train.py
      hash: md5
      md5: b8abe5a0490f79c11c5ac593ef939e98
      size: 7938
    - path: src/mctm
      hash: md5
      md5: 93c9a244f1df71804f2202b31be4c442.dir
      size: 84575
      nfiles: 16
    params:
      params.yaml:
        datasets.moons*:
          n_samples: 16384
          noise: 0.05
          scale:
          - 0.05
          - 0.95
        log-level: info
        seed: 1
        textwidth: 487.8225
        unconditional_distributions.multivariate_normal.moons*:
          distribution_kwargs: {}
          parameter_kwargs:
            conditional: false
            dtype: float32
          fit_kwargs:
            epochs: 10000
            batch_size: 256
            early_stopping: 4
            learning_rate: 0.01
            lr_patience: 25
            lr_reduction_factor: 0.5
            monitor: val_loss
            reduce_lr_on_plateau: true
            verbose: true
            validation_split: 0.1
    outs:
    - path: results/unconditional_multivariate_normal_moons/dataset.pdf
      hash: md5
      md5: bc97d3d8f7439801a36be7d832834939
      size: 24850
    - path: results/unconditional_multivariate_normal_moons/mcp
      hash: md5
      md5: 5c1fbb0463c6f1c7d5a631cab513ae29.dir
      size: 1323
      nfiles: 3
    - path: results/unconditional_multivariate_normal_moons/metrics.yaml
      hash: md5
      md5: 37498c46ff0eae96507c7c9030f84973
      size: 53
    - path: results/unconditional_multivariate_normal_moons/samples.pdf
      hash: md5
      md5: d5b7647f804b0428fb497e82c517a649
      size: 103415
    - path: results/unconditional_multivariate_normal_moons/train.log
      hash: md5
      md5: 40803fe57beffe7d49bebd9f80d8eeb2
      size: 1828
  unconditional@multivariate_normal-circles:
    cmd: python scripts/train.py --log-level info --log-file train.log --experiment-name
      unconditional-circles unconditional@multivariate_normal-circles multivariate_normal
      circles results/unconditional_multivariate_normal_circles --test-mode=true
    deps:
    - path: pyproject.toml
      hash: md5
      md5: 2a54ba60e8ef29904fb8d0cef7f12cae
      size: 1977
    - path: scripts/train.py
      hash: md5
      md5: b8abe5a0490f79c11c5ac593ef939e98
      size: 7938
    - path: src/mctm
      hash: md5
      md5: 93c9a244f1df71804f2202b31be4c442.dir
      size: 84575
      nfiles: 16
    params:
      params.yaml:
        datasets.circles*:
          n_samples: 16384
          noise: 0.05
          factor: 0.5
          scale:
          - 0.05
          - 0.95
        log-level: info
        seed: 1
        textwidth: 487.8225
        unconditional_distributions.multivariate_normal.circles*:
          distribution_kwargs: {}
          parameter_kwargs:
            conditional: false
            dtype: float32
          fit_kwargs:
            epochs: 10000
            batch_size: 256
            early_stopping: 4
            learning_rate: 0.01
            lr_patience: 25
            lr_reduction_factor: 0.5
            monitor: val_loss
            reduce_lr_on_plateau: true
            verbose: true
            validation_split: 0.1
    outs:
    - path: results/unconditional_multivariate_normal_circles/dataset.pdf
      hash: md5
      md5: d129fd6392e2b3e11a8e96f073267d9b
      size: 25008
    - path: results/unconditional_multivariate_normal_circles/mcp
      hash: md5
      md5: 44e09d3b9637d64b066d9c6025ac5e09.dir
      size: 1323
      nfiles: 3
    - path: results/unconditional_multivariate_normal_circles/metrics.yaml
      hash: md5
      md5: cfae1c1355f4f4f403ec923e674b3844
      size: 53
    - path: results/unconditional_multivariate_normal_circles/samples.pdf
      hash: md5
      md5: b064f10dcd6cb0a794b7f25e1674cbb7
      size: 100020
    - path: results/unconditional_multivariate_normal_circles/train.log
      hash: md5
      md5: 567ab399958d6460bb308a20775aef73
      size: 1857
  unconditional@coupling_flow-moons:
    cmd: python scripts/train.py --log-level info --log-file train.log --experiment-name
      unconditional-moons unconditional@coupling_flow-moons coupling_flow moons results/unconditional_coupling_flow_moons
      --test-mode=true
    deps:
    - path: pyproject.toml
      hash: md5
      md5: 2a54ba60e8ef29904fb8d0cef7f12cae
      size: 1977
    - path: scripts/train.py
      hash: md5
      md5: b8abe5a0490f79c11c5ac593ef939e98
      size: 7938
    - path: src/mctm
      hash: md5
      md5: 93c9a244f1df71804f2202b31be4c442.dir
      size: 84575
      nfiles: 16
    params:
      params.yaml:
        datasets.moons*:
          n_samples: 16384
          noise: 0.05
          scale:
          - 0.05
          - 0.95
        log-level: info
        seed: 1
        textwidth: 487.8225
        unconditional_distributions.coupling_flow.moons*:
          distribution_kwargs:
            bijector_name: bernstein_poly
            low: -3
            high: 3
            bounds: smooth
            allow_flexible_bounds: true
            shift: false
            scale: false
            num_layers: 1
            order: 50
          parameter_kwargs:
            hidden_units:
            - 16
            - 16
            - 16
            activation: tanh
            batch_norm: false
            dropout: 0
          fit_kwargs:
            epochs: 110
            batch_size: 256
            learning_rate:
              scheduler_name: polynomial_decay
              scheduler_kwargs:
                initial_learning_rate: 0.01
                end_learning_rate: 1e-05
                power: 1
                decay_steps: 100
            validation_split: 0.1
            lr_patience: 1
            reduce_lr_on_plateau: false
            early_stopping: 50
            monitor: val_loss
            verbose: true
    outs:
    - path: results/unconditional_coupling_flow_moons/dataset.pdf
      hash: md5
      md5: b278c3d8f9a418972b909193654e7a4c
      size: 24850
    - path: results/unconditional_coupling_flow_moons/mcp
      hash: md5
      md5: a21a961a8c3f5c7d8c2825b5f3315e9f.dir
      size: 703
      nfiles: 3
    - path: results/unconditional_coupling_flow_moons/metrics.yaml
      hash: md5
      md5: 69543911ed29dd66055eecf1c568721a
      size: 53
    - path: results/unconditional_coupling_flow_moons/samples.pdf
      hash: md5
      md5: 03b04e5a451d6a067b288f6bf9b8141b
      size: 111560
    - path: results/unconditional_coupling_flow_moons/train.log
      hash: md5
      md5: 5fd12f7090d6914d393ad12d9aec5551
      size: 2200
  unconditional@coupling_flow-circles:
    cmd: python scripts/train.py --log-level info --log-file train.log --experiment-name
      unconditional-circles unconditional@coupling_flow-circles coupling_flow circles
      results/unconditional_coupling_flow_circles --test-mode=true
    deps:
    - path: pyproject.toml
      hash: md5
      md5: 2a54ba60e8ef29904fb8d0cef7f12cae
      size: 1977
    - path: scripts/train.py
      hash: md5
      md5: b8abe5a0490f79c11c5ac593ef939e98
      size: 7938
    - path: src/mctm
      hash: md5
      md5: 93c9a244f1df71804f2202b31be4c442.dir
      size: 84575
      nfiles: 16
    params:
      params.yaml:
        datasets.circles*:
          n_samples: 16384
          noise: 0.05
          factor: 0.5
          scale:
          - 0.05
          - 0.95
        log-level: info
        seed: 1
        textwidth: 487.8225
        unconditional_distributions.coupling_flow.circles*:
          distribution_kwargs:
            bijector_name: bernstein_poly
            low: -3
            high: 3
            bounds: smooth
            allow_flexible_bounds: true
            shift: false
            scale: false
            num_layers: 1
            order: 50
          parameter_kwargs:
            hidden_units:
            - 16
            - 16
            activation: relu
            batch_norm: false
            dropout: 0
          fit_kwargs:
            epochs: 10000
            batch_size: 256
            early_stopping: 4
            learning_rate: 0.01
            lr_patience: 25
            lr_reduction_factor: 0.5
            monitor: val_loss
            reduce_lr_on_plateau: true
            verbose: true
            validation_split: 0.1
    outs:
    - path: results/unconditional_coupling_flow_circles/dataset.pdf
      hash: md5
      md5: c3516f8fb8f2bee7f287ca38db3cfa4b
      size: 25008
    - path: results/unconditional_coupling_flow_circles/mcp
      hash: md5
      md5: a21a961a8c3f5c7d8c2825b5f3315e9f.dir
      size: 703
      nfiles: 3
    - path: results/unconditional_coupling_flow_circles/metrics.yaml
      hash: md5
      md5: 1a87ff8ebcc0e7af0d31509ddaeb4819
      size: 54
    - path: results/unconditional_coupling_flow_circles/samples.pdf
      hash: md5
      md5: 890923dff7d51a7b3f5de623753ddde9
      size: 106797
    - path: results/unconditional_coupling_flow_circles/train.log
      hash: md5
      md5: 14d00c3601f8c4d7bd8ba34342e6deec
      size: 1942
  unconditional@masked_autoregressive_flow-moons:
    cmd: python scripts/train.py --log-level info --log-file train.log --experiment-name
      unconditional-moons unconditional@masked_autoregressive_flow-moons masked_autoregressive_flow
      moons results/unconditional_masked_autoregressive_flow_moons --test-mode=true
    deps:
    - path: pyproject.toml
      hash: md5
      md5: 2a54ba60e8ef29904fb8d0cef7f12cae
      size: 1977
    - path: scripts/train.py
      hash: md5
      md5: b8abe5a0490f79c11c5ac593ef939e98
      size: 7938
    - path: src/mctm
      hash: md5
      md5: 93c9a244f1df71804f2202b31be4c442.dir
      size: 84575
      nfiles: 16
    params:
      params.yaml:
        datasets.moons*:
          n_samples: 16384
          noise: 0.05
          scale:
          - 0.05
          - 0.95
        log-level: info
        seed: 1
        textwidth: 487.8225
        unconditional_distributions.masked_autoregressive_flow.moons*:
          distribution_kwargs:
            bijector_name: bernstein_poly
            low: 0
            high: 1
            bounds: smooth
            allow_flexible_bounds: true
            shift: false
            scale: false
            order: 10
            num_layers: 4
          parameter_kwargs:
            hidden_units:
            - 16
            - 16
            - 16
            activation: relu
          fit_kwargs:
            epochs: 10000
            batch_size: 256
            early_stopping: 4
            learning_rate: 0.01
            lr_patience: 25
            lr_reduction_factor: 0.5
            monitor: val_loss
            reduce_lr_on_plateau: true
            verbose: true
            validation_split: 0.1
    outs:
    - path: results/unconditional_masked_autoregressive_flow_moons/dataset.pdf
      hash: md5
      md5: 812ec1da32247a24277e418ac997602b
      size: 24850
    - path: results/unconditional_masked_autoregressive_flow_moons/mcp
      hash: md5
      md5: a21a961a8c3f5c7d8c2825b5f3315e9f.dir
      size: 703
      nfiles: 3
    - path: results/unconditional_masked_autoregressive_flow_moons/metrics.yaml
      hash: md5
      md5: c52de21d7eb5ab7e887e225af1e54f08
      size: 53
    - path: results/unconditional_masked_autoregressive_flow_moons/samples.pdf
      hash: md5
      md5: 1c24bf4f5e8d1ec5108e4ce9f77f9929
      size: 73862
    - path: results/unconditional_masked_autoregressive_flow_moons/train.log
      hash: md5
      md5: 77becfe5fb278a0c95bf48a2ae9e5f9e
      size: 1932
  unconditional@masked_autoregressive_flow-circles:
    cmd: python scripts/train.py --log-level info --log-file train.log --experiment-name
      unconditional-circles unconditional@masked_autoregressive_flow-circles masked_autoregressive_flow
      circles results/unconditional_masked_autoregressive_flow_circles --test-mode=true
    deps:
    - path: pyproject.toml
      hash: md5
      md5: 2a54ba60e8ef29904fb8d0cef7f12cae
      size: 1977
    - path: scripts/train.py
      hash: md5
      md5: b8abe5a0490f79c11c5ac593ef939e98
      size: 7938
    - path: src/mctm
      hash: md5
      md5: 93c9a244f1df71804f2202b31be4c442.dir
      size: 84575
      nfiles: 16
    params:
      params.yaml:
        datasets.circles*:
          n_samples: 16384
          noise: 0.05
          factor: 0.5
          scale:
          - 0.05
          - 0.95
        log-level: info
        seed: 1
        textwidth: 487.8225
        unconditional_distributions.masked_autoregressive_flow.circles*:
          distribution_kwargs:
            bijector_name: bernstein_poly
            low: -3
            high: 3
            bounds: smooth
            allow_flexible_bounds: true
            shift: false
            scale: false
            order: 50
          parameter_kwargs:
            hidden_units:
            - 16
            - 16
            activation: relu
          fit_kwargs:
            epochs: 10000
            batch_size: 256
            early_stopping: 4
            learning_rate: 0.01
            lr_patience: 25
            lr_reduction_factor: 0.5
            monitor: val_loss
            reduce_lr_on_plateau: true
            verbose: true
            validation_split: 0.1
    outs:
    - path: results/unconditional_masked_autoregressive_flow_circles/dataset.pdf
      hash: md5
      md5: 98d57b1d96cd9fdc0ff500594ee209a7
      size: 25008
    - path: results/unconditional_masked_autoregressive_flow_circles/mcp
      hash: md5
      md5: a21a961a8c3f5c7d8c2825b5f3315e9f.dir
      size: 703
      nfiles: 3
    - path: results/unconditional_masked_autoregressive_flow_circles/metrics.yaml
      hash: md5
      md5: 5d97d6309f278f94bbbb169904a2ac29
      size: 53
    - path: results/unconditional_masked_autoregressive_flow_circles/samples.pdf
      hash: md5
      md5: 2333e396a52a3c4e93ec1c9449351c80
      size: 102987
    - path: results/unconditional_masked_autoregressive_flow_circles/train.log
      hash: md5
      md5: 5d53f12248e474f863598389cb59ea8e
      size: 1941
  unconditional_benchmark@elementwise_flow-bsds300:
    cmd: python scripts/train.py --log-level info --log-file train.log --experiment-name
      unconditional-benchmark-bsds300 unconditional_benchmark@elementwise_flow-bsds300
      elementwise_flow bsds300 results/unconditional_benchmark_elementwise_flow_bsds300
      --test-mode=false
    deps:
    - path: datasets/bsds300_train.npy
      hash: md5
      md5: 10d58c2a7b77aafde3461874f48c1f1d
      size: 252000128
    - path: datasets/bsds300_validate.npy
      hash: md5
      md5: e9fcc5f84740aa2ee46be1e58fe07962
      size: 12600128
    - path: pyproject.toml
      hash: md5
      md5: c4eb8784437477c5a61c5ead52221ca2
      size: 1972
    - path: scripts/train.py
      hash: md5
      md5: 98de012db80197d909e412e2fa8c189a
      size: 7552
    - path: src/mctm
      hash: md5
      md5: 1cdfc75a030f96e9fc75d4e586f0fe67.dir
      size: 73426
      nfiles: 15
    params:
      params.yaml:
        benchmark_datasets.bsds300*:
          scale: 0.537
          shift: 0.914
        log-level: info
        seed: 1
        unconditional_benchmark_distributions.elementwise_flow.bsds300*:
          distribution_kwds:
            bijector_name: bernstein_poly
            low: -2
            high: 2
            smooth_bounds: true
            allow_flexible_bounds: true
            shift: false
            scale: false
            order: 100
          parameter_kwds:
            conditional: false
            dtype: float32
          fit_kwds:
            epochs: 1000
            batch_size: 256
            learning_rate: polynomial_decay
            polynomial_decay_kwds:
              initial_learning_rate: 0.01
              end_learning_rate: 1e-05
              power: 1
              decay_steps: 1000
            lr_patience:
            reduce_lr_on_plateau: false
            early_stopping: 100
            monitor: val_loss
            verbose: true
    outs:
    - path: results/unconditional_benchmark_elementwise_flow_bsds300/mcp
      hash: md5
      md5: dc452b6c9427b893174c4932fd5c7b17.dir
      size: 76923
      nfiles: 3
    - path: results/unconditional_benchmark_elementwise_flow_bsds300/metrics.yaml
      hash: md5
      md5: 46060fcd14cf21979207cd1689348648
      size: 56
    - path: results/unconditional_benchmark_elementwise_flow_bsds300/train.log
      hash: md5
      md5: ad2f1e01e415dcb0683aa6108e0d4230
      size: 2078
  unconditional_benchmark@masked_autoregressive_flow-power:
    cmd: python scripts/train.py --log-level info --log-file train.log --experiment-name
      unconditional-benchmark-power unconditional_benchmark@masked_autoregressive_flow-power
      masked_autoregressive_flow power results/unconditional_benchmark_masked_autoregressive_flow_power
      --test-mode=true
    deps:
    - path: datasets/power_train.npy
      hash: md5
      md5: b4e926bbb226067d4f02b51fa2849ca2
      size: 39838136
    - path: datasets/power_validate.npy
      hash: md5
      md5: a39220ef08007fba1768aef08f9c91cf
      size: 4426568
    - path: pyproject.toml
      hash: md5
      md5: 2a54ba60e8ef29904fb8d0cef7f12cae
      size: 1977
    - path: scripts/train.py
      hash: md5
      md5: b8abe5a0490f79c11c5ac593ef939e98
      size: 7938
    - path: src/mctm
      hash: md5
      md5: 93c9a244f1df71804f2202b31be4c442.dir
      size: 84575
      nfiles: 16
    params:
      params.yaml:
        benchmark_datasets.power*:
          scale: 0.05
          shift: 5.456
        log-level: info
        seed: 1
        unconditional_benchmark_distributions.masked_autoregressive_flow.power*:
          distribution_kwargs:
            allow_flexible_bounds: true
            bijector_name: bernstein_poly
            bounds: linear
            high: 1
            low: 0
            num_layers: 3
            order: 30
          parameter_kwargs:
            hidden_units:
            - 16
            - 32
            - 64
            activation: relu
          fit_kwargs:
            epochs: 200
            batch_size: 128
            learning_rate:
              scheduler_name: polynomial_warmup_and_cosine_decay
              scheduler_kwargs:
                decay_steps: 200
                initial_learning_rate: 0.0005
                max_learning_rate: 0.01
                end_learning_rate: 0.0001
                warmup: 5
                warmup_power: 1
                stationary: 20
            lr_patience:
            reduce_lr_on_plateau: false
            early_stopping: 100
            monitor: val_loss
            verbose: true
    outs:
    - path: results/unconditional_benchmark_masked_autoregressive_flow_power/mcp
      hash: md5
      md5: 70dafe3d56779005977470d9a5ec44e2.dir
      size: 703
      nfiles: 3
    - path: results/unconditional_benchmark_masked_autoregressive_flow_power/metrics.yaml
      hash: md5
      md5: 6def2dcd1ffb3093a55f7e6b8f21c17f
      size: 54
    - path: results/unconditional_benchmark_masked_autoregressive_flow_power/train.log
      hash: md5
      md5: 4ffaeded65ba60a5a1e91f561b5c8cf4
      size: 2346
  unconditional_hybrid_pre_trained@coupling_flow-moons:
    cmd: python scripts/train.py --log-level info --log-file train.log --experiment-name
      unconditional-hybrid-pre-trained-moons unconditional_hybrid_pre_trained@coupling_flow-moons
      coupling_flow moons results/unconditional_hybrid_pre_trained_coupling_flow_moons/  --test-mode=false
    deps:
    - path: pyproject.toml
      hash: md5
      md5: c4eb8784437477c5a61c5ead52221ca2
      size: 1972
    - path: results/unconditional_elementwise_flow_moons/mcp
      hash: md5
      md5: 6b64b97462914efbb3a00e75ddef0f80.dir
      size: 2483
      nfiles: 3
    - path: scripts/train.py
      hash: md5
      md5: e80f7f759cf2baa0a9fdbd38e7fb2e2b
      size: 7933
    - path: src/mctm
      hash: md5
      md5: 7c414135cb021c2f6520d929ba932e72.dir
      size: 81514
      nfiles: 16
    params:
      params.yaml:
        datasets.moons*:
          n_samples: 16384
          noise: 0.05
          scale:
          - 0.05
          - 0.95
        log-level: info
        seed: 1
        textwidth: 487.8225
        unconditional_hybrid_pre_trained_distributions.coupling_flow.moons*:
          distribution_kwds:
            bijector_name: bernstein_poly
            low: 0
            high: 1
            bounds: smooth
            allow_flexible_bounds: true
            shift: false
            scale: false
            num_layers: 3
            order: 10
          freeze_base_model: true
          base_checkpoint_path: unconditional_elementwise_flow_moons/mcp/weights
          parameter_kwds:
            hidden_units:
            - 8
            - 8
            activation: relu
            batch_norm: false
            dropout: 0
          base_distribution: elementwise_flow
          base_distribution_kwds:
            bijector_name: bernstein_poly
            low: -3
            high: 3
            bounds: smooth
            allow_flexible_bounds: true
            shift: false
            scale: false
            order: 50
          base_parameter_kwds:
            conditional: false
            dtype: float32
          fit_kwds:
            epochs: 10000
            batch_size: 256
            early_stopping: 4
            learning_rate: 0.01
            lr_patience: 25
            lr_reduction_factor: 0.5
            monitor: val_loss
            reduce_lr_on_plateau: true
            verbose: true
            validation_split: 0.1
    outs:
    - path: results/unconditional_hybrid_pre_trained_coupling_flow_moons/copula_contour.pdf
      hash: md5
      md5: f5d5baaddf4772aa3ba2e222af22f93e
      size: 84728
    - path: results/unconditional_hybrid_pre_trained_coupling_flow_moons/copula_surface.pdf
      hash: md5
      md5: 739c2f82ed195e1853f38dfc649b3877
      size: 410980
    - path: results/unconditional_hybrid_pre_trained_coupling_flow_moons/data.pdf
      hash: md5
      md5: 9b651eb96dd9b92ceb6ccaf52bbd4214
      size: 132522
    - path: results/unconditional_hybrid_pre_trained_coupling_flow_moons/dataset.pdf
      hash: md5
      md5: ef42c688cbf158a0c2fff78460c382a0
      size: 260561
    - path: results/unconditional_hybrid_pre_trained_coupling_flow_moons/mcp
      hash: md5
      md5: 2d88d044cebfa5712c0e4414a7a79837.dir
      size: 44224
      nfiles: 3
    - path: results/unconditional_hybrid_pre_trained_coupling_flow_moons/metrics.yaml
      hash: md5
      md5: 370a4bb467920223eced8f9fd97ce54a
      size: 26
    - path: results/unconditional_hybrid_pre_trained_coupling_flow_moons/samples.pdf
      hash: md5
      md5: 0b997d123779025febabe124df0d8a48
      size: 132522
    - path: results/unconditional_hybrid_pre_trained_coupling_flow_moons/train.log
      hash: md5
      md5: 069b30251e1df84ba0ded95f41dca484
      size: 2311
    - path: results/unconditional_hybrid_pre_trained_coupling_flow_moons/z1.pdf
      hash: md5
      md5: abf312b8f6cb94521a4eac9172dd9dbd
      size: 121386
    - path: results/unconditional_hybrid_pre_trained_coupling_flow_moons/z2.pdf
      hash: md5
      md5: 041427b274a094ab9cf4ccd42184fbf5
      size: 98347
  conditional@coupling_flow-moons:
    cmd: python scripts/train.py --log-level info --log-file train.log --experiment-name
      conditional-moons conditional@coupling_flow-moons coupling_flow moons results/conditional_coupling_flow_moons
      --test-mode=true
    deps:
    - path: pyproject.toml
      hash: md5
      md5: 2a54ba60e8ef29904fb8d0cef7f12cae
      size: 1977
    - path: scripts/train.py
      hash: md5
      md5: b8abe5a0490f79c11c5ac593ef939e98
      size: 7938
    - path: src/mctm
      hash: md5
      md5: 93c9a244f1df71804f2202b31be4c442.dir
      size: 84575
      nfiles: 16
    params:
      params.yaml:
        conditional_distributions.coupling_flow*:
          moons:
            distribution_kwargs:
              bijector_name: bernstein_poly
              low: -3
              high: 3
              bounds: smooth
              allow_flexible_bounds: true
              shift: false
              scale: false
              num_layers: 2
              order: 80
            parameter_kwargs:
              hidden_units:
              - 16
              - 16
              - 16
              activation: relu
              batch_norm: false,
              dropout: 0
              conditional: True,
              conditional_event_shape: 1
            fit_kwargs:
              epochs: 10000
              batch_size: 256
              early_stopping: 4
              learning_rate: 0.01
              lr_patience: 25
              lr_reduction_factor: 0.5
              monitor: val_loss
              reduce_lr_on_plateau: true
              verbose: true
              validation_split: 0.1
          circles:
            distribution_kwargs:
              bijector_name: bernstein_poly
              low: -3
              high: 3
              bounds: smooth
              allow_flexible_bounds: true
              shift: false
              scale: false
              num_layers: 2
              order: 50
            parameter_kwargs:
              hidden_units:
              - 16
              - 16
              activation: relu
              batch_norm: false,
              dropout: 0
              conditional: True,
              conditional_event_shape: 1
            fit_kwargs:
              epochs: 10000
              batch_size: 256
              early_stopping: 4
              learning_rate: 0.01
              lr_patience: 25
              lr_reduction_factor: 0.5
              monitor: val_loss
              reduce_lr_on_plateau: true
              verbose: true
              validation_split: 0.1
        datasets.moons*:
          n_samples: 16384
          noise: 0.05
          scale:
          - 0.05
          - 0.95
        log-level: info
        seed: 1
        textwidth: 487.8225
    outs:
    - path: results/conditional_coupling_flow_moons/dataset.pdf
      hash: md5
      md5: 657c4a75b80e8750af7b1904d7c3db6a
      size: 24850
    - path: results/conditional_coupling_flow_moons/mcp
      hash: md5
      md5: a21a961a8c3f5c7d8c2825b5f3315e9f.dir
      size: 703
      nfiles: 3
    - path: results/conditional_coupling_flow_moons/metrics.yaml
      hash: md5
      md5: 46871da0715242297d55a899e44d1f72
      size: 54
    - path: results/conditional_coupling_flow_moons/samples.pdf
      hash: md5
      md5: 3706a306164ad1b072577e6650192000
      size: 106972
    - path: results/conditional_coupling_flow_moons/train.log
      hash: md5
      md5: 18d399f7a2e18aaef89b7454c9b83666
      size: 2572
  conditional@masked_autoregressive_flow-moons:
    cmd: python scripts/train.py --log-level info --log-file train.log --experiment-name
      conditional-moons conditional@masked_autoregressive_flow-moons masked_autoregressive_flow
      moons results/conditional_masked_autoregressive_flow_moons --test-mode=true
    deps:
    - path: pyproject.toml
      hash: md5
      md5: 2a54ba60e8ef29904fb8d0cef7f12cae
      size: 1977
    - path: scripts/train.py
      hash: md5
      md5: b8abe5a0490f79c11c5ac593ef939e98
      size: 7938
    - path: src/mctm
      hash: md5
      md5: 93c9a244f1df71804f2202b31be4c442.dir
      size: 84575
      nfiles: 16
    params:
      params.yaml:
        conditional_distributions.masked_autoregressive_flow*:
          moons:
            distribution_kwargs:
              bijector_name: bernstein_poly
              low: -3
              high: 3
              bounds: smooth
              allow_flexible_bounds: true
              shift: false
              scale: false
              order: 50
            parameter_kwargs:
              hidden_units:
              - 16
              - 16
              - 16
              activation: relu
              conditional: True,
              conditional_event_shape: 1
            fit_kwargs:
              epochs: 10000
              batch_size: 256
              early_stopping: 4
              learning_rate: 0.01
              lr_patience: 25
              lr_reduction_factor: 0.5
              monitor: val_loss
              reduce_lr_on_plateau: true
              verbose: true
              validation_split: 0.1
          circles:
            distribution_kwargs:
              bijector_name: bernstein_poly
              low: -3
              high: 3
              bounds: smooth
              allow_flexible_bounds: true
              shift: false
              scale: false
              order: 50
            parameter_kwargs:
              hidden_units:
              - 16
              - 16
              - 16
              activation: relu
              conditional: True,
              conditional_event_shape: 1
            fit_kwargs:
              epochs: 10000
              batch_size: 256
              early_stopping: 4
              learning_rate: 0.01
              lr_patience: 25
              lr_reduction_factor: 0.5
              monitor: val_loss
              reduce_lr_on_plateau: true
              verbose: true
              validation_split: 0.1
        datasets.moons*:
          n_samples: 16384
          noise: 0.05
          scale:
          - 0.05
          - 0.95
        log-level: info
        seed: 1
        textwidth: 487.8225
    outs:
    - path: results/conditional_masked_autoregressive_flow_moons/dataset.pdf
      hash: md5
      md5: d123749537edde492d226ab395a2ec55
      size: 24850
    - path: results/conditional_masked_autoregressive_flow_moons/mcp
      hash: md5
      md5: a21a961a8c3f5c7d8c2825b5f3315e9f.dir
      size: 703
      nfiles: 3
    - path: results/conditional_masked_autoregressive_flow_moons/metrics.yaml
      hash: md5
      md5: 0aa603bfd903afddff7449bf0757ef09
      size: 54
    - path: results/conditional_masked_autoregressive_flow_moons/samples.pdf
      hash: md5
      md5: 3ab865684bc98f265a50039e18f66252
      size: 105898
    - path: results/conditional_masked_autoregressive_flow_moons/train.log
      hash: md5
      md5: 2a741986619eaf33ea6b1807df4d04b9
      size: 2518
  conditional@masked_autoregressive_flow-circles:
    cmd: python scripts/train.py --log-level info --log-file train.log --experiment-name
      conditional-circles conditional@masked_autoregressive_flow-circles masked_autoregressive_flow
      circles results/conditional_masked_autoregressive_flow_circles --test-mode=true
    deps:
    - path: pyproject.toml
      hash: md5
      md5: 2a54ba60e8ef29904fb8d0cef7f12cae
      size: 1977
    - path: scripts/train.py
      hash: md5
      md5: b8abe5a0490f79c11c5ac593ef939e98
      size: 7938
    - path: src/mctm
      hash: md5
      md5: 93c9a244f1df71804f2202b31be4c442.dir
      size: 84575
      nfiles: 16
    params:
      params.yaml:
        conditional_distributions.masked_autoregressive_flow*:
          moons:
            distribution_kwargs:
              bijector_name: bernstein_poly
              low: -3
              high: 3
              bounds: smooth
              allow_flexible_bounds: true
              shift: false
              scale: false
              order: 50
            parameter_kwargs:
              hidden_units:
              - 16
              - 16
              - 16
              activation: relu
              conditional: True,
              conditional_event_shape: 1
            fit_kwargs:
              epochs: 10000
              batch_size: 256
              early_stopping: 4
              learning_rate: 0.01
              lr_patience: 25
              lr_reduction_factor: 0.5
              monitor: val_loss
              reduce_lr_on_plateau: true
              verbose: true
              validation_split: 0.1
          circles:
            distribution_kwargs:
              bijector_name: bernstein_poly
              low: -3
              high: 3
              bounds: smooth
              allow_flexible_bounds: true
              shift: false
              scale: false
              order: 50
            parameter_kwargs:
              hidden_units:
              - 16
              - 16
              - 16
              activation: relu
              conditional: True,
              conditional_event_shape: 1
            fit_kwargs:
              epochs: 10000
              batch_size: 256
              early_stopping: 4
              learning_rate: 0.01
              lr_patience: 25
              lr_reduction_factor: 0.5
              monitor: val_loss
              reduce_lr_on_plateau: true
              verbose: true
              validation_split: 0.1
        datasets.circles*:
          n_samples: 16384
          noise: 0.05
          factor: 0.5
          scale:
          - 0.05
          - 0.95
        log-level: info
        seed: 1
        textwidth: 487.8225
    outs:
    - path: results/conditional_masked_autoregressive_flow_circles/dataset.pdf
      hash: md5
      md5: 4b9e6656c8e406fc924d009e7b3b93a9
      size: 25008
    - path: results/conditional_masked_autoregressive_flow_circles/mcp
      hash: md5
      md5: a21a961a8c3f5c7d8c2825b5f3315e9f.dir
      size: 703
      nfiles: 3
    - path: results/conditional_masked_autoregressive_flow_circles/metrics.yaml
      hash: md5
      md5: 7b01684071d41b35cfaad718b2e153f9
      size: 53
    - path: results/conditional_masked_autoregressive_flow_circles/samples.pdf
      hash: md5
      md5: 4b347c477475dbf15a3e0a04243be034
      size: 103101
    - path: results/conditional_masked_autoregressive_flow_circles/train.log
      hash: md5
      md5: ce15ef994f544049082c4f58e6f2df47
      size: 2544
  conditional@coupling_flow-circles:
    cmd: python scripts/train.py --log-level info --log-file train.log --experiment-name
      conditional-circles conditional@coupling_flow-circles coupling_flow circles
      results/conditional_coupling_flow_circles --test-mode=true
    deps:
    - path: pyproject.toml
      hash: md5
      md5: 2a54ba60e8ef29904fb8d0cef7f12cae
      size: 1977
    - path: scripts/train.py
      hash: md5
      md5: b8abe5a0490f79c11c5ac593ef939e98
      size: 7938
    - path: src/mctm
      hash: md5
      md5: 93c9a244f1df71804f2202b31be4c442.dir
      size: 84575
      nfiles: 16
    params:
      params.yaml:
        conditional_distributions.coupling_flow*:
          moons:
            distribution_kwargs:
              bijector_name: bernstein_poly
              low: -3
              high: 3
              bounds: smooth
              allow_flexible_bounds: true
              shift: false
              scale: false
              num_layers: 2
              order: 80
            parameter_kwargs:
              hidden_units:
              - 16
              - 16
              - 16
              activation: relu
              batch_norm: false,
              dropout: 0
              conditional: True,
              conditional_event_shape: 1
            fit_kwargs:
              epochs: 10000
              batch_size: 256
              early_stopping: 4
              learning_rate: 0.01
              lr_patience: 25
              lr_reduction_factor: 0.5
              monitor: val_loss
              reduce_lr_on_plateau: true
              verbose: true
              validation_split: 0.1
          circles:
            distribution_kwargs:
              bijector_name: bernstein_poly
              low: -3
              high: 3
              bounds: smooth
              allow_flexible_bounds: true
              shift: false
              scale: false
              num_layers: 2
              order: 50
            parameter_kwargs:
              hidden_units:
              - 16
              - 16
              activation: relu
              batch_norm: false,
              dropout: 0
              conditional: True,
              conditional_event_shape: 1
            fit_kwargs:
              epochs: 10000
              batch_size: 256
              early_stopping: 4
              learning_rate: 0.01
              lr_patience: 25
              lr_reduction_factor: 0.5
              monitor: val_loss
              reduce_lr_on_plateau: true
              verbose: true
              validation_split: 0.1
        datasets.circles*:
          n_samples: 16384
          noise: 0.05
          factor: 0.5
          scale:
          - 0.05
          - 0.95
        log-level: info
        seed: 1
        textwidth: 487.8225
    outs:
    - path: results/conditional_coupling_flow_circles/dataset.pdf
      hash: md5
      md5: c17ea1c3cc4d7e80b9cb861e6f6031a8
      size: 25008
    - path: results/conditional_coupling_flow_circles/mcp
      hash: md5
      md5: a21a961a8c3f5c7d8c2825b5f3315e9f.dir
      size: 703
      nfiles: 3
    - path: results/conditional_coupling_flow_circles/metrics.yaml
      hash: md5
      md5: ab54870ec64d50b108c56a9cd62b4be1
      size: 54
    - path: results/conditional_coupling_flow_circles/samples.pdf
      hash: md5
      md5: 100c66ed0b31f0a0a738dc8f677c677a
      size: 103111
    - path: results/conditional_coupling_flow_circles/train.log
      hash: md5
      md5: 566b26449da163bdd2c881807a566c99
      size: 2599
  conditional@elementwise_flow-moons:
    cmd: python scripts/train.py --log-level info --log-file train.log --experiment-name
      conditional-moons conditional@elementwise_flow-moons elementwise_flow moons
      results/conditional_elementwise_flow_moons --test-mode=true
    deps:
    - path: pyproject.toml
      hash: md5
      md5: 2a54ba60e8ef29904fb8d0cef7f12cae
      size: 1977
    - path: scripts/train.py
      hash: md5
      md5: b8abe5a0490f79c11c5ac593ef939e98
      size: 7938
    - path: src/mctm
      hash: md5
      md5: 93c9a244f1df71804f2202b31be4c442.dir
      size: 84575
      nfiles: 16
    params:
      params.yaml:
        conditional_distributions.elementwise_flow*:
          moons:
            distribution_kwargs:
              bijector_name: bernstein_poly
              low: -3
              high: 3
              bounds: smooth
              allow_flexible_bounds: true
              shift: false
              scale: false
              order: 50
            parameter_kwargs:
              conditional: true
              activation: relu
              batch_norm: true
              dropout: 0
              hidden_units:
              - 16
              - 16
              input_shape: 1
            fit_kwargs:
              epochs: 10000
              batch_size: 256
              early_stopping: 4
              learning_rate: 0.01
              lr_patience: 25
              lr_reduction_factor: 0.5
              monitor: val_loss
              reduce_lr_on_plateau: true
              verbose: true
              validation_split: 0.1
          circles:
            distribution_kwargs:
              bijector_name: bernstein_poly
              low: -3
              high: 3
              bounds: smooth
              allow_flexible_bounds: true
              shift: false
              scale: false
              order: 50
            parameter_kwargs:
              conditional: true
              activation: relu
              batch_norm: true
              dropout: 0
              hidden_units:
              - 16
              - 16
              input_shape: 1
            fit_kwargs:
              epochs: 10000
              batch_size: 256
              early_stopping: 4
              learning_rate: 0.01
              lr_patience: 25
              lr_reduction_factor: 0.5
              monitor: val_loss
              reduce_lr_on_plateau: true
              verbose: true
              validation_split: 0.1
        datasets.moons*:
          n_samples: 16384
          noise: 0.05
          scale:
          - 0.05
          - 0.95
        log-level: info
        seed: 1
        textwidth: 487.8225
    outs:
    - path: results/conditional_elementwise_flow_moons/dataset.pdf
      hash: md5
      md5: a9a3b900df0d2879c8a5776f57325055
      size: 24850
    - path: results/conditional_elementwise_flow_moons/mcp
      hash: md5
      md5: f551956b9d98c0d683355ef1279c98bd.dir
      size: 29696
      nfiles: 3
    - path: results/conditional_elementwise_flow_moons/metrics.yaml
      hash: md5
      md5: 42cedcb369a18b82480d12f669ae0810
      size: 56
    - path: results/conditional_elementwise_flow_moons/samples.pdf
      hash: md5
      md5: 363e1996f355344e4d4c5626e419f693
      size: 113076
    - path: results/conditional_elementwise_flow_moons/train.log
      hash: md5
      md5: 1d804eb555811781c9215c52bd967204
      size: 2510
  unconditional_hybrid@coupling_flow-moons:
    cmd: python scripts/train.py --log-level info --log-file train.log --experiment-name
      unconditional-hybrid-moons unconditional_hybrid@coupling_flow-moons coupling_flow
      moons results/unconditional_hybrid_coupling_flow_moons/  --test-mode=true
    deps:
    - path: pyproject.toml
      hash: md5
      md5: 2a54ba60e8ef29904fb8d0cef7f12cae
      size: 1977
    - path: scripts/train.py
      hash: md5
      md5: b8abe5a0490f79c11c5ac593ef939e98
      size: 7938
    - path: src/mctm
      hash: md5
      md5: 93c9a244f1df71804f2202b31be4c442.dir
      size: 84575
      nfiles: 16
    params:
      params.yaml:
        datasets.moons*:
          n_samples: 16384
          noise: 0.05
          scale:
          - 0.05
          - 0.95
        log-level: info
        seed: 1
        textwidth: 487.8225
        unconditional_hybrid_distributions.coupling_flow.moons*:
          distribution_kwargs:
            bijector_name: bernstein_poly
            low: 0
            high: 1
            bounds: smooth
            allow_flexible_bounds: true
            shift: false
            scale: false
            num_layers: 1
            order: 25
          freeze_base_model: false
          base_checkpoint_path: false
          parameter_kwargs:
            hidden_units:
            - 1024
            - 1024
            - 1024
            activation: relu
            batch_norm: false
            dropout: 0
          base_distribution: elementwise_flow
          base_distribution_kwargs:
            bijector_name: bernstein_poly
            low: -3
            high: 3
            bounds: smooth
            allow_flexible_bounds: true
            shift: false
            scale: false
            order: 25
          base_parameter_kwargs:
            conditional: false
            dtype: float32
          fit_kwargs:
            epochs: 10000
            batch_size: 256
            early_stopping: 4
            learning_rate: 0.01
            lr_patience: 25
            lr_reduction_factor: 0.5
            monitor: val_loss
            reduce_lr_on_plateau: true
            verbose: true
            validation_split: 0.1
    outs:
    - path: results/unconditional_hybrid_coupling_flow_moons/copula_contour.pdf
      hash: md5
      md5: c58a3e9b4b28c20f7d261fb67adb5080
      size: 58378
    - path: results/unconditional_hybrid_coupling_flow_moons/copula_surface.pdf
      hash: md5
      md5: 8dfc658f5483d2b7753f3ef22cf0dd83
      size: 790415
    - path: results/unconditional_hybrid_coupling_flow_moons/data.pdf
      hash: md5
      md5: d88b0b96b39f835a912dd82d014e6243
      size: 84129
    - path: results/unconditional_hybrid_coupling_flow_moons/dataset.pdf
      hash: md5
      md5: 192095035002f33e7212b97320aaeff5
      size: 24850
    - path: results/unconditional_hybrid_coupling_flow_moons/mcp
      hash: md5
      md5: d9c53f6052c7ea94380f07e53393ac04.dir
      size: 1927
      nfiles: 3
    - path: results/unconditional_hybrid_coupling_flow_moons/metrics.yaml
      hash: md5
      md5: f9d2fc1383a012a245d170eacfd3e2ef
      size: 54
    - path: results/unconditional_hybrid_coupling_flow_moons/samples.pdf
      hash: md5
      md5: 06ec151c34f190c0556f2096142972ba
      size: 83795
    - path: results/unconditional_hybrid_coupling_flow_moons/train.log
      hash: md5
      md5: b1c2ad1e03fe2a70c6582a43a6924e0d
      size: 2310
    - path: results/unconditional_hybrid_coupling_flow_moons/z1.pdf
      hash: md5
      md5: 5898ef4b675755f0d2fd72ea1af1dba2
      size: 85065
    - path: results/unconditional_hybrid_coupling_flow_moons/z2.pdf
      hash: md5
      md5: 6ea682e177dcfebbfa724b19d83b18e1
      size: 90588
  conditional@multivariate_flow-circles:
    cmd: python scripts/train.py --log-level info --log-file train.log --experiment-name
      conditional-circles conditional@multivariate_flow-circles multivariate_flow
      circles results/conditional_multivariate_flow_circles --test-mode=true
    deps:
    - path: pyproject.toml
      hash: md5
      md5: 2a54ba60e8ef29904fb8d0cef7f12cae
      size: 1977
    - path: scripts/train.py
      hash: md5
      md5: b8abe5a0490f79c11c5ac593ef939e98
      size: 7938
    - path: src/mctm
      hash: md5
      md5: 93c9a244f1df71804f2202b31be4c442.dir
      size: 84575
      nfiles: 16
    params:
      params.yaml:
        conditional_distributions.multivariate_flow*:
          moons:
            distribution_kwargs:
              bijector_name: bernstein_poly
              low: -3
              high: 3
              bounds: smooth
              allow_flexible_bounds: true
              shift: false
              scale: false
              order: 50
            parameter_kwargs:
              conditional: true
              activation: relu
              batch_norm: true
              dropout: 0
              hidden_units:
              - 16
              - 16
              input_shape: 1
            fit_kwargs:
              epochs: 10000
              batch_size: 256
              early_stopping: 4
              learning_rate: 0.01
              lr_patience: 25
              lr_reduction_factor: 0.5
              monitor: val_loss
              reduce_lr_on_plateau: true
              verbose: true
              validation_split: 0.1
          circles:
            distribution_kwargs:
              bijector_name: bernstein_poly
              low: -3
              high: 3
              bounds: smooth
              allow_flexible_bounds: true
              shift: false
              scale: false
              order: 50
            parameter_kwargs:
              conditional: true
              activation: relu
              batch_norm: true
              dropout: 0
              hidden_units:
              - 16
              - 16
              input_shape: 1
            fit_kwargs:
              epochs: 10000
              batch_size: 256
              early_stopping: 4
              learning_rate: 0.01
              lr_patience: 25
              lr_reduction_factor: 0.5
              monitor: val_loss
              reduce_lr_on_plateau: true
              verbose: true
              validation_split: 0.1
        datasets.circles*:
          n_samples: 16384
          noise: 0.05
          factor: 0.5
          scale:
          - 0.05
          - 0.95
        log-level: info
        seed: 1
        textwidth: 487.8225
    outs:
    - path: results/conditional_multivariate_flow_circles/dataset.pdf
      hash: md5
      md5: 2f18aa3a7cc1cf023eecb215afb105e7
      size: 25008
    - path: results/conditional_multivariate_flow_circles/mcp
      hash: md5
      md5: 680760bc2025dd9f6fb44036334e910d.dir
      size: 30308
      nfiles: 3
    - path: results/conditional_multivariate_flow_circles/metrics.yaml
      hash: md5
      md5: e1f177d851f9de50ad89c497e4d5fa52
      size: 55
    - path: results/conditional_multivariate_flow_circles/samples.pdf
      hash: md5
      md5: 0fdf09d164134561be431fcfca92dfd0
      size: 106582
    - path: results/conditional_multivariate_flow_circles/train.log
      hash: md5
      md5: 6c3397df65f890308b86ca7b118f3081
      size: 2540
  conditional@multivariate_normal-moons:
    cmd: python scripts/train.py --log-level info --log-file train.log --experiment-name
      conditional-moons conditional@multivariate_normal-moons multivariate_normal
      moons results/conditional_multivariate_normal_moons --test-mode=true
    deps:
    - path: pyproject.toml
      hash: md5
      md5: 2a54ba60e8ef29904fb8d0cef7f12cae
      size: 1977
    - path: scripts/train.py
      hash: md5
      md5: b8abe5a0490f79c11c5ac593ef939e98
      size: 7938
    - path: src/mctm
      hash: md5
      md5: 93c9a244f1df71804f2202b31be4c442.dir
      size: 84575
      nfiles: 16
    params:
      params.yaml:
        conditional_distributions.multivariate_normal*:
          moons:
            distribution_kwargs: {}
            parameter_kwargs:
              conditional: true
              activation: relu
              batch_norm: true
              dropout: 0
              hidden_units:
              - 16
              - 16
              input_shape: 1
            fit_kwargs:
              epochs: 10000
              batch_size: 256
              early_stopping: 4
              learning_rate: 0.01
              lr_patience: 25
              lr_reduction_factor: 0.5
              monitor: val_loss
              reduce_lr_on_plateau: true
              verbose: true
              validation_split: 0.1
          circles:
            distribution_kwargs: {}
            parameter_kwargs:
              conditional: true
              activation: relu
              batch_norm: true
              dropout: 0
              hidden_units:
              - 16
              - 16
              input_shape: 1
            fit_kwargs:
              epochs: 10000
              batch_size: 256
              early_stopping: 4
              learning_rate: 0.01
              lr_patience: 25
              lr_reduction_factor: 0.5
              monitor: val_loss
              reduce_lr_on_plateau: true
              verbose: true
              validation_split: 0.1
        datasets.moons*:
          n_samples: 16384
          noise: 0.05
          scale:
          - 0.05
          - 0.95
        log-level: info
        seed: 1
        textwidth: 487.8225
    outs:
    - path: results/conditional_multivariate_normal_moons/dataset.pdf
      hash: md5
      md5: b9ec2a641a193bf131fb7a5470f6b291
      size: 24850
    - path: results/conditional_multivariate_normal_moons/mcp
      hash: md5
      md5: e54dec6f32604b3a06aded83038c5509.dir
      size: 10309
      nfiles: 3
    - path: results/conditional_multivariate_normal_moons/metrics.yaml
      hash: md5
      md5: 78e2501da851e43c38ade4748246fb1d
      size: 53
    - path: results/conditional_multivariate_normal_moons/samples.pdf
      hash: md5
      md5: c0c5c65db121b13dec38eb7986c287ac
      size: 102991
    - path: results/conditional_multivariate_normal_moons/train.log
      hash: md5
      md5: 9e097eed148822cab0151be8e57198a2
      size: 2318
  conditional@elementwise_flow-circles:
    cmd: python scripts/train.py --log-level info --log-file train.log --experiment-name
      conditional-circles conditional@elementwise_flow-circles elementwise_flow circles
      results/conditional_elementwise_flow_circles --test-mode=true
    deps:
    - path: pyproject.toml
      hash: md5
      md5: 2a54ba60e8ef29904fb8d0cef7f12cae
      size: 1977
    - path: scripts/train.py
      hash: md5
      md5: b8abe5a0490f79c11c5ac593ef939e98
      size: 7938
    - path: src/mctm
      hash: md5
      md5: 93c9a244f1df71804f2202b31be4c442.dir
      size: 84575
      nfiles: 16
    params:
      params.yaml:
        conditional_distributions.elementwise_flow*:
          moons:
            distribution_kwargs:
              bijector_name: bernstein_poly
              low: -3
              high: 3
              bounds: smooth
              allow_flexible_bounds: true
              shift: false
              scale: false
              order: 50
            parameter_kwargs:
              conditional: true
              activation: relu
              batch_norm: true
              dropout: 0
              hidden_units:
              - 16
              - 16
              input_shape: 1
            fit_kwargs:
              epochs: 10000
              batch_size: 256
              early_stopping: 4
              learning_rate: 0.01
              lr_patience: 25
              lr_reduction_factor: 0.5
              monitor: val_loss
              reduce_lr_on_plateau: true
              verbose: true
              validation_split: 0.1
          circles:
            distribution_kwargs:
              bijector_name: bernstein_poly
              low: -3
              high: 3
              bounds: smooth
              allow_flexible_bounds: true
              shift: false
              scale: false
              order: 50
            parameter_kwargs:
              conditional: true
              activation: relu
              batch_norm: true
              dropout: 0
              hidden_units:
              - 16
              - 16
              input_shape: 1
            fit_kwargs:
              epochs: 10000
              batch_size: 256
              early_stopping: 4
              learning_rate: 0.01
              lr_patience: 25
              lr_reduction_factor: 0.5
              monitor: val_loss
              reduce_lr_on_plateau: true
              verbose: true
              validation_split: 0.1
        datasets.circles*:
          n_samples: 16384
          noise: 0.05
          factor: 0.5
          scale:
          - 0.05
          - 0.95
        log-level: info
        seed: 1
        textwidth: 487.8225
    outs:
    - path: results/conditional_elementwise_flow_circles/dataset.pdf
      hash: md5
      md5: 68cf3a81283a6c5b07c6113bb3f6afba
      size: 25008
    - path: results/conditional_elementwise_flow_circles/mcp
      hash: md5
      md5: ca80829bd780c3dc639848012530c79b.dir
      size: 29696
      nfiles: 3
    - path: results/conditional_elementwise_flow_circles/metrics.yaml
      hash: md5
      md5: 4d0605f09d482b074656634855261830
      size: 55
    - path: results/conditional_elementwise_flow_circles/samples.pdf
      hash: md5
      md5: f3a2b3ef87f9663c5c3e1f6f0f0f27b0
      size: 108667
    - path: results/conditional_elementwise_flow_circles/train.log
      hash: md5
      md5: 1e0b88e5596fc0187cd8b830228f0aac
      size: 2536
  conditional@multivariate_flow-moons:
    cmd: python scripts/train.py --log-level info --log-file train.log --experiment-name
      conditional-moons conditional@multivariate_flow-moons multivariate_flow moons
      results/conditional_multivariate_flow_moons --test-mode=true
    deps:
    - path: pyproject.toml
      hash: md5
      md5: 2a54ba60e8ef29904fb8d0cef7f12cae
      size: 1977
    - path: scripts/train.py
      hash: md5
      md5: b8abe5a0490f79c11c5ac593ef939e98
      size: 7938
    - path: src/mctm
      hash: md5
      md5: 93c9a244f1df71804f2202b31be4c442.dir
      size: 84575
      nfiles: 16
    params:
      params.yaml:
        conditional_distributions.multivariate_flow*:
          moons:
            distribution_kwargs:
              bijector_name: bernstein_poly
              low: -3
              high: 3
              bounds: smooth
              allow_flexible_bounds: true
              shift: false
              scale: false
              order: 50
            parameter_kwargs:
              conditional: true
              activation: relu
              batch_norm: true
              dropout: 0
              hidden_units:
              - 16
              - 16
              input_shape: 1
            fit_kwargs:
              epochs: 10000
              batch_size: 256
              early_stopping: 4
              learning_rate: 0.01
              lr_patience: 25
              lr_reduction_factor: 0.5
              monitor: val_loss
              reduce_lr_on_plateau: true
              verbose: true
              validation_split: 0.1
          circles:
            distribution_kwargs:
              bijector_name: bernstein_poly
              low: -3
              high: 3
              bounds: smooth
              allow_flexible_bounds: true
              shift: false
              scale: false
              order: 50
            parameter_kwargs:
              conditional: true
              activation: relu
              batch_norm: true
              dropout: 0
              hidden_units:
              - 16
              - 16
              input_shape: 1
            fit_kwargs:
              epochs: 10000
              batch_size: 256
              early_stopping: 4
              learning_rate: 0.01
              lr_patience: 25
              lr_reduction_factor: 0.5
              monitor: val_loss
              reduce_lr_on_plateau: true
              verbose: true
              validation_split: 0.1
        datasets.moons*:
          n_samples: 16384
          noise: 0.05
          scale:
          - 0.05
          - 0.95
        log-level: info
        seed: 1
        textwidth: 487.8225
    outs:
    - path: results/conditional_multivariate_flow_moons/dataset.pdf
      hash: md5
      md5: a6971f4b0c975d938cfcb29e5fe88ef6
      size: 24850
    - path: results/conditional_multivariate_flow_moons/mcp
      hash: md5
      md5: 3aa2cd8475fe925f21f2df210c2ba6c4.dir
      size: 30308
      nfiles: 3
    - path: results/conditional_multivariate_flow_moons/metrics.yaml
      hash: md5
      md5: 3c7c3cacd8799a34421c4f2168952eca
      size: 54
    - path: results/conditional_multivariate_flow_moons/samples.pdf
      hash: md5
      md5: be56cd03129298a9cc939eb0bfed943c
      size: 99345
    - path: results/conditional_multivariate_flow_moons/train.log
      hash: md5
      md5: ed21354b2bb4903e952d7dcebca456db
      size: 2512
  unconditional_hybrid@coupling_flow-circles:
    cmd: python scripts/train.py --log-level info --log-file train.log --experiment-name
      unconditional-hybrid-circles unconditional_hybrid@coupling_flow-circles coupling_flow
      circles results/unconditional_hybrid_coupling_flow_circles/  --test-mode=true
    deps:
    - path: pyproject.toml
      hash: md5
      md5: 2a54ba60e8ef29904fb8d0cef7f12cae
      size: 1977
    - path: scripts/train.py
      hash: md5
      md5: b8abe5a0490f79c11c5ac593ef939e98
      size: 7938
    - path: src/mctm
      hash: md5
      md5: 93c9a244f1df71804f2202b31be4c442.dir
      size: 84575
      nfiles: 16
    params:
      params.yaml:
        datasets.circles*:
          n_samples: 16384
          noise: 0.05
          factor: 0.5
          scale:
          - 0.05
          - 0.95
        log-level: info
        seed: 1
        textwidth: 487.8225
        unconditional_hybrid_distributions.coupling_flow.circles*:
          distribution_kwargs:
            bijector_name: bernstein_poly
            low: 0
            high: 1
            bounds: smooth
            allow_flexible_bounds: true
            shift: false
            scale: false
            num_layers: 1
            order: 80
          freeze_base_model: false
          base_checkpoint_path: false
          parameter_kwargs:
            hidden_units:
            - 512
            - 512
            activation: relu
            batch_norm: false
            dropout: 0
          base_distribution: elementwise_flow
          base_distribution_kwargs:
            bijector_name: bernstein_poly
            low: -3
            high: 3
            bounds: smooth
            allow_flexible_bounds: true
            shift: false
            scale: false
            order: 25
          base_parameter_kwargs:
            conditional: false
            dtype: float32
          fit_kwargs:
            epochs: 10000
            batch_size: 256
            early_stopping: 4
            learning_rate: 0.01
            lr_patience: 25
            lr_reduction_factor: 0.5
            monitor: val_loss
            reduce_lr_on_plateau: true
            verbose: true
            validation_split: 0.1
    outs:
    - path: results/unconditional_hybrid_coupling_flow_circles/copula_contour.pdf
      hash: md5
      md5: 16fbfea663b70bbfbad524d3a393b986
      size: 58481
    - path: results/unconditional_hybrid_coupling_flow_circles/copula_surface.pdf
      hash: md5
      md5: b16c353027ad54ca39775a615895815b
      size: 793100
    - path: results/unconditional_hybrid_coupling_flow_circles/data.pdf
      hash: md5
      md5: d967b405a14afda8748eaf109d35bef6
      size: 83762
    - path: results/unconditional_hybrid_coupling_flow_circles/dataset.pdf
      hash: md5
      md5: 6763c2cd9ffd83040b667b800edbe0d6
      size: 25008
    - path: results/unconditional_hybrid_coupling_flow_circles/mcp
      hash: md5
      md5: 3853ecd11c1754cfa7563dba2eae78cb.dir
      size: 1927
      nfiles: 3
    - path: results/unconditional_hybrid_coupling_flow_circles/metrics.yaml
      hash: md5
      md5: 371ed17bde3f6cea874aa0e0acaa1835
      size: 53
    - path: results/unconditional_hybrid_coupling_flow_circles/samples.pdf
      hash: md5
      md5: f83094fc6cf8a2cd0a4b79c8ec8e0624
      size: 82552
    - path: results/unconditional_hybrid_coupling_flow_circles/train.log
      hash: md5
      md5: 68e3abc50cb4febf2f41de23ae88d1b6
      size: 2330
    - path: results/unconditional_hybrid_coupling_flow_circles/z1.pdf
      hash: md5
      md5: e1f955c92adbf14ec189cc5ad38c2d5d
      size: 84477
    - path: results/unconditional_hybrid_coupling_flow_circles/z2.pdf
      hash: md5
      md5: 2a834b9b960ca14bad251ce3c19c6211
      size: 91723
  conditional@multivariate_normal-circles:
    cmd: python scripts/train.py --log-level info --log-file train.log --experiment-name
      conditional-circles conditional@multivariate_normal-circles multivariate_normal
      circles results/conditional_multivariate_normal_circles --test-mode=true
    deps:
    - path: pyproject.toml
      hash: md5
      md5: 2a54ba60e8ef29904fb8d0cef7f12cae
      size: 1977
    - path: scripts/train.py
      hash: md5
      md5: b8abe5a0490f79c11c5ac593ef939e98
      size: 7938
    - path: src/mctm
      hash: md5
      md5: 93c9a244f1df71804f2202b31be4c442.dir
      size: 84575
      nfiles: 16
    params:
      params.yaml:
        conditional_distributions.multivariate_normal*:
          moons:
            distribution_kwargs: {}
            parameter_kwargs:
              conditional: true
              activation: relu
              batch_norm: true
              dropout: 0
              hidden_units:
              - 16
              - 16
              input_shape: 1
            fit_kwargs:
              epochs: 10000
              batch_size: 256
              early_stopping: 4
              learning_rate: 0.01
              lr_patience: 25
              lr_reduction_factor: 0.5
              monitor: val_loss
              reduce_lr_on_plateau: true
              verbose: true
              validation_split: 0.1
          circles:
            distribution_kwargs: {}
            parameter_kwargs:
              conditional: true
              activation: relu
              batch_norm: true
              dropout: 0
              hidden_units:
              - 16
              - 16
              input_shape: 1
            fit_kwargs:
              epochs: 10000
              batch_size: 256
              early_stopping: 4
              learning_rate: 0.01
              lr_patience: 25
              lr_reduction_factor: 0.5
              monitor: val_loss
              reduce_lr_on_plateau: true
              verbose: true
              validation_split: 0.1
        datasets.circles*:
          n_samples: 16384
          noise: 0.05
          factor: 0.5
          scale:
          - 0.05
          - 0.95
        log-level: info
        seed: 1
        textwidth: 487.8225
    outs:
    - path: results/conditional_multivariate_normal_circles/dataset.pdf
  train-sim@dataset0-unconditional_masked_autoregressive_flow:
    cmd: python scripts/train.py --log-level info --log-file train.log --experiment-name
      sim-moons --run-name unconditional_masked_autoregressive_flow_moons train-sim@dataset0-unconditional_masked_autoregressive_flow
      sim moons results/unconditional_masked_autoregressive_flow_sim_moons --test-mode=false
    deps:
    - path: pyproject.toml
      hash: md5
      md5: 2a54ba60e8ef29904fb8d0cef7f12cae
      size: 1977
    - path: scripts/train.py
      hash: md5
      md5: 1598ba53554e9994925258fb8e07c030
      size: 8126
    - path: src/mctm
      hash: md5
      md5: 41bb4b18993e1753dfb4880761165160.dir
      size: 87051
      nfiles: 16
    params:
      params.yaml:
        seed: 1
        textwidth: 487.8225
      params/sim/dataset.yaml:
        dataset_kwargs.moons*:
          n_samples: 16384
          noise: 0.05
          scale:
          - 0.05
          - 0.95
          random_state: 1
      params/sim/moons/unconditional_masked_autoregressive_flow.yaml:
        compile_kwargs:
          jit_compile: true
        fit_kwargs:
          batch_size: 256
          early_stopping: false
          reduce_lr_on_plateau: false
          epochs: 10
          learning_rate:
            scheduler_kwargs:
              initial_learning_rate: 0.01
              decay_steps: 100
            scheduler_name: cosine_decay
          monitor: val_loss
          validation_split: 0.1
          verbose: true
        model_kwargs:
          distribution: masked_autoregressive_flow
          distribution_kwargs:
            allow_flexible_bounds: false
            bijector_name: bernstein_poly
            bounds: smooth
            high: 4
            low: -4
            num_layers: 1
            order: 100
            scale: false
            shift: false
            base_distribution_kwargs:
              distribution_type: truncated_normal
          parameter_kwargs:
            activation: tanh
            hidden_units:
            - 16
            - 32
            - 64
    outs:
    - path: results/unconditional_masked_autoregressive_flow_sim_moons/dataset.pdf
      hash: md5
      md5: fa7a2419938ad1ce488ff31f5c23d3de
      size: 260561
    - path: results/unconditional_masked_autoregressive_flow_sim_moons/mcp
      hash: md5
      md5: 96d5e4979e5039f88ff9cae90a9e4e53.dir
      size: 193136
      nfiles: 3
    - path: results/unconditional_masked_autoregressive_flow_sim_moons/metrics.yaml
      hash: md5
      md5: 6ed550f0feeb350e27bc54c87c3724df
      size: 54
    - path: results/unconditional_masked_autoregressive_flow_sim_moons/samples.pdf
      hash: md5
      md5: ec72c30d880c9ce80d741f5d712bbc3d
      size: 181913
    - path: results/unconditional_masked_autoregressive_flow_sim_moons/train.log
      hash: md5
      md5: c8c3269d0981e697716c4e51f68b3d67
      size: 2203
  train-sim@dataset0-unconditional_hybrid_coupling_flow_bernstein_poly:
    cmd: python scripts/train.py --log-level info --log-file train.log --experiment-name
      sim-moons --run-name unconditional_hybrid_coupling_flow_bernstein_poly_moons
      --stage-name train-sim@dataset0-unconditional_hybrid_coupling_flow_bernstein_poly
      --dataset-type sim --dataset-name moons --results-path results/sim/moons/unconditional_hybrid_coupling_flow_bernstein_poly
      --test-mode true
    deps:
    - path: pyproject.toml
      hash: md5
      md5: f1fac6d7d97fc8eea5b24bdad7befc0b
      size: 2050
    - path: scripts/train.py
      hash: md5
      md5: 6a4b0d066827367245d52ce94d2228ad
      size: 17396
    - path: src/mctm
      hash: md5
      md5: ee1d11c1ebf292ce510305ecee45eff6.dir
      size: 124120
      nfiles: 17
    params:
      params.yaml:
        seed: 1
        textwidth: 487.8225
      params/sim/dataset.yaml:
        dataset_kwargs.moons*:
          n_samples: 16384
          noise: 0.05
          scale:
          - 0.05
          - 0.95
          random_state: 1
      params/sim/moons/unconditional_hybrid_coupling_flow_bernstein_poly.yaml:
        compile_kwargs:
          jit_compile: true
        fit_kwargs:
          batch_size: 256
          early_stopping: false
          epochs: 200
          learning_rate:
            scheduler_kwargs:
              decay_steps: 200
              initial_learning_rate: 0.01
            scheduler_name: cosine_decay
          monitor: val_loss
          reduce_lr_on_plateau: false
          validation_split: 0.1
          verbose: true
        model_kwargs:
          base_checkpoint_path: false
          base_distribution: elementwise_flow
          base_distribution_kwargs:
            allow_flexible_bounds: true
            bijector_name: bernstein_poly
            bounds: smooth
            high: 4
            low: -4
            order: 100
            scale: false
            shift: false
          base_parameter_kwargs:
            conditional: false
            dtype: float32
          distribution: coupling_flow
          distribution_kwargs:
            allow_flexible_bounds: false
            bijector_name: bernstein_poly
            bounds: identity
            high: 1
            low: 0
            num_layers: 4
            order: 64
            scale: false
            shift: false
          freeze_base_model: false
          parameter_kwargs:
            activation: relu
            batch_norm: false
            dropout: 0
            hidden_units:
            - 16
            - 32
    outs:
    - path: results/sim/moons/unconditional_hybrid_coupling_flow_bernstein_poly/dataset.pdf
      hash: md5
      md5: 302a27bac86cf4be780af57b1273b569
      size: 24850
    - path: results/sim/moons/unconditional_hybrid_coupling_flow_bernstein_poly/metrics.yaml
      hash: md5
      md5: c2738fd634ca485b652c8f0fd2c49983
      size: 53
    - path: 
        results/sim/moons/unconditional_hybrid_coupling_flow_bernstein_poly/model_checkpoint.weights.h5
      hash: md5
      md5: d642f7f77fefb27298bfb5c9f594d9e0
      size: 173496
    - path: results/sim/moons/unconditional_hybrid_coupling_flow_bernstein_poly/samples.pdf
      hash: md5
      md5: 6c31f8666db4ef580fe09ec76a783038
      size: 119593
    - path: results/sim/moons/unconditional_hybrid_coupling_flow_bernstein_poly/train.log
      hash: md5
      md5: a6fc06cf106c93645e3fabd946c35c79
      size: 1930
  train-sim@dataset0-conditional_coupling_flow_bernstein_poly:
    cmd: python scripts/train.py --log-level info --log-file train.log --experiment-name
      sim-moons --run-name conditional_coupling_flow_bernstein_poly_moons --stage-name
      train-sim@dataset0-conditional_coupling_flow_bernstein_poly --dataset-type sim
      --dataset-name moons --results-path results/sim/moons/conditional_coupling_flow_bernstein_poly
      --test-mode false
    deps:
    - path: ../pyproject.toml
      hash: md5
      md5: 1bb8cefe554dc1c36064f36ce3518fca
      size: 2100
    - path: ../src/mctm/__init__.py
      hash: md5
      md5: 50bfe848b7a3b24849bf3c51890564e5
      size: 54
    - path: ../src/mctm/activations.py
      hash: md5
      md5: fbcc1a7e509e4df7654ccd420ee95cca
      size: 6973
    - path: ../src/mctm/data/__init__.py
      hash: md5
      md5: 4bb4f98e76433de954fedc2402f91b79
      size: 67
    - path: ../src/mctm/data/sklearn_datasets.py
      hash: md5
      md5: 50a45734213822dae2cf7607c270e772
      size: 1044
    - path: ../src/mctm/distributions.py
      hash: md5
      md5: 0d4ff4172e3a859a3b4f065de6d812f9
      size: 43692
    - path: ../src/mctm/models.py
      hash: md5
      md5: c7f2f0e6665129b399432f06f678d4d0
      size: 14118
    - path: ../src/mctm/nn.py
      hash: md5
      md5: e19e5322185ca8b0ca12ea054aa302b9
      size: 13279
    - path: ../src/mctm/parameters.py
      hash: md5
      md5: bec689a85638f3d6fda317622b51f74d
      size: 13349
    - path: ../src/mctm/preprocessing.py
      hash: md5
      md5: 395dbc40ef7a285ba1f11bb6c974eeb8
      size: 4395
    - path: ../src/mctm/scheduler.py
      hash: md5
      md5: 968fe1c35be0e11147ab55012795e31c
      size: 4211
    - path: ../src/mctm/utils/__init__.py
      hash: md5
      md5: c697ac50e99dd1ba97a749c0a6dd4a28
      size: 5768
    - path: ../src/mctm/utils/decorators.py
      hash: md5
      md5: 8f38fef6acf3e8cf79ef3b52290d32d0
      size: 3799
    - path: ../src/mctm/utils/mlflow.py
      hash: md5
      md5: 21f9a348ffad2b7e63efd8b977332230
      size: 2458
    - path: ../src/mctm/utils/pipeline.py
      hash: md5
      md5: d10ee5e4bd333b5dcdc618c86ec94036
      size: 11960
    - path: ../src/mctm/utils/tensorflow.py
      hash: md5
      md5: 01646f069ce1736f3bb3337625f8e9f3
      size: 6355
    - path: ../src/mctm/utils/visualisation.py
      hash: md5
      md5: 309a92b943855a8121347b1516e4277f
      size: 17052
    - path: scripts/train.py
      hash: md5
      md5: 30d0130ef9fd3fc881e6f7137ce31117
      size: 15730
    params:
      params.yaml:
        seed: 1
        textwidth: 487.8225
      params/sim/dataset.yaml:
        dataset_kwargs.moons*:
          n_samples: 16384
          noise: 0.05
          scale:
          - 0.05
          - 0.95
          random_state: 1
      params/sim/moons/conditional_coupling_flow_bernstein_poly.yaml:
        compile_kwargs:
          jit_compile: true
        fit_kwargs:
          batch_size: 512
          early_stopping: 15
          epochs: 200
          learning_rate:
            scheduler_kwargs:
              decay_steps: 200
              initial_learning_rate: 0.0005
            scheduler_name: cosine_decay
          monitor: val_loss
          reduce_lr_on_plateau: false
          validation_split: 0.1
          verbose: true
        model_kwargs:
          distribution: coupling_flow
          num_layers: 2
          bijector: BernsteinPolynomial
          bijector_kwargs:
            extrapolation: false
            domain:
            - 0
            - 1
          invert: true
          parameters_constraint_fn_kwargs:
            allow_flexible_bounds: false
            bounds: linear
            low: 0
            high: 1
          num_parameters: 128
          layer_overwrites:
            -2:
              parameters_constraint_fn_kwargs:
                low: -5
                high: 5
            -1:
              parameters_constraint_fn_kwargs:
                low: -5
                high: 5
          parameters_fn_kwargs:
            activation: relu
            batch_norm: false
            dropout: 0
            hidden_units:
            - 128
            - 128
            - 128
            conditional: true
            conditional_event_shape: 1
    outs:
    - path: results/sim/moons/conditional_coupling_flow_bernstein_poly/dataset.pdf
      hash: md5
      md5: 8dd8e3293b1a1038aee4d5decc153a45
      size: 260561
    - path: results/sim/moons/conditional_coupling_flow_bernstein_poly/metrics.yaml
      hash: md5
      md5: 93a432beb744b74bc5a91e5308881696
      size: 54
    - path: 
        results/sim/moons/conditional_coupling_flow_bernstein_poly/model_checkpoint.weights.h5
      hash: md5
      md5: 22423696c7469c1619a1abaae77fbcfd
      size: 2432984
    - path: results/sim/moons/conditional_coupling_flow_bernstein_poly/samples.pdf
      hash: md5
      md5: 8329a802d68a2fd0366a808c706e8bc6
      size: 179396
    - path: results/sim/moons/conditional_coupling_flow_bernstein_poly/train.log
      hash: md5
      md5: b33421d4603bc616cc97d4d5e0c18c16
      size: 5711
  train-sim@dataset1-unconditional_elementwise_flow_bernstein_poly:
    cmd: python scripts/train.py --log-level info --log-file train.log --experiment-name
      sim-circles --run-name unconditional_elementwise_flow_bernstein_poly_circles
      --stage-name train-sim@dataset1-unconditional_elementwise_flow_bernstein_poly
      --dataset-type sim --dataset-name circles --results-path results/sim/circles/unconditional_elementwise_flow_bernstein_poly
      --test-mode true
    deps:
    - path: pyproject.toml
      hash: md5
      md5: f1fac6d7d97fc8eea5b24bdad7befc0b
      size: 2050
    - path: scripts/train.py
      hash: md5
      md5: 67f6c9d8269b2b91ecaccd24a4232e71
      size: 17431
    - path: src/mctm
      hash: md5
      md5: ee1d11c1ebf292ce510305ecee45eff6.dir
      size: 124120
      nfiles: 17
    params:
      params.yaml:
        seed: 1
        textwidth: 487.8225
      params/sim/circles/unconditional_elementwise_flow_bernstein_poly.yaml:
        compile_kwargs:
          jit_compile: true
        fit_kwargs:
          batch_size: 256
          early_stopping: 4
          epochs: 10000
          learning_rate: 0.01
          lr_patience: 25
          lr_reduction_factor: 0.5
          monitor: val_loss
          reduce_lr_on_plateau: true
          validation_split: 0.1
          verbose: true
        model_kwargs:
          distribution: elementwise_flow
          distribution_kwargs:
            allow_flexible_bounds: true
            bijector_name: bernstein_poly
            bounds: smooth
            high: 3
            low: -3
            order: 80
            scale: false
            shift: false
          parameter_kwargs:
            conditional: false
            dtype: float32
      params/sim/dataset.yaml:
        dataset_kwargs.circles*:
          n_samples: 16384
          noise: 0.05
          factor: 0.5
          scale:
          - 0.05
          - 0.95
          random_state: 1
    outs:
    - path: results/sim/circles/unconditional_elementwise_flow_bernstein_poly/dataset.pdf
      hash: md5
      md5: 26a9717033b21724b7e2b0636582aab9
      size: 25008
    - path: results/sim/circles/unconditional_elementwise_flow_bernstein_poly/metrics.yaml
      hash: md5
      md5: 8f0b0c0ab6497971b2b95edb6238f86d
      size: 54
    - path: 
        results/sim/circles/unconditional_elementwise_flow_bernstein_poly/model_checkpoint.weights.h5
      hash: md5
      md5: df933ab2fd8b4520a5e44f45251ca359
      size: 11000
    - path: results/sim/circles/unconditional_elementwise_flow_bernstein_poly/samples.pdf
      hash: md5
      md5: d3030786ed1eb3843e9b82625f80d432
      size: 103133
    - path: results/sim/circles/unconditional_elementwise_flow_bernstein_poly/train.log
      hash: md5
      md5: 42c74302772b25514b787205f7539128
      size: 1359
  train-sim@dataset1-unconditional_multivariate_normal:
    cmd: python scripts/train.py --log-level info --log-file train.log --experiment-name
      sim-circles --run-name unconditional_multivariate_normal_circles --stage-name
      train-sim@dataset1-unconditional_multivariate_normal --dataset-type sim --dataset-name
      circles --results-path results/sim/circles/unconditional_multivariate_normal
      --test-mode true
    deps:
    - path: ../pyproject.toml
      hash: md5
      md5: 1bb8cefe554dc1c36064f36ce3518fca
      size: 2100
    - path: ../src/mctm/__init__.py
      hash: md5
      md5: 50bfe848b7a3b24849bf3c51890564e5
      size: 54
    - path: ../src/mctm/activations.py
      hash: md5
      md5: fbcc1a7e509e4df7654ccd420ee95cca
      size: 6973
    - path: ../src/mctm/data/__init__.py
      hash: md5
      md5: 4bb4f98e76433de954fedc2402f91b79
      size: 67
    - path: ../src/mctm/data/sklearn_datasets.py
      hash: md5
      md5: 50a45734213822dae2cf7607c270e772
      size: 1044
    - path: ../src/mctm/distributions.py
      hash: md5
      md5: 0d4ff4172e3a859a3b4f065de6d812f9
      size: 43692
    - path: ../src/mctm/models.py
      hash: md5
      md5: c7f2f0e6665129b399432f06f678d4d0
      size: 14118
    - path: ../src/mctm/nn.py
      hash: md5
      md5: e19e5322185ca8b0ca12ea054aa302b9
      size: 13279
    - path: ../src/mctm/parameters.py
      hash: md5
      md5: bec689a85638f3d6fda317622b51f74d
      size: 13349
    - path: ../src/mctm/preprocessing.py
      hash: md5
      md5: 395dbc40ef7a285ba1f11bb6c974eeb8
      size: 4395
    - path: ../src/mctm/scheduler.py
      hash: md5
      md5: 968fe1c35be0e11147ab55012795e31c
      size: 4211
    - path: ../src/mctm/utils/__init__.py
      hash: md5
      md5: c697ac50e99dd1ba97a749c0a6dd4a28
      size: 5768
    - path: ../src/mctm/utils/decorators.py
      hash: md5
      md5: 8f38fef6acf3e8cf79ef3b52290d32d0
      size: 3799
    - path: ../src/mctm/utils/mlflow.py
      hash: md5
      md5: 21f9a348ffad2b7e63efd8b977332230
      size: 2458
    - path: ../src/mctm/utils/pipeline.py
      hash: md5
      md5: d10ee5e4bd333b5dcdc618c86ec94036
      size: 11960
    - path: ../src/mctm/utils/tensorflow.py
      hash: md5
      md5: 01646f069ce1736f3bb3337625f8e9f3
      size: 6355
    - path: ../src/mctm/utils/visualisation.py
      hash: md5
      md5: 309a92b943855a8121347b1516e4277f
      size: 17052
    - path: scripts/train.py
      hash: md5
      md5: 30d0130ef9fd3fc881e6f7137ce31117
      size: 15730
    params:
      params.yaml:
        seed: 1
        textwidth: 487.8225
      params/sim/circles/unconditional_multivariate_normal.yaml:
        compile_kwargs:
          jit_compile: true
        fit_kwargs:
          batch_size: 256
          early_stopping: false
          epochs: 200
          learning_rate:
            scheduler_kwargs:
              decay_steps: 200
              initial_learning_rate: 0.01
            scheduler_name: cosine_decay
          monitor: val_loss
          reduce_lr_on_plateau: false
          validation_split: 0.1
          verbose: true
        model_kwargs:
          distribution: multivariate_normal
          parameters_fn_kwargs:
            conditional: false
            dtype: float32
      params/sim/dataset.yaml:
        dataset_kwargs.circles*:
          n_samples: 16384
          noise: 0.05
          factor: 0.5
          scale:
          - 0.05
          - 0.95
          random_state: 1
    outs:
    - path: results/sim/circles/unconditional_multivariate_normal/dataset.pdf
      hash: md5
      md5: 0018f6346e218b6876fca72e0f622079
      size: 25002
    - path: results/sim/circles/unconditional_multivariate_normal/metrics.yaml
      hash: md5
      md5: c2776455dcfff59f2984f2b7b1d27175
      size: 53
    - path: 
        results/sim/circles/unconditional_multivariate_normal/model_checkpoint.weights.h5
      hash: md5
      md5: 1a64b033dc42a87b6cdf9ab69150932b
      size: 11000
    - path: results/sim/circles/unconditional_multivariate_normal/samples.pdf
      hash: md5
      md5: 297e28cdfc83fda270c2ec92154688f5
      size: 99915
    - path: results/sim/circles/unconditional_multivariate_normal/train.log
      hash: md5
      md5: 81af3c07f0bdae709d78f161a5000087
      size: 1888
  train-sim@dataset0-unconditional_coupling_flow_quadratic_spline:
    cmd: python scripts/train.py --log-level info --log-file train.log --experiment-name
      sim-moons --run-name unconditional_coupling_flow_quadratic_spline_moons --stage-name
      train-sim@dataset0-unconditional_coupling_flow_quadratic_spline --dataset-type
      sim --dataset-name moons --results-path results/sim/moons/unconditional_coupling_flow_quadratic_spline
      --test-mode true
    deps:
    - path: ../pyproject.toml
      hash: md5
      md5: 1bb8cefe554dc1c36064f36ce3518fca
      size: 2100
    - path: ../src/mctm/__init__.py
      hash: md5
      md5: 50bfe848b7a3b24849bf3c51890564e5
      size: 54
    - path: ../src/mctm/activations.py
      hash: md5
      md5: fbcc1a7e509e4df7654ccd420ee95cca
      size: 6973
    - path: ../src/mctm/data/__init__.py
      hash: md5
      md5: 4bb4f98e76433de954fedc2402f91b79
      size: 67
    - path: ../src/mctm/data/sklearn_datasets.py
      hash: md5
      md5: 50a45734213822dae2cf7607c270e772
      size: 1044
    - path: ../src/mctm/distributions.py
      hash: md5
      md5: 0d4ff4172e3a859a3b4f065de6d812f9
      size: 43692
    - path: ../src/mctm/models.py
      hash: md5
      md5: c7f2f0e6665129b399432f06f678d4d0
      size: 14118
    - path: ../src/mctm/nn.py
      hash: md5
      md5: e19e5322185ca8b0ca12ea054aa302b9
      size: 13279
    - path: ../src/mctm/parameters.py
      hash: md5
      md5: bec689a85638f3d6fda317622b51f74d
      size: 13349
    - path: ../src/mctm/preprocessing.py
      hash: md5
      md5: 395dbc40ef7a285ba1f11bb6c974eeb8
      size: 4395
    - path: ../src/mctm/scheduler.py
      hash: md5
      md5: 968fe1c35be0e11147ab55012795e31c
      size: 4211
    - path: ../src/mctm/utils/__init__.py
      hash: md5
      md5: c697ac50e99dd1ba97a749c0a6dd4a28
      size: 5768
    - path: ../src/mctm/utils/decorators.py
      hash: md5
      md5: 8f38fef6acf3e8cf79ef3b52290d32d0
      size: 3799
    - path: ../src/mctm/utils/mlflow.py
      hash: md5
      md5: 21f9a348ffad2b7e63efd8b977332230
      size: 2458
    - path: ../src/mctm/utils/pipeline.py
      hash: md5
      md5: d10ee5e4bd333b5dcdc618c86ec94036
      size: 11960
    - path: ../src/mctm/utils/tensorflow.py
      hash: md5
      md5: 01646f069ce1736f3bb3337625f8e9f3
      size: 6355
    - path: ../src/mctm/utils/visualisation.py
      hash: md5
      md5: 309a92b943855a8121347b1516e4277f
      size: 17052
    - path: scripts/train.py
      hash: md5
      md5: 30d0130ef9fd3fc881e6f7137ce31117
      size: 15730
    params:
      params.yaml:
        seed: 1
        textwidth: 487.8225
      params/sim/dataset.yaml:
        dataset_kwargs.moons*:
          n_samples: 16384
          noise: 0.05
          scale:
          - 0.05
          - 0.95
          random_state: 1
      params/sim/moons/unconditional_coupling_flow_quadratic_spline.yaml:
        compile_kwargs:
          jit_compile: true
        fit_kwargs:
          batch_size: 512
          early_stopping: false
          epochs: 200
          learning_rate:
            scheduler_kwargs:
              decay_steps: 200
              initial_learning_rate: 0.01
            scheduler_name: cosine_decay
          monitor: val_loss
          reduce_lr_on_plateau: false
          validation_split: 0.1
          verbose: true
        model_kwargs:
          distribution: coupling_flow
          num_layers: 2
          bijector: RationalQuadraticSpline
          bijector_kwargs:
            range_min: -5
          parameters_constraint_fn_kwargs:
            interval_width: 10
            min_slope: 0.001
            min_bin_width: 0.001
            nbins: 32
          num_parameters: 95
          parameters_fn_kwargs:
            activation: relu
            batch_norm: false
            dropout: 0
            hidden_units:
            - 128
            - 128
            - 128
    outs:
    - path: results/sim/moons/unconditional_coupling_flow_quadratic_spline/dataset.pdf
      hash: md5
      md5: 06b899e74cca366c2beaf9422c61f819
      size: 24844
    - path: results/sim/moons/unconditional_coupling_flow_quadratic_spline/metrics.yaml
      hash: md5
      md5: 56303d7a2b1632d4bc7cd970c1150538
      size: 54
    - path: 
        results/sim/moons/unconditional_coupling_flow_quadratic_spline/model_checkpoint.weights.h5
      hash: md5
      md5: 411dd6e421438f3044eb4627f1460b6c
      size: 1119168
    - path: results/sim/moons/unconditional_coupling_flow_quadratic_spline/samples.pdf
      hash: md5
      md5: a8e1d532cd249015a2327445b8689d56
      size: 101172
    - path: results/sim/moons/unconditional_coupling_flow_quadratic_spline/train.log
      hash: md5
      md5: 53e1c02eeb104c5f4bd5f5a92dd184af
      size: 4622
  train-sim@dataset1-conditional_multivariate_flow_bernstein_poly:
    cmd: python scripts/train.py --log-level info --log-file train.log --experiment-name
      sim-circles --run-name conditional_multivariate_flow_bernstein_poly_circles
      --stage-name train-sim@dataset1-conditional_multivariate_flow_bernstein_poly
      --dataset-type sim --dataset-name circles --results-path results/sim/circles/conditional_multivariate_flow_bernstein_poly
      --test-mode true
    deps:
    - path: pyproject.toml
      hash: md5
      md5: f1fac6d7d97fc8eea5b24bdad7befc0b
      size: 2050
    - path: scripts/train.py
      hash: md5
      md5: 67f6c9d8269b2b91ecaccd24a4232e71
      size: 17431
    - path: src/mctm
      hash: md5
      md5: ee1d11c1ebf292ce510305ecee45eff6.dir
      size: 124120
      nfiles: 17
    params:
      params.yaml:
        seed: 1
        textwidth: 487.8225
      params/sim/circles/conditional_multivariate_flow_bernstein_poly.yaml:
        compile_kwargs:
          jit_compile: false
        fit_kwargs:
          batch_size: 256
          early_stopping: 4
          epochs: 10000
          learning_rate: 0.01
          lr_patience: 25
          lr_reduction_factor: 0.5
          monitor: val_loss
          reduce_lr_on_plateau: true
          validation_split: 0.1
          verbose: true
        model_kwargs:
          distribution: multivariate_flow
          distribution_kwargs:
            allow_flexible_bounds: true
            bijector_name: bernstein_poly
            bounds: smooth
            high: 3
            low: -3
            order: 50
            scale: false
            shift: false
          parameter_kwargs:
            activation: relu
            batch_norm: true
            conditional: true
            conditional_event_shape: 1
            dropout: 0
            hidden_units:
            - 16
            - 16
      params/sim/dataset.yaml:
        dataset_kwargs.circles*:
          n_samples: 16384
          noise: 0.05
          factor: 0.5
          scale:
          - 0.05
          - 0.95
          random_state: 1
    outs:
    - path: results/sim/circles/conditional_multivariate_flow_bernstein_poly/dataset.pdf
      hash: md5
      md5: 132c12906f4f579c306c59bcc8dc9720
      size: 25008
    - path: results/sim/circles/conditional_multivariate_flow_bernstein_poly/metrics.yaml
      hash: md5
      md5: e2ad0a575d8dc0902b6a14c281fc014e
      size: 54
    - path: 
        results/sim/circles/conditional_multivariate_flow_bernstein_poly/model_checkpoint.weights.h5
      hash: md5
      md5: 4c3357463a8aa8389cb8635fe762a203
      size: 82048
    - path: results/sim/circles/conditional_multivariate_flow_bernstein_poly/samples.pdf
      hash: md5
      md5: 8efb365f77606adc731f620d542eec74
      size: 100381
    - path: results/sim/circles/conditional_multivariate_flow_bernstein_poly/train.log
      hash: md5
      md5: 26f30daff8d0d74d7374d869c7387b19
      size: 1651
  train-sim@dataset0-unconditional_elementwise_flow_bernstein_poly:
    cmd: python scripts/train.py --log-level info --log-file train.log --experiment-name
      sim-moons --run-name unconditional_elementwise_flow_bernstein_poly_moons --stage-name
      train-sim@dataset0-unconditional_elementwise_flow_bernstein_poly --dataset-type
      sim --dataset-name moons --results-path results/sim/moons/unconditional_elementwise_flow_bernstein_poly
      --test-mode true
    deps:
    - path: pyproject.toml
      hash: md5
      md5: f1fac6d7d97fc8eea5b24bdad7befc0b
      size: 2050
    - path: scripts/train.py
      hash: md5
      md5: 67f6c9d8269b2b91ecaccd24a4232e71
      size: 17431
    - path: src/mctm
      hash: md5
      md5: ee1d11c1ebf292ce510305ecee45eff6.dir
      size: 124120
      nfiles: 17
    params:
      params.yaml:
        seed: 1
        textwidth: 487.8225
      params/sim/dataset.yaml:
        dataset_kwargs.moons*:
          n_samples: 16384
          noise: 0.05
          scale:
          - 0.05
          - 0.95
          random_state: 1
      params/sim/moons/unconditional_elementwise_flow_bernstein_poly.yaml:
        compile_kwargs:
          jit_compile: true
        fit_kwargs:
          batch_size: 256
          early_stopping: false
          epochs: 200
          learning_rate:
            scheduler_kwargs:
              decay_steps: 200
              initial_learning_rate: 0.01
            scheduler_name: cosine_decay
          monitor: val_loss
          reduce_lr_on_plateau: false
          validation_split: 0.1
          verbose: true
        model_kwargs:
          distribution: elementwise_flow
          distribution_kwargs:
            allow_flexible_bounds: false
            base_distribution_kwargs:
              distribution_name: truncated_normal
            bijector_name: bernstein_poly
            bounds: smooth
            high: 4
            low: -4
            order: 100
            scale: false
            shift: false
          parameter_kwargs:
            conditional: false
            dtype: float32
    outs:
    - path: results/sim/moons/unconditional_elementwise_flow_bernstein_poly/dataset.pdf
      hash: md5
      md5: 4d48b4bdf5ace33142c96a22403018a9
      size: 24850
    - path: results/sim/moons/unconditional_elementwise_flow_bernstein_poly/metrics.yaml
      hash: md5
      md5: 81e3a9b42bc345ac880be47ebffa21d3
      size: 53
    - path: 
        results/sim/moons/unconditional_elementwise_flow_bernstein_poly/model_checkpoint.weights.h5
      hash: md5
      md5: a991fc75bea30130c08d13383b6b778b
      size: 13048
    - path: results/sim/moons/unconditional_elementwise_flow_bernstein_poly/samples.pdf
      hash: md5
      md5: 62b1bee0d979e7f8245052ed71f6b8a4
      size: 108358
    - path: results/sim/moons/unconditional_elementwise_flow_bernstein_poly/train.log
      hash: md5
      md5: a454b25a1da566b22983cf96c8d49765
      size: 1593
  train-sim@dataset1-unconditional_multivariate_flow_bernstein_poly:
    cmd: python scripts/train.py --log-level info --log-file train.log --experiment-name
      sim-circles --run-name unconditional_multivariate_flow_bernstein_poly_circles
      --stage-name train-sim@dataset1-unconditional_multivariate_flow_bernstein_poly
      --dataset-type sim --dataset-name circles --results-path results/sim/circles/unconditional_multivariate_flow_bernstein_poly
      --test-mode true
    deps:
    - path: pyproject.toml
      hash: md5
      md5: f1fac6d7d97fc8eea5b24bdad7befc0b
      size: 2050
    - path: scripts/train.py
      hash: md5
      md5: 6a4b0d066827367245d52ce94d2228ad
      size: 17396
    - path: src/mctm
      hash: md5
      md5: d4066220045f052184fe8c5407afdde6.dir
      size: 124156
      nfiles: 17
    params:
      params.yaml:
        seed: 1
        textwidth: 487.8225
      params/sim/circles/unconditional_multivariate_flow_bernstein_poly.yaml:
        compile_kwargs:
          jit_compile: true
        fit_kwargs:
          batch_size: 256
          early_stopping: 4
          epochs: 10000
          learning_rate: 0.01
          lr_patience: 25
          lr_reduction_factor: 0.5
          monitor: val_loss
          reduce_lr_on_plateau: true
          validation_split: 0.1
          verbose: true
        model_kwargs:
          distribution: multivariate_flow
          distribution_kwargs:
            allow_flexible_bounds: true
            bijector_name: bernstein_poly
            bounds: smooth
            high: 3
            low: -3
            order: 50
            scale: false
            shift: false
          parameter_kwargs:
            conditional: false
            dtype: float32
      params/sim/dataset.yaml:
        dataset_kwargs.circles*:
          n_samples: 16384
          noise: 0.05
          factor: 0.5
          scale:
          - 0.05
          - 0.95
          random_state: 1
    outs:
    - path: results/sim/circles/unconditional_multivariate_flow_bernstein_poly/dataset.pdf
      hash: md5
      md5: 1493cee4b3b3db75fd073dc2ab7d6126
      size: 25008
    - path: results/sim/circles/unconditional_multivariate_flow_bernstein_poly/metrics.yaml
      hash: md5
      md5: 96045fc14f3a55943bb26b2f6e1aa88c
      size: 51
    - path: 
        results/sim/circles/unconditional_multivariate_flow_bernstein_poly/model_checkpoint.weights.h5
      hash: md5
      md5: 52b9e404239cb6b06392b04f2f695e01
      size: 11000
    - path: results/sim/circles/unconditional_multivariate_flow_bernstein_poly/samples.pdf
      hash: md5
      md5: a4f27a9a3c974eeeab3a3e0032ec04b6
      size: 96764
    - path: results/sim/circles/unconditional_multivariate_flow_bernstein_poly/train.log
      hash: md5
      md5: de812b5f6c0b2fc1f8e3647b7b907f43
      size: 1357
  train-sim@dataset1-conditional_elementwise_flow_bernstein_poly:
    cmd: python scripts/train.py --log-level info --log-file train.log --experiment-name
      sim-circles --run-name conditional_elementwise_flow_bernstein_poly_circles --stage-name
      train-sim@dataset1-conditional_elementwise_flow_bernstein_poly --dataset-type
      sim --dataset-name circles --results-path results/sim/circles/conditional_elementwise_flow_bernstein_poly
      --test-mode true
    deps:
    - path: pyproject.toml
      hash: md5
      md5: f1fac6d7d97fc8eea5b24bdad7befc0b
      size: 2050
    - path: scripts/train.py
      hash: md5
      md5: 6a4b0d066827367245d52ce94d2228ad
      size: 17396
    - path: src/mctm
      hash: md5
      md5: ee1d11c1ebf292ce510305ecee45eff6.dir
      size: 124120
      nfiles: 17
    params:
      params.yaml:
        seed: 1
        textwidth: 487.8225
      params/sim/circles/conditional_elementwise_flow_bernstein_poly.yaml:
        compile_kwargs:
          jit_compile: true
        fit_kwargs:
          batch_size: 256
          early_stopping: 4
          epochs: 10000
          learning_rate: 0.01
          lr_patience: 25
          lr_reduction_factor: 0.5
          monitor: val_loss
          reduce_lr_on_plateau: true
          validation_split: 0.1
          verbose: true
        model_kwargs:
          distribution: elementwise_flow
          distribution_kwargs:
            allow_flexible_bounds: true
            bijector_name: bernstein_poly
            bounds: smooth
            high: 3
            low: -3
            order: 50
            scale: false
            shift: false
          parameter_kwargs:
            activation: relu
            batch_norm: true
            conditional: true
            conditional_event_shape: 1
            dropout: 0
            hidden_units:
            - 16
            - 16
      params/sim/dataset.yaml:
        dataset_kwargs.circles*:
          n_samples: 16384
          noise: 0.05
          factor: 0.5
          scale:
          - 0.05
          - 0.95
          random_state: 1
    outs:
    - path: results/sim/circles/conditional_elementwise_flow_bernstein_poly/dataset.pdf
      hash: md5
      md5: 355fb4bc6e033f49b92c7ff5abfecb20
      size: 25008
    - path: results/sim/circles/conditional_elementwise_flow_bernstein_poly/metrics.yaml
      hash: md5
      md5: 4d49d7acde8744a50a3ff459a3dedb47
      size: 57
    - path: 
        results/sim/circles/conditional_elementwise_flow_bernstein_poly/model_checkpoint.weights.h5
      hash: md5
      md5: 8e1168f567799266e64ba5b3bce7bc4c
      size: 81280
    - path: results/sim/circles/conditional_elementwise_flow_bernstein_poly/samples.pdf
      hash: md5
      md5: 1f1447bfa4824129e467338b854f6baf
      size: 104336
    - path: results/sim/circles/conditional_elementwise_flow_bernstein_poly/train.log
      hash: md5
      md5: 75b22f3caed91997cd647a9408012f2a
      size: 1453
  train-sim@dataset0-unconditional_multivariate_normal:
    cmd: python scripts/train.py --log-level info --log-file train.log --experiment-name
      sim-moons --run-name unconditional_multivariate_normal_moons --stage-name train-sim@dataset0-unconditional_multivariate_normal
      --dataset-type sim --dataset-name moons --results-path results/sim/moons/unconditional_multivariate_normal
      --test-mode true
    deps:
    - path: ../pyproject.toml
      hash: md5
      md5: 1bb8cefe554dc1c36064f36ce3518fca
      size: 2100
    - path: ../src/mctm/__init__.py
      hash: md5
      md5: 50bfe848b7a3b24849bf3c51890564e5
      size: 54
    - path: ../src/mctm/activations.py
      hash: md5
      md5: fbcc1a7e509e4df7654ccd420ee95cca
      size: 6973
    - path: ../src/mctm/data/__init__.py
      hash: md5
      md5: 4bb4f98e76433de954fedc2402f91b79
      size: 67
    - path: ../src/mctm/data/sklearn_datasets.py
      hash: md5
      md5: 50a45734213822dae2cf7607c270e772
      size: 1044
    - path: ../src/mctm/distributions.py
      hash: md5
      md5: 0d4ff4172e3a859a3b4f065de6d812f9
      size: 43692
    - path: ../src/mctm/models.py
      hash: md5
      md5: c7f2f0e6665129b399432f06f678d4d0
      size: 14118
    - path: ../src/mctm/nn.py
      hash: md5
      md5: e19e5322185ca8b0ca12ea054aa302b9
      size: 13279
    - path: ../src/mctm/parameters.py
      hash: md5
      md5: bec689a85638f3d6fda317622b51f74d
      size: 13349
    - path: ../src/mctm/preprocessing.py
      hash: md5
      md5: 395dbc40ef7a285ba1f11bb6c974eeb8
      size: 4395
    - path: ../src/mctm/scheduler.py
      hash: md5
      md5: 968fe1c35be0e11147ab55012795e31c
      size: 4211
    - path: ../src/mctm/utils/__init__.py
      hash: md5
      md5: c697ac50e99dd1ba97a749c0a6dd4a28
      size: 5768
    - path: ../src/mctm/utils/decorators.py
      hash: md5
      md5: 8f38fef6acf3e8cf79ef3b52290d32d0
      size: 3799
    - path: ../src/mctm/utils/mlflow.py
      hash: md5
      md5: 21f9a348ffad2b7e63efd8b977332230
      size: 2458
    - path: ../src/mctm/utils/pipeline.py
      hash: md5
      md5: d10ee5e4bd333b5dcdc618c86ec94036
      size: 11960
    - path: ../src/mctm/utils/tensorflow.py
      hash: md5
      md5: 01646f069ce1736f3bb3337625f8e9f3
      size: 6355
    - path: ../src/mctm/utils/visualisation.py
      hash: md5
      md5: 309a92b943855a8121347b1516e4277f
      size: 17052
    - path: scripts/train.py
      hash: md5
      md5: 30d0130ef9fd3fc881e6f7137ce31117
      size: 15730
    params:
      params.yaml:
        seed: 1
        textwidth: 487.8225
      params/sim/dataset.yaml:
        dataset_kwargs.moons*:
          n_samples: 16384
          noise: 0.05
          scale:
          - 0.05
          - 0.95
          random_state: 1
      params/sim/moons/unconditional_multivariate_normal.yaml:
        compile_kwargs:
          jit_compile: true
        fit_kwargs:
          batch_size: 256
          early_stopping: false
          epochs: 200
          learning_rate:
            scheduler_kwargs:
              decay_steps: 200
              initial_learning_rate: 0.01
            scheduler_name: cosine_decay
          monitor: val_loss
          reduce_lr_on_plateau: false
          validation_split: 0.1
          verbose: true
        model_kwargs:
          distribution: multivariate_normal
          parameters_fn_kwargs:
            conditional: false
            dtype: float32
    outs:
    - path: results/sim/moons/unconditional_multivariate_normal/dataset.pdf
      hash: md5
      md5: ee7d78d637dab05f3b30dc47969ddaef
      size: 24844
    - path: results/sim/moons/unconditional_multivariate_normal/metrics.yaml
      hash: md5
      md5: f3ff8955b36288e80f9c185edc409e94
      size: 53
    - path: results/sim/moons/unconditional_multivariate_normal/model_checkpoint.weights.h5
      hash: md5
      md5: c14c5f34e4d0a7bdf8454f91b25aa2bf
      size: 11000
    - path: results/sim/moons/unconditional_multivariate_normal/samples.pdf
      hash: md5
      md5: 727bd0be2725bee94b17de375f126524
      size: 103221
    - path: results/sim/moons/unconditional_multivariate_normal/train.log
      hash: md5
      md5: 31200d5f8765a8df2cbd8481fa56987e
      size: 1833
  train-sim@dataset1-conditional_masked_autoregressive_flow_bernstein_poly:
    cmd: python scripts/train.py --log-level info --log-file train.log --experiment-name
      sim-circles --run-name conditional_masked_autoregressive_flow_bernstein_poly_circles
      --stage-name train-sim@dataset1-conditional_masked_autoregressive_flow_bernstein_poly
      --dataset-type sim --dataset-name circles --results-path results/sim/circles/conditional_masked_autoregressive_flow_bernstein_poly
      --test-mode true
    deps:
    - path: ../pyproject.toml
      hash: md5
      md5: 1bb8cefe554dc1c36064f36ce3518fca
      size: 2100
    - path: ../src/mctm/__init__.py
      hash: md5
      md5: 50bfe848b7a3b24849bf3c51890564e5
      size: 54
    - path: ../src/mctm/activations.py
      hash: md5
      md5: fbcc1a7e509e4df7654ccd420ee95cca
      size: 6973
    - path: ../src/mctm/data/__init__.py
      hash: md5
      md5: 4bb4f98e76433de954fedc2402f91b79
      size: 67
    - path: ../src/mctm/data/sklearn_datasets.py
      hash: md5
      md5: 50a45734213822dae2cf7607c270e772
      size: 1044
    - path: ../src/mctm/distributions.py
      hash: md5
      md5: 0d4ff4172e3a859a3b4f065de6d812f9
      size: 43692
    - path: ../src/mctm/models.py
      hash: md5
      md5: c7f2f0e6665129b399432f06f678d4d0
      size: 14118
    - path: ../src/mctm/nn.py
      hash: md5
      md5: e19e5322185ca8b0ca12ea054aa302b9
      size: 13279
    - path: ../src/mctm/parameters.py
      hash: md5
      md5: bec689a85638f3d6fda317622b51f74d
      size: 13349
    - path: ../src/mctm/preprocessing.py
      hash: md5
      md5: 395dbc40ef7a285ba1f11bb6c974eeb8
      size: 4395
    - path: ../src/mctm/scheduler.py
      hash: md5
      md5: 968fe1c35be0e11147ab55012795e31c
      size: 4211
    - path: ../src/mctm/utils/__init__.py
      hash: md5
      md5: c697ac50e99dd1ba97a749c0a6dd4a28
      size: 5768
    - path: ../src/mctm/utils/decorators.py
      hash: md5
      md5: 8f38fef6acf3e8cf79ef3b52290d32d0
      size: 3799
    - path: ../src/mctm/utils/mlflow.py
      hash: md5
      md5: 21f9a348ffad2b7e63efd8b977332230
      size: 2458
    - path: ../src/mctm/utils/pipeline.py
      hash: md5
      md5: d10ee5e4bd333b5dcdc618c86ec94036
      size: 11960
    - path: ../src/mctm/utils/tensorflow.py
      hash: md5
      md5: 01646f069ce1736f3bb3337625f8e9f3
      size: 6355
    - path: ../src/mctm/utils/visualisation.py
      hash: md5
      md5: 309a92b943855a8121347b1516e4277f
      size: 17052
    - path: scripts/train.py
      hash: md5
      md5: 30d0130ef9fd3fc881e6f7137ce31117
      size: 15730
    params:
      params.yaml:
        seed: 1
        textwidth: 487.8225
      params/sim/circles/conditional_masked_autoregressive_flow_bernstein_poly.yaml:
        compile_kwargs:
          jit_compile: true
        fit_kwargs:
          batch_size: 512
          early_stopping: false
          epochs: 200
          learning_rate:
            scheduler_kwargs:
              decay_steps: 200
              initial_learning_rate: 0.01
            scheduler_name: cosine_decay
          monitor: val_loss
          reduce_lr_on_plateau: false
          validation_split: 0.1
          verbose: true
        model_kwargs:
          distribution: masked_autoregressive_flow
          num_layers: 2
          bijector: BernsteinPolynomial
          bijector_kwargs:
            extrapolation: false
            domain:
            - -5
            - 5
          invert: true
          parameters_constraint_fn_kwargs:
            allow_flexible_bounds: false
            bounds: linear
            low: -5
            high: 5
          num_parameters: 16
          layer_overwrites:
            0:
              bijector_kwargs:
                domain:
                - 0
                - 1
          parameters_fn_kwargs:
            activation: relu
            conditional: true
            conditional_event_shape: 1
            hidden_units:
            - 16
            - 16
            - 16
      params/sim/dataset.yaml:
        dataset_kwargs.circles*:
          n_samples: 16384
          noise: 0.05
          factor: 0.5
          scale:
          - 0.05
          - 0.95
          random_state: 1
    outs:
    - path: 
        results/sim/circles/conditional_masked_autoregressive_flow_bernstein_poly/dataset.pdf
      hash: md5
      md5: 6fae1165832ed40e4c49f165e051c95f
      size: 25002
    - path: 
        results/sim/circles/conditional_masked_autoregressive_flow_bernstein_poly/metrics.yaml
      hash: md5
      md5: 8c0b8db913ae061e4c9f410b43a291d8
      size: 52
    - path: 
        results/sim/circles/conditional_masked_autoregressive_flow_bernstein_poly/model_checkpoint.weights.h5
      hash: md5
      md5: 2313f68a0cf7d3f25a660908d467bae0
      size: 52336
    - path: 
        results/sim/circles/conditional_masked_autoregressive_flow_bernstein_poly/samples.pdf
      hash: md5
      md5: bc6e697f0731e0feb267d5122772ffa6
      size: 101391
    - path: 
        results/sim/circles/conditional_masked_autoregressive_flow_bernstein_poly/train.log
      hash: md5
      md5: 336c21bdf2cc6c47a76aa2426f8b4aba
      size: 4781
  train-sim@dataset0-conditional_elementwise_flow_bernstein_poly:
    cmd: python scripts/train.py --log-level info --log-file train.log --experiment-name
      sim-moons --run-name conditional_elementwise_flow_bernstein_poly_moons --stage-name
      train-sim@dataset0-conditional_elementwise_flow_bernstein_poly --dataset-type
      sim --dataset-name moons --results-path results/sim/moons/conditional_elementwise_flow_bernstein_poly
      --test-mode true
    deps:
    - path: pyproject.toml
      hash: md5
      md5: f1fac6d7d97fc8eea5b24bdad7befc0b
      size: 2050
    - path: scripts/train.py
      hash: md5
      md5: 67f6c9d8269b2b91ecaccd24a4232e71
      size: 17431
    - path: src/mctm
      hash: md5
      md5: ee1d11c1ebf292ce510305ecee45eff6.dir
      size: 124120
      nfiles: 17
    params:
      params.yaml:
        seed: 1
        textwidth: 487.8225
      params/sim/dataset.yaml:
        dataset_kwargs.moons*:
          n_samples: 16384
          noise: 0.05
          scale:
          - 0.05
          - 0.95
          random_state: 1
      params/sim/moons/conditional_elementwise_flow_bernstein_poly.yaml:
        compile_kwargs:
          jit_compile: true
        fit_kwargs:
          batch_size: 256
          early_stopping: false
          epochs: 200
          learning_rate:
            scheduler_kwargs:
              decay_steps: 200
              initial_learning_rate: 0.01
            scheduler_name: cosine_decay
          monitor: val_loss
          reduce_lr_on_plateau: false
          validation_split: 0.1
          verbose: true
        model_kwargs:
          distribution: elementwise_flow
          distribution_kwargs:
            allow_flexible_bounds: false
            base_distribution_kwargs:
              distribution_name: truncated_normal
            bijector_name: bernstein_poly
            bounds: smooth
            high: 4
            low: -4
            order: 100
            scale: false
            shift: false
          parameter_kwargs:
            activation: relu
            batch_norm: true
            conditional: true
            conditional_event_shape: 1
            dropout: 0
            hidden_units:
            - 16
            - 16
    outs:
    - path: results/sim/moons/conditional_elementwise_flow_bernstein_poly/dataset.pdf
      hash: md5
      md5: 936081f329377c29c4b3930ea5eb0a45
      size: 24850
    - path: results/sim/moons/conditional_elementwise_flow_bernstein_poly/metrics.yaml
      hash: md5
      md5: ad0055f846321053fed1fc61f166cc54
      size: 54
    - path: 
        results/sim/moons/conditional_elementwise_flow_bernstein_poly/model_checkpoint.weights.h5
      hash: md5
      md5: 0025ee3d489fe1384cc7e074c15daf0d
      size: 108928
    - path: results/sim/moons/conditional_elementwise_flow_bernstein_poly/samples.pdf
      hash: md5
      md5: c357058ad5f555d684fb72cd9a975043
      size: 106312
    - path: results/sim/moons/conditional_elementwise_flow_bernstein_poly/train.log
      hash: md5
      md5: 5639f8906786a3f05c145e98b241bc85
      size: 1685
  train-sim@dataset1-conditional_coupling_flow_bernstein_poly:
    cmd: python scripts/train.py --log-level info --log-file train.log --experiment-name
      sim-circles --run-name conditional_coupling_flow_bernstein_poly_circles --stage-name
      train-sim@dataset1-conditional_coupling_flow_bernstein_poly --dataset-type sim
      --dataset-name circles --results-path results/sim/circles/conditional_coupling_flow_bernstein_poly
      --test-mode true
    deps:
    - path: ../pyproject.toml
      hash: md5
      md5: 1bb8cefe554dc1c36064f36ce3518fca
      size: 2100
    - path: ../src/mctm/__init__.py
      hash: md5
      md5: 50bfe848b7a3b24849bf3c51890564e5
      size: 54
    - path: ../src/mctm/activations.py
      hash: md5
      md5: fbcc1a7e509e4df7654ccd420ee95cca
      size: 6973
    - path: ../src/mctm/data/__init__.py
      hash: md5
      md5: 4bb4f98e76433de954fedc2402f91b79
      size: 67
    - path: ../src/mctm/data/sklearn_datasets.py
      hash: md5
      md5: 50a45734213822dae2cf7607c270e772
      size: 1044
    - path: ../src/mctm/distributions.py
      hash: md5
      md5: 0d4ff4172e3a859a3b4f065de6d812f9
      size: 43692
    - path: ../src/mctm/models.py
      hash: md5
      md5: c7f2f0e6665129b399432f06f678d4d0
      size: 14118
    - path: ../src/mctm/nn.py
      hash: md5
      md5: e19e5322185ca8b0ca12ea054aa302b9
      size: 13279
    - path: ../src/mctm/parameters.py
      hash: md5
      md5: bec689a85638f3d6fda317622b51f74d
      size: 13349
    - path: ../src/mctm/preprocessing.py
      hash: md5
      md5: 395dbc40ef7a285ba1f11bb6c974eeb8
      size: 4395
    - path: ../src/mctm/scheduler.py
      hash: md5
      md5: 968fe1c35be0e11147ab55012795e31c
      size: 4211
    - path: ../src/mctm/utils/__init__.py
      hash: md5
      md5: c697ac50e99dd1ba97a749c0a6dd4a28
      size: 5768
    - path: ../src/mctm/utils/decorators.py
      hash: md5
      md5: 8f38fef6acf3e8cf79ef3b52290d32d0
      size: 3799
    - path: ../src/mctm/utils/mlflow.py
      hash: md5
      md5: 21f9a348ffad2b7e63efd8b977332230
      size: 2458
    - path: ../src/mctm/utils/pipeline.py
      hash: md5
      md5: d10ee5e4bd333b5dcdc618c86ec94036
      size: 11960
    - path: ../src/mctm/utils/tensorflow.py
      hash: md5
      md5: 01646f069ce1736f3bb3337625f8e9f3
      size: 6355
    - path: ../src/mctm/utils/visualisation.py
      hash: md5
      md5: 309a92b943855a8121347b1516e4277f
      size: 17052
    - path: scripts/train.py
      hash: md5
      md5: 30d0130ef9fd3fc881e6f7137ce31117
      size: 15730
    params:
      params.yaml:
        seed: 1
        textwidth: 487.8225
      params/sim/circles/conditional_coupling_flow_bernstein_poly.yaml:
        compile_kwargs:
          jit_compile: true
        fit_kwargs:
          batch_size: 512
          early_stopping: 15
          epochs: 200
          learning_rate:
            scheduler_kwargs:
              decay_steps: 200
              initial_learning_rate: 0.0005
            scheduler_name: cosine_decay
          monitor: val_loss
          reduce_lr_on_plateau: false
          validation_split: 0.1
          verbose: true
        model_kwargs:
          distribution: coupling_flow
          num_layers: 2
          bijector: BernsteinPolynomial
          bijector_kwargs:
            extrapolation: false
            domain:
            - 0
            - 1
          invert: true
          parameters_constraint_fn_kwargs:
            allow_flexible_bounds: false
            bounds: linear
            low: 0
            high: 1
          num_parameters: 128
          layer_overwrites:
            -2:
              parameters_constraint_fn_kwargs:
                low: -5
                high: 5
            -1:
              parameters_constraint_fn_kwargs:
                low: -5
                high: 5
          parameters_fn_kwargs:
            activation: relu
            batch_norm: false
            dropout: 0
            hidden_units:
            - 128
            - 128
            - 128
            conditional: true
            conditional_event_shape: 1
      params/sim/dataset.yaml:
        dataset_kwargs.circles*:
          n_samples: 16384
          noise: 0.05
          factor: 0.5
          scale:
          - 0.05
          - 0.95
          random_state: 1
    outs:
    - path: results/sim/circles/conditional_coupling_flow_bernstein_poly/dataset.pdf
      hash: md5
      md5: b1d097c9168e675d6c66d2bc9ed90f5c
      size: 25002
    - path: results/sim/circles/conditional_coupling_flow_bernstein_poly/metrics.yaml
      hash: md5
      md5: 1790149f87a3e52d40eed27b04939a7e
      size: 53
    - path: 
        results/sim/circles/conditional_coupling_flow_bernstein_poly/model_checkpoint.weights.h5
      hash: md5
      md5: f6b303d34387ebcb1899d10c8f79c000
      size: 2432984
    - path: results/sim/circles/conditional_coupling_flow_bernstein_poly/samples.pdf
      hash: md5
      md5: dc0a29fa8b4b51aad764cdb5c54d79f5
      size: 97205
    - path: results/sim/circles/conditional_coupling_flow_bernstein_poly/train.log
      hash: md5
      md5: 50acc24907dca41725aed43136b1f290
      size: 5637
  train-sim@dataset0-unconditional_coupling_flow_bernstein_poly:
    cmd: python scripts/train.py --log-level info --log-file train.log --experiment-name
      sim-moons --run-name unconditional_coupling_flow_bernstein_poly_moons --stage-name
      train-sim@dataset0-unconditional_coupling_flow_bernstein_poly --dataset-type
      sim --dataset-name moons --results-path results/sim/moons/unconditional_coupling_flow_bernstein_poly
      --test-mode true
    deps:
    - path: ../pyproject.toml
      hash: md5
      md5: 1bb8cefe554dc1c36064f36ce3518fca
      size: 2100
    - path: ../src/mctm/__init__.py
      hash: md5
      md5: 50bfe848b7a3b24849bf3c51890564e5
      size: 54
    - path: ../src/mctm/activations.py
      hash: md5
      md5: fbcc1a7e509e4df7654ccd420ee95cca
      size: 6973
    - path: ../src/mctm/data/__init__.py
      hash: md5
      md5: 4bb4f98e76433de954fedc2402f91b79
      size: 67
    - path: ../src/mctm/data/sklearn_datasets.py
      hash: md5
      md5: 50a45734213822dae2cf7607c270e772
      size: 1044
    - path: ../src/mctm/distributions.py
      hash: md5
      md5: 0d4ff4172e3a859a3b4f065de6d812f9
      size: 43692
    - path: ../src/mctm/models.py
      hash: md5
      md5: c7f2f0e6665129b399432f06f678d4d0
      size: 14118
    - path: ../src/mctm/nn.py
      hash: md5
      md5: e19e5322185ca8b0ca12ea054aa302b9
      size: 13279
    - path: ../src/mctm/parameters.py
      hash: md5
      md5: bec689a85638f3d6fda317622b51f74d
      size: 13349
    - path: ../src/mctm/preprocessing.py
      hash: md5
      md5: 395dbc40ef7a285ba1f11bb6c974eeb8
      size: 4395
    - path: ../src/mctm/scheduler.py
      hash: md5
      md5: 968fe1c35be0e11147ab55012795e31c
      size: 4211
    - path: ../src/mctm/utils/__init__.py
      hash: md5
      md5: c697ac50e99dd1ba97a749c0a6dd4a28
      size: 5768
    - path: ../src/mctm/utils/decorators.py
      hash: md5
      md5: 8f38fef6acf3e8cf79ef3b52290d32d0
      size: 3799
    - path: ../src/mctm/utils/mlflow.py
      hash: md5
      md5: 21f9a348ffad2b7e63efd8b977332230
      size: 2458
    - path: ../src/mctm/utils/pipeline.py
      hash: md5
      md5: d10ee5e4bd333b5dcdc618c86ec94036
      size: 11960
    - path: ../src/mctm/utils/tensorflow.py
      hash: md5
      md5: 01646f069ce1736f3bb3337625f8e9f3
      size: 6355
    - path: ../src/mctm/utils/visualisation.py
      hash: md5
      md5: 309a92b943855a8121347b1516e4277f
      size: 17052
    - path: scripts/train.py
      hash: md5
      md5: 30d0130ef9fd3fc881e6f7137ce31117
      size: 15730
    params:
      params.yaml:
        seed: 1
        textwidth: 487.8225
      params/sim/dataset.yaml:
        dataset_kwargs.moons*:
          n_samples: 16384
          noise: 0.05
          scale:
          - 0.05
          - 0.95
          random_state: 1
      params/sim/moons/unconditional_coupling_flow_bernstein_poly.yaml:
        compile_kwargs:
          jit_compile: true
        fit_kwargs:
          batch_size: 512
          early_stopping: 15
          epochs: 200
          learning_rate:
            scheduler_kwargs:
              decay_steps: 200
              initial_learning_rate: 0.0005
            scheduler_name: cosine_decay
          monitor: val_loss
          reduce_lr_on_plateau: false
          validation_split: 0.1
          verbose: true
        model_kwargs:
          distribution: coupling_flow
          num_layers: 2
          bijector: BernsteinPolynomial
          bijector_kwargs:
            extrapolation: false
            domain:
            - 0
            - 1
          invert: true
          parameters_constraint_fn_kwargs:
            allow_flexible_bounds: false
            bounds: linear
            low: 0
            high: 1
          num_parameters: 128
          layer_overwrites:
            -2:
              parameters_constraint_fn_kwargs:
                low: -5
                high: 5
            -1:
              parameters_constraint_fn_kwargs:
                low: -5
                high: 5
          parameters_fn_kwargs:
            activation: relu
            batch_norm: false
            dropout: 0
            hidden_units:
            - 128
            - 128
            - 128
    outs:
    - path: results/sim/moons/unconditional_coupling_flow_bernstein_poly/dataset.pdf
      hash: md5
      md5: af8466a95c1e7774636aa2a40359e391
      size: 24844
    - path: results/sim/moons/unconditional_coupling_flow_bernstein_poly/metrics.yaml
      hash: md5
      md5: 7617b52774d1ed277193032c65115487
      size: 52
    - path: 
        results/sim/moons/unconditional_coupling_flow_bernstein_poly/model_checkpoint.weights.h5
      hash: md5
      md5: 55dd12fc09e50f156b0e104069739dd7
      size: 1221320
    - path: results/sim/moons/unconditional_coupling_flow_bernstein_poly/samples.pdf
      hash: md5
      md5: 308c8302657be2cb54673d53288eb808
      size: 98862
    - path: results/sim/moons/unconditional_coupling_flow_bernstein_poly/train.log
      hash: md5
      md5: efd0a4854e862351a7d76e8e3644a0cd
      size: 5234
  train-sim@dataset0-conditional_multivariate_flow_bernstein_poly:
    cmd: python scripts/train.py --log-level info --log-file train.log --experiment-name
      sim-moons --run-name conditional_multivariate_flow_bernstein_poly_moons --stage-name
      train-sim@dataset0-conditional_multivariate_flow_bernstein_poly --dataset-type
      sim --dataset-name moons --results-path results/sim/moons/conditional_multivariate_flow_bernstein_poly
      --test-mode true
    deps:
    - path: pyproject.toml
      hash: md5
      md5: f1fac6d7d97fc8eea5b24bdad7befc0b
      size: 2050
    - path: scripts/train.py
      hash: md5
      md5: 67f6c9d8269b2b91ecaccd24a4232e71
      size: 17431
    - path: src/mctm
      hash: md5
      md5: ee1d11c1ebf292ce510305ecee45eff6.dir
      size: 124120
      nfiles: 17
    params:
      params.yaml:
        seed: 1
        textwidth: 487.8225
      params/sim/dataset.yaml:
        dataset_kwargs.moons*:
          n_samples: 16384
          noise: 0.05
          scale:
          - 0.05
          - 0.95
          random_state: 1
      params/sim/moons/conditional_multivariate_flow_bernstein_poly.yaml:
        compile_kwargs:
          jit_compile: false
        fit_kwargs:
          batch_size: 256
          early_stopping: false
          epochs: 200
          learning_rate:
            scheduler_kwargs:
              decay_steps: 200
              initial_learning_rate: 0.01
            scheduler_name: cosine_decay
          monitor: val_loss
          reduce_lr_on_plateau: false
          validation_split: 0.1
          verbose: true
        model_kwargs:
          distribution: multivariate_flow
          distribution_kwargs:
            allow_flexible_bounds: false
            bijector_name: bernstein_poly
            bounds: smooth
            high: 4
            low: -4
            order: 100
            scale: false
            shift: false
          parameter_kwargs:
            activation: relu
            batch_norm: true
            conditional: true
            conditional_event_shape: 1
            dropout: 0
            hidden_units:
            - 16
            - 16
    outs:
    - path: results/sim/moons/conditional_multivariate_flow_bernstein_poly/dataset.pdf
      hash: md5
      md5: 6186c52215ff27c9e6c31b6e8973abba
      size: 24850
    - path: results/sim/moons/conditional_multivariate_flow_bernstein_poly/metrics.yaml
      hash: md5
      md5: 203d5806765a9c7be1d47c04cc285e1f
      size: 54
    - path: 
        results/sim/moons/conditional_multivariate_flow_bernstein_poly/model_checkpoint.weights.h5
      hash: md5
      md5: c1f1b5092b29904ed9acaea48696c08c
      size: 109696
    - path: results/sim/moons/conditional_multivariate_flow_bernstein_poly/samples.pdf
      hash: md5
      md5: 83025f316e252ee660af6ad393733890
      size: 97306
    - path: results/sim/moons/conditional_multivariate_flow_bernstein_poly/train.log
      hash: md5
      md5: 777656171e6f337889fd046c7d976494
      size: 1815
  train-sim@dataset1-unconditional_hybrid_masked_autoregressive_flow_bernstein_poly_first_dim_masked:
    cmd: python scripts/train.py --log-level info --log-file train.log --experiment-name
      sim-circles --run-name 
      unconditional_hybrid_masked_autoregressive_flow_bernstein_poly_first_dim_masked_circles
      --stage-name 
      train-sim@dataset1-unconditional_hybrid_masked_autoregressive_flow_bernstein_poly_first_dim_masked
      --dataset-type sim --dataset-name circles --results-path 
      results/sim/circles/unconditional_hybrid_masked_autoregressive_flow_bernstein_poly_first_dim_masked
      --test-mode true
    deps:
    - path: pyproject.toml
      hash: md5
      md5: f1fac6d7d97fc8eea5b24bdad7befc0b
      size: 2050
    - path: scripts/train.py
      hash: md5
      md5: 6a4b0d066827367245d52ce94d2228ad
      size: 17396
    - path: src/mctm
      hash: md5
      md5: ee1d11c1ebf292ce510305ecee45eff6.dir
      size: 124120
      nfiles: 17
    params:
      params.yaml:
        seed: 1
        textwidth: 487.8225
      params/sim/circles/unconditional_hybrid_masked_autoregressive_flow_bernstein_poly_first_dim_masked.yaml:
        compile_kwargs:
          jit_compile: false
        fit_kwargs:
          batch_size: 256
          early_stopping: 4
          epochs: 10000
          learning_rate: 0.01
          lr_patience: 25
          lr_reduction_factor: 0.5
          monitor: val_loss
          reduce_lr_on_plateau: true
          validation_split: 0.1
          verbose: true
        model_kwargs:
          base_checkpoint_path: false
          base_distribution: elementwise_flow
          base_distribution_kwargs:
            allow_flexible_bounds: true
            bijector_name: bernstein_poly
            bounds: smooth
            high: 3
            low: -3
            order: 80
            scale: false
            shift: false
          base_parameter_kwargs:
            conditional: false
            dtype: float32
          distribution: masked_autoregressive_flow_first_dim_masked
          distribution_kwargs:
            allow_flexible_bounds: true
            bijector_name: bernstein_poly
            bounds: smooth
            high: 1
            low: 0
            order: 100
            scale: false
            shift: false
            num_layers: 1
          freeze_base_model: false
          parameter_kwargs:
            made_kwargs:
              activation: relu
              hidden_units: []
            x0_kwargs:
              activation: relu
              batch_norm: false
              bias_initializer: zeros
              dropout: 0
              hidden_units:
              - 16
              - 16
              kernel_initializer: glorot_uniform
      params/sim/dataset.yaml:
        dataset_kwargs.circles*:
          n_samples: 16384
          noise: 0.05
          factor: 0.5
          scale:
          - 0.05
          - 0.95
          random_state: 1
    outs:
    - path: 
        results/sim/circles/unconditional_hybrid_masked_autoregressive_flow_bernstein_poly_first_dim_masked/dataset.pdf
      hash: md5
      md5: 0efced3735dbae058a335dbfaff0d36d
      size: 25008
    - path: 
        results/sim/circles/unconditional_hybrid_masked_autoregressive_flow_bernstein_poly_first_dim_masked/metrics.yaml
      hash: md5
      md5: ba460aa38aab5b2a480b5cd7a31fec8b
      size: 52
    - path: 
        results/sim/circles/unconditional_hybrid_masked_autoregressive_flow_bernstein_poly_first_dim_masked/model_checkpoint.weights.h5
      hash: md5
      md5: 9be1a1d463d3db7be92d2ea9597e7332
      size: 51800
    - path: 
        results/sim/circles/unconditional_hybrid_masked_autoregressive_flow_bernstein_poly_first_dim_masked/samples.pdf
      hash: md5
      md5: aeb2ddc14df2705931e3cba18223a7f8
      size: 95279
    - path: 
        results/sim/circles/unconditional_hybrid_masked_autoregressive_flow_bernstein_poly_first_dim_masked/train.log
      hash: md5
      md5: 2cf7ba3fc064c1bdcc25cd1692bd2d40
      size: 2137
  train-sim@dataset1-unconditional_hybrid_coupling_flow_bernstein_poly:
    cmd: python scripts/train.py --log-level info --log-file train.log --experiment-name
      sim-circles --run-name unconditional_hybrid_coupling_flow_bernstein_poly_circles
      --stage-name train-sim@dataset1-unconditional_hybrid_coupling_flow_bernstein_poly
      --dataset-type sim --dataset-name circles --results-path results/sim/circles/unconditional_hybrid_coupling_flow_bernstein_poly
      --test-mode true
    deps:
    - path: pyproject.toml
      hash: md5
      md5: f1fac6d7d97fc8eea5b24bdad7befc0b
      size: 2050
    - path: scripts/train.py
      hash: md5
      md5: 6a4b0d066827367245d52ce94d2228ad
      size: 17396
    - path: src/mctm
      hash: md5
      md5: ee1d11c1ebf292ce510305ecee45eff6.dir
      size: 124120
      nfiles: 17
    params:
      params.yaml:
        seed: 1
        textwidth: 487.8225
      params/sim/circles/unconditional_hybrid_coupling_flow_bernstein_poly.yaml:
        compile_kwargs:
          jit_compile: true
        fit_kwargs:
          batch_size: 256
          early_stopping: 4
          epochs: 10000
          learning_rate: 0.01
          lr_patience: 25
          lr_reduction_factor: 0.5
          monitor: val_loss
          reduce_lr_on_plateau: true
          validation_split: 0.1
          verbose: true
        model_kwargs:
          base_checkpoint_path: false
          base_distribution: elementwise_flow
          base_distribution_kwargs:
            allow_flexible_bounds: true
            bijector_name: bernstein_poly
            bounds: smooth
            high: 3
            low: -3
            order: 25
            scale: false
            shift: false
          base_parameter_kwargs:
            conditional: false
            dtype: float32
          distribution: coupling_flow
          distribution_kwargs:
            allow_flexible_bounds: true
            bijector_name: bernstein_poly
            bounds: smooth
            high: 1
            low: 0
            num_layers: 1
            order: 80
            scale: false
            shift: false
          freeze_base_model: false
          parameter_kwargs:
            activation: relu
            batch_norm: false
            dropout: 0
            hidden_units:
            - 512
            - 512
      params/sim/dataset.yaml:
        dataset_kwargs.circles*:
          n_samples: 16384
          noise: 0.05
          factor: 0.5
          scale:
          - 0.05
          - 0.95
          random_state: 1
    outs:
    - path: 
        results/sim/circles/unconditional_hybrid_coupling_flow_bernstein_poly/dataset.pdf
      hash: md5
      md5: 2ec4b6e5c964fc55adf3c023945eba38
      size: 25008
    - path: 
        results/sim/circles/unconditional_hybrid_coupling_flow_bernstein_poly/metrics.yaml
      hash: md5
      md5: f3e8903fc47bd3c71d98589c5dbc558f
      size: 53
    - path: 
        results/sim/circles/unconditional_hybrid_coupling_flow_bernstein_poly/model_checkpoint.weights.h5
      hash: md5
      md5: 14fa94c75cae870c6b09a7f1f53c2d2b
      size: 3678080
    - path: 
        results/sim/circles/unconditional_hybrid_coupling_flow_bernstein_poly/samples.pdf
      hash: md5
      md5: c414028b05d73efdf7a6faaaa25f44e0
      size: 104491
    - path: results/sim/circles/unconditional_hybrid_coupling_flow_bernstein_poly/train.log
      hash: md5
      md5: 7d8d5559bb3d1b8ce4e051059e9be29e
      size: 1766
  train-sim@dataset0-conditional_multivariate_normal:
    cmd: python scripts/train.py --log-level info --log-file train.log --experiment-name
      sim-moons --run-name conditional_multivariate_normal_moons --stage-name train-sim@dataset0-conditional_multivariate_normal
      --dataset-type sim --dataset-name moons --results-path results/sim/moons/conditional_multivariate_normal
      --test-mode false
    deps:
    - path: ../pyproject.toml
      hash: md5
      md5: 1bb8cefe554dc1c36064f36ce3518fca
      size: 2100
    - path: ../src/mctm/__init__.py
      hash: md5
      md5: 50bfe848b7a3b24849bf3c51890564e5
      size: 54
    - path: ../src/mctm/activations.py
      hash: md5
      md5: fbcc1a7e509e4df7654ccd420ee95cca
      size: 6973
    - path: ../src/mctm/data/__init__.py
      hash: md5
      md5: 4bb4f98e76433de954fedc2402f91b79
      size: 67
    - path: ../src/mctm/data/sklearn_datasets.py
      hash: md5
      md5: 50a45734213822dae2cf7607c270e772
      size: 1044
    - path: ../src/mctm/distributions.py
      hash: md5
      md5: 0d4ff4172e3a859a3b4f065de6d812f9
      size: 43692
    - path: ../src/mctm/models.py
      hash: md5
      md5: c7f2f0e6665129b399432f06f678d4d0
      size: 14118
    - path: ../src/mctm/nn.py
      hash: md5
      md5: e19e5322185ca8b0ca12ea054aa302b9
      size: 13279
    - path: ../src/mctm/parameters.py
      hash: md5
      md5: bec689a85638f3d6fda317622b51f74d
      size: 13349
    - path: ../src/mctm/preprocessing.py
      hash: md5
      md5: 395dbc40ef7a285ba1f11bb6c974eeb8
      size: 4395
    - path: ../src/mctm/scheduler.py
      hash: md5
      md5: 968fe1c35be0e11147ab55012795e31c
      size: 4211
    - path: ../src/mctm/utils/__init__.py
      hash: md5
      md5: c697ac50e99dd1ba97a749c0a6dd4a28
      size: 5768
    - path: ../src/mctm/utils/decorators.py
      hash: md5
      md5: 8f38fef6acf3e8cf79ef3b52290d32d0
      size: 3799
    - path: ../src/mctm/utils/mlflow.py
      hash: md5
      md5: 21f9a348ffad2b7e63efd8b977332230
      size: 2458
    - path: ../src/mctm/utils/pipeline.py
      hash: md5
      md5: d10ee5e4bd333b5dcdc618c86ec94036
      size: 11960
    - path: ../src/mctm/utils/tensorflow.py
      hash: md5
      md5: 01646f069ce1736f3bb3337625f8e9f3
      size: 6355
    - path: ../src/mctm/utils/visualisation.py
      hash: md5
      md5: 309a92b943855a8121347b1516e4277f
      size: 17052
    - path: scripts/train.py
      hash: md5
      md5: 30d0130ef9fd3fc881e6f7137ce31117
      size: 15730
    params:
      params.yaml:
        seed: 1
        textwidth: 487.8225
      params/sim/dataset.yaml:
        dataset_kwargs.moons*:
          n_samples: 16384
          noise: 0.05
          scale:
          - 0.05
          - 0.95
          random_state: 1
      params/sim/moons/conditional_multivariate_normal.yaml:
        compile_kwargs:
          jit_compile: false
        fit_kwargs:
          batch_size: 256
          early_stopping: false
          epochs: 200
          learning_rate:
            scheduler_kwargs:
              decay_steps: 200
              initial_learning_rate: 0.01
            scheduler_name: cosine_decay
          monitor: val_loss
          reduce_lr_on_plateau: false
          validation_split: 0.1
          verbose: true
        model_kwargs:
          distribution: multivariate_normal
          parameters_fn_kwargs:
            activation: relu
            batch_norm: true
            conditional: true
            conditional_event_shape: 1
            dropout: 0
            hidden_units:
            - 16
            - 16
    outs:
    - path: results/sim/moons/conditional_multivariate_normal/dataset.pdf
      hash: md5
      md5: 0d2a7bd3e46119fabc38904cfefd8b9d
      size: 260561
    - path: results/sim/moons/conditional_multivariate_normal/metrics.yaml
      hash: md5
      md5: 5b36cc94f9c95795562d317501829eca
      size: 56
    - path: results/sim/moons/conditional_multivariate_normal/model_checkpoint.weights.h5
      hash: md5
      md5: 1e2105b6963442b6ff358b0a87ed9392
      size: 55560
    - path: results/sim/moons/conditional_multivariate_normal/samples.pdf
      hash: md5
      md5: c00d89b727c8d330916b6b6a1b829637
      size: 158684
    - path: results/sim/moons/conditional_multivariate_normal/train.log
      hash: md5
      md5: 560304d64030080ae90e6f043da4f638
      size: 2231
  train-sim@dataset1-unconditional_coupling_flow_bernstein_poly:
    cmd: python scripts/train.py --log-level info --log-file train.log --experiment-name
      sim-circles --run-name unconditional_coupling_flow_bernstein_poly_circles --stage-name
      train-sim@dataset1-unconditional_coupling_flow_bernstein_poly --dataset-type
      sim --dataset-name circles --results-path results/sim/circles/unconditional_coupling_flow_bernstein_poly
      --test-mode true
    deps:
    - path: ../pyproject.toml
      hash: md5
      md5: 1bb8cefe554dc1c36064f36ce3518fca
      size: 2100
    - path: ../src/mctm/__init__.py
      hash: md5
      md5: 50bfe848b7a3b24849bf3c51890564e5
      size: 54
    - path: ../src/mctm/activations.py
      hash: md5
      md5: fbcc1a7e509e4df7654ccd420ee95cca
      size: 6973
    - path: ../src/mctm/data/__init__.py
      hash: md5
      md5: 4bb4f98e76433de954fedc2402f91b79
      size: 67
    - path: ../src/mctm/data/sklearn_datasets.py
      hash: md5
      md5: 50a45734213822dae2cf7607c270e772
      size: 1044
    - path: ../src/mctm/distributions.py
      hash: md5
      md5: 0d4ff4172e3a859a3b4f065de6d812f9
      size: 43692
    - path: ../src/mctm/models.py
      hash: md5
      md5: c7f2f0e6665129b399432f06f678d4d0
      size: 14118
    - path: ../src/mctm/nn.py
      hash: md5
      md5: e19e5322185ca8b0ca12ea054aa302b9
      size: 13279
    - path: ../src/mctm/parameters.py
      hash: md5
      md5: bec689a85638f3d6fda317622b51f74d
      size: 13349
    - path: ../src/mctm/preprocessing.py
      hash: md5
      md5: 395dbc40ef7a285ba1f11bb6c974eeb8
      size: 4395
    - path: ../src/mctm/scheduler.py
      hash: md5
      md5: 968fe1c35be0e11147ab55012795e31c
      size: 4211
    - path: ../src/mctm/utils/__init__.py
      hash: md5
      md5: c697ac50e99dd1ba97a749c0a6dd4a28
      size: 5768
    - path: ../src/mctm/utils/decorators.py
      hash: md5
      md5: 8f38fef6acf3e8cf79ef3b52290d32d0
      size: 3799
    - path: ../src/mctm/utils/mlflow.py
      hash: md5
      md5: 21f9a348ffad2b7e63efd8b977332230
      size: 2458
    - path: ../src/mctm/utils/pipeline.py
      hash: md5
      md5: d10ee5e4bd333b5dcdc618c86ec94036
      size: 11960
    - path: ../src/mctm/utils/tensorflow.py
      hash: md5
      md5: 01646f069ce1736f3bb3337625f8e9f3
      size: 6355
    - path: ../src/mctm/utils/visualisation.py
      hash: md5
      md5: 309a92b943855a8121347b1516e4277f
      size: 17052
    - path: scripts/train.py
      hash: md5
      md5: 30d0130ef9fd3fc881e6f7137ce31117
      size: 15730
    params:
      params.yaml:
        seed: 1
        textwidth: 487.8225
      params/sim/circles/unconditional_coupling_flow_bernstein_poly.yaml:
        compile_kwargs:
          jit_compile: true
        fit_kwargs:
          batch_size: 512
          early_stopping: 15
          epochs: 200
          learning_rate:
            scheduler_kwargs:
              decay_steps: 200
              initial_learning_rate: 0.0005
            scheduler_name: cosine_decay
          monitor: val_loss
          reduce_lr_on_plateau: false
          validation_split: 0.1
          verbose: true
        model_kwargs:
          distribution: coupling_flow
          num_layers: 2
          bijector: BernsteinPolynomial
          bijector_kwargs:
            extrapolation: false
            domain:
            - 0
            - 1
          invert: true
          parameters_constraint_fn_kwargs:
            allow_flexible_bounds: false
            bounds: linear
            low: 0
            high: 1
          num_parameters: 128
          layer_overwrites:
            -2:
              parameters_constraint_fn_kwargs:
                low: -5
                high: 5
            -1:
              parameters_constraint_fn_kwargs:
                low: -5
                high: 5
          parameters_fn_kwargs:
            activation: relu
            batch_norm: false
            dropout: 0
            hidden_units:
            - 128
            - 128
            - 128
      params/sim/dataset.yaml:
        dataset_kwargs.circles*:
          n_samples: 16384
          noise: 0.05
          factor: 0.5
          scale:
          - 0.05
          - 0.95
          random_state: 1
    outs:
    - path: results/sim/circles/unconditional_coupling_flow_bernstein_poly/dataset.pdf
      hash: md5
      md5: 1cabb789065e66e64c4ee01c2b0f2703
      size: 25002
    - path: results/sim/circles/unconditional_coupling_flow_bernstein_poly/metrics.yaml
      hash: md5
      md5: dd019ae2e2df6da71e9f167f88f1a7bb
      size: 54
    - path: 
        results/sim/circles/unconditional_coupling_flow_bernstein_poly/model_checkpoint.weights.h5
      hash: md5
      md5: 20f85b27d862b6f64500b94ede8c5ad3
      size: 1221320
    - path: results/sim/circles/unconditional_coupling_flow_bernstein_poly/samples.pdf
      hash: md5
      md5: f162e79d86543f0dc90700c572cea8e3
      size: 96877
    - path: results/sim/circles/unconditional_coupling_flow_bernstein_poly/train.log
      hash: md5
      md5: c8a59291159eacabcd1a3ddf933ce9ae
      size: 5291
  train-sim@dataset0-conditional_masked_autoregressive_flow_bernstein_poly:
    cmd: python scripts/train.py --log-level info --log-file train.log --experiment-name
      sim-moons --run-name conditional_masked_autoregressive_flow_bernstein_poly_moons
      --stage-name train-sim@dataset0-conditional_masked_autoregressive_flow_bernstein_poly
      --dataset-type sim --dataset-name moons --results-path results/sim/moons/conditional_masked_autoregressive_flow_bernstein_poly
      --test-mode false
    deps:
    - path: ../pyproject.toml
      hash: md5
      md5: 1bb8cefe554dc1c36064f36ce3518fca
      size: 2100
    - path: ../src/mctm/__init__.py
      hash: md5
      md5: 50bfe848b7a3b24849bf3c51890564e5
      size: 54
    - path: ../src/mctm/activations.py
      hash: md5
      md5: fbcc1a7e509e4df7654ccd420ee95cca
      size: 6973
    - path: ../src/mctm/data/__init__.py
      hash: md5
      md5: 4bb4f98e76433de954fedc2402f91b79
      size: 67
    - path: ../src/mctm/data/sklearn_datasets.py
      hash: md5
      md5: 50a45734213822dae2cf7607c270e772
      size: 1044
    - path: ../src/mctm/distributions.py
      hash: md5
      md5: 0d4ff4172e3a859a3b4f065de6d812f9
      size: 43692
    - path: ../src/mctm/models.py
      hash: md5
      md5: c7f2f0e6665129b399432f06f678d4d0
      size: 14118
    - path: ../src/mctm/nn.py
      hash: md5
      md5: e19e5322185ca8b0ca12ea054aa302b9
      size: 13279
    - path: ../src/mctm/parameters.py
      hash: md5
      md5: bec689a85638f3d6fda317622b51f74d
      size: 13349
    - path: ../src/mctm/preprocessing.py
      hash: md5
      md5: 395dbc40ef7a285ba1f11bb6c974eeb8
      size: 4395
    - path: ../src/mctm/scheduler.py
      hash: md5
      md5: 968fe1c35be0e11147ab55012795e31c
      size: 4211
    - path: ../src/mctm/utils/__init__.py
      hash: md5
      md5: c697ac50e99dd1ba97a749c0a6dd4a28
      size: 5768
    - path: ../src/mctm/utils/decorators.py
      hash: md5
      md5: 8f38fef6acf3e8cf79ef3b52290d32d0
      size: 3799
    - path: ../src/mctm/utils/mlflow.py
      hash: md5
      md5: 21f9a348ffad2b7e63efd8b977332230
      size: 2458
    - path: ../src/mctm/utils/pipeline.py
      hash: md5
      md5: d10ee5e4bd333b5dcdc618c86ec94036
      size: 11960
    - path: ../src/mctm/utils/tensorflow.py
      hash: md5
      md5: 01646f069ce1736f3bb3337625f8e9f3
      size: 6355
    - path: ../src/mctm/utils/visualisation.py
      hash: md5
      md5: 309a92b943855a8121347b1516e4277f
      size: 17052
    - path: scripts/train.py
      hash: md5
      md5: 30d0130ef9fd3fc881e6f7137ce31117
      size: 15730
    params:
      params.yaml:
        seed: 1
        textwidth: 487.8225
      params/sim/dataset.yaml:
        dataset_kwargs.moons*:
          n_samples: 16384
          noise: 0.05
          scale:
          - 0.05
          - 0.95
          random_state: 1
      params/sim/moons/conditional_masked_autoregressive_flow_bernstein_poly.yaml:
        compile_kwargs:
          jit_compile: true
        fit_kwargs:
          batch_size: 512
          early_stopping: false
          epochs: 200
          learning_rate:
            scheduler_kwargs:
              decay_steps: 200
              initial_learning_rate: 0.01
            scheduler_name: cosine_decay
          monitor: val_loss
          reduce_lr_on_plateau: false
          validation_split: 0.1
          verbose: true
        model_kwargs:
          distribution: masked_autoregressive_flow
          num_layers: 2
          bijector: BernsteinPolynomial
          bijector_kwargs:
            extrapolation: false
            domain:
            - -5
            - 5
          invert: true
          parameters_constraint_fn_kwargs:
            allow_flexible_bounds: false
            bounds: linear
            low: -5
            high: 5
          num_parameters: 16
          layer_overwrites:
            0:
              bijector_kwargs:
                domain:
                - 0
                - 1
          parameters_fn_kwargs:
            activation: relu
            conditional: true
            conditional_event_shape: 1
            hidden_units:
            - 16
            - 16
            - 16
    outs:
    - path: 
        results/sim/moons/conditional_masked_autoregressive_flow_bernstein_poly/dataset.pdf
      hash: md5
      md5: a853d707e9947cbb8767a3da8fa4738b
      size: 24844
    - path: 
        results/sim/moons/conditional_masked_autoregressive_flow_bernstein_poly/metrics.yaml
      hash: md5
      md5: 51d26d4e044059c01106242bb924f278
      size: 53
    - path: 
        results/sim/moons/conditional_masked_autoregressive_flow_bernstein_poly/model_checkpoint.weights.h5
      hash: md5
      md5: 580ee4737e98ef98133ff4056e64271b
      size: 52336
    - path: 
        results/sim/moons/conditional_masked_autoregressive_flow_bernstein_poly/samples.pdf
      hash: md5
      md5: d1a415b43ec6d85334692a56fc9a2c15
      size: 103626
    - path: 
        results/sim/moons/conditional_masked_autoregressive_flow_bernstein_poly/train.log
      hash: md5
      md5: a1336401bf450306bfe3a6d8ee8feca0
      size: 4861
  train-sim@dataset1-conditional_multivariate_normal:
    cmd: python scripts/train.py --log-level info --log-file train.log --experiment-name
      sim-circles --run-name conditional_multivariate_normal_circles --stage-name
      train-sim@dataset1-conditional_multivariate_normal --dataset-type sim --dataset-name
      circles --results-path results/sim/circles/conditional_multivariate_normal --test-mode
      true
    deps:
    - path: ../pyproject.toml
      hash: md5
      md5: 1bb8cefe554dc1c36064f36ce3518fca
      size: 2100
    - path: ../src/mctm/__init__.py
      hash: md5
      md5: 50bfe848b7a3b24849bf3c51890564e5
      size: 54
    - path: ../src/mctm/activations.py
      hash: md5
      md5: fbcc1a7e509e4df7654ccd420ee95cca
      size: 6973
    - path: ../src/mctm/data/__init__.py
      hash: md5
      md5: 4bb4f98e76433de954fedc2402f91b79
      size: 67
    - path: ../src/mctm/data/sklearn_datasets.py
      hash: md5
      md5: 50a45734213822dae2cf7607c270e772
      size: 1044
    - path: ../src/mctm/distributions.py
      hash: md5
      md5: 0d4ff4172e3a859a3b4f065de6d812f9
      size: 43692
    - path: ../src/mctm/models.py
      hash: md5
      md5: c7f2f0e6665129b399432f06f678d4d0
      size: 14118
    - path: ../src/mctm/nn.py
      hash: md5
      md5: e19e5322185ca8b0ca12ea054aa302b9
      size: 13279
    - path: ../src/mctm/parameters.py
      hash: md5
      md5: bec689a85638f3d6fda317622b51f74d
      size: 13349
    - path: ../src/mctm/preprocessing.py
      hash: md5
      md5: 395dbc40ef7a285ba1f11bb6c974eeb8
      size: 4395
    - path: ../src/mctm/scheduler.py
      hash: md5
      md5: 968fe1c35be0e11147ab55012795e31c
      size: 4211
    - path: ../src/mctm/utils/__init__.py
      hash: md5
      md5: c697ac50e99dd1ba97a749c0a6dd4a28
      size: 5768
    - path: ../src/mctm/utils/decorators.py
      hash: md5
      md5: 8f38fef6acf3e8cf79ef3b52290d32d0
      size: 3799
    - path: ../src/mctm/utils/mlflow.py
      hash: md5
      md5: 21f9a348ffad2b7e63efd8b977332230
      size: 2458
    - path: ../src/mctm/utils/pipeline.py
      hash: md5
      md5: d10ee5e4bd333b5dcdc618c86ec94036
      size: 11960
    - path: ../src/mctm/utils/tensorflow.py
      hash: md5
      md5: 01646f069ce1736f3bb3337625f8e9f3
      size: 6355
    - path: ../src/mctm/utils/visualisation.py
      hash: md5
      md5: 309a92b943855a8121347b1516e4277f
      size: 17052
    - path: scripts/train.py
      hash: md5
      md5: 30d0130ef9fd3fc881e6f7137ce31117
      size: 15730
    params:
      params.yaml:
        seed: 1
        textwidth: 487.8225
      params/sim/circles/conditional_multivariate_normal.yaml:
        compile_kwargs:
          jit_compile: false
        fit_kwargs:
          batch_size: 256
          early_stopping: false
          epochs: 200
          learning_rate:
            scheduler_kwargs:
              decay_steps: 200
              initial_learning_rate: 0.01
            scheduler_name: cosine_decay
          monitor: val_loss
          reduce_lr_on_plateau: false
          validation_split: 0.1
          verbose: true
        model_kwargs:
          distribution: multivariate_normal
          parameters_fn_kwargs:
            activation: relu
            batch_norm: true
            conditional: true
            conditional_event_shape: 1
            dropout: 0
            hidden_units:
            - 16
            - 16
      params/sim/dataset.yaml:
        dataset_kwargs.circles*:
          n_samples: 16384
          noise: 0.05
          factor: 0.5
          scale:
          - 0.05
          - 0.95
          random_state: 1
    outs:
    - path: results/sim/circles/conditional_multivariate_normal/dataset.pdf
      hash: md5
      md5: 3afa0cb455a2ae7a82b490f80040371a
      size: 25002
    - path: results/sim/circles/conditional_multivariate_normal/metrics.yaml
      hash: md5
      md5: e4ee2d15529f4066d5efaa3b9c70d23f
      size: 54
    - path: results/sim/circles/conditional_multivariate_normal/model_checkpoint.weights.h5
      hash: md5
      md5: c8d558e397632041d8c289a6dcfcaf70
      size: 55560
    - path: results/sim/circles/conditional_multivariate_normal/samples.pdf
      hash: md5
      md5: 4c1454441931b38b113b7502f71ea8ed
      size: 97246
    - path: results/sim/circles/conditional_multivariate_normal/train.log
      hash: md5
      md5: 8e706981fc0b1832440ba67a36f0d148
      size: 2352
  train-sim@dataset0-unconditional_hybrid_masked_autoregressive_flow_bernstein_poly_first_dim_masked:
    cmd: python scripts/train.py --log-level info --log-file train.log --experiment-name
      sim-moons --run-name 
      unconditional_hybrid_masked_autoregressive_flow_bernstein_poly_first_dim_masked_moons
      --stage-name 
      train-sim@dataset0-unconditional_hybrid_masked_autoregressive_flow_bernstein_poly_first_dim_masked
      --dataset-type sim --dataset-name moons --results-path 
      results/sim/moons/unconditional_hybrid_masked_autoregressive_flow_bernstein_poly_first_dim_masked
      --test-mode true
    deps:
    - path: pyproject.toml
      hash: md5
      md5: f1fac6d7d97fc8eea5b24bdad7befc0b
      size: 2050
    - path: scripts/train.py
      hash: md5
      md5: 67f6c9d8269b2b91ecaccd24a4232e71
      size: 17431
    - path: src/mctm
      hash: md5
      md5: ee1d11c1ebf292ce510305ecee45eff6.dir
      size: 124120
      nfiles: 17
    params:
      params.yaml:
        seed: 1
        textwidth: 487.8225
      params/sim/dataset.yaml:
        dataset_kwargs.moons*:
          n_samples: 16384
          noise: 0.05
          scale:
          - 0.05
          - 0.95
          random_state: 1
      params/sim/moons/unconditional_hybrid_masked_autoregressive_flow_bernstein_poly_first_dim_masked.yaml:
        compile_kwargs:
          jit_compile: false
        fit_kwargs:
          batch_size: 256
          early_stopping: false
          epochs: 200
          learning_rate:
            scheduler_kwargs:
              decay_steps: 200
              initial_learning_rate: 0.01
            scheduler_name: cosine_decay
          monitor: val_loss
          reduce_lr_on_plateau: false
          validation_split: 0.1
          verbose: true
        model_kwargs:
          base_checkpoint_path: false
          base_distribution: elementwise_flow
          base_distribution_kwargs:
            allow_flexible_bounds: false
            bijector_name: bernstein_poly
            bounds: smooth
            high: 4
            low: -4
            order: 100
            scale: false
            shift: false
          base_parameter_kwargs:
            conditional: false
            dtype: float32
          distribution: masked_autoregressive_flow_first_dim_masked
          distribution_kwargs:
            allow_flexible_bounds: false
            bijector_name: bernstein_poly
            bounds: identity
            high: 1
            low: 0
            num_layers: 4
            order: 64
            scale: false
            shift: false
          freeze_base_model: false
          parameter_kwargs:
            made_kwargs:
              activation: relu
              hidden_units: []
            x0_kwargs:
              activation: relu
              batch_norm: false
              bias_initializer: zeros
              dropout: 0
              hidden_units:
              - 8
              - 16
              kernel_initializer: glorot_uniform
    outs:
    - path: 
        results/sim/moons/unconditional_hybrid_masked_autoregressive_flow_bernstein_poly_first_dim_masked/dataset.pdf
      hash: md5
      md5: a8bcca9e0fa8fe997199557e2eb3505b
      size: 24850
    - path: 
        results/sim/moons/unconditional_hybrid_masked_autoregressive_flow_bernstein_poly_first_dim_masked/metrics.yaml
      hash: md5
      md5: 359ff0860e9f8e7bcc8a1e484b6d645c
      size: 53
    - path: 
        results/sim/moons/unconditional_hybrid_masked_autoregressive_flow_bernstein_poly_first_dim_masked/model_checkpoint.weights.h5
      hash: md5
      md5: 49a3ebc4889bfa4e8ab9db62d8d709d5
      size: 117752
    - path: 
        results/sim/moons/unconditional_hybrid_masked_autoregressive_flow_bernstein_poly_first_dim_masked/samples.pdf
      hash: md5
      md5: d0d59747a5cf6b990a29230587ea38dc
      size: 119458
    - path: 
        results/sim/moons/unconditional_hybrid_masked_autoregressive_flow_bernstein_poly_first_dim_masked/train.log
      hash: md5
      md5: 1b714361973f8e2ffcd21c6ddedd6620
      size: 2303
  train-sim@dataset0-unconditional_multivariate_flow_bernstein_poly:
    cmd: python scripts/train.py --log-level info --log-file train.log --experiment-name
      sim-moons --run-name unconditional_multivariate_flow_bernstein_poly_moons --stage-name
      train-sim@dataset0-unconditional_multivariate_flow_bernstein_poly --dataset-type
      sim --dataset-name moons --results-path results/sim/moons/unconditional_multivariate_flow_bernstein_poly
      --test-mode true
    deps:
    - path: pyproject.toml
      hash: md5
      md5: f1fac6d7d97fc8eea5b24bdad7befc0b
      size: 2050
    - path: scripts/train.py
      hash: md5
      md5: 6a4b0d066827367245d52ce94d2228ad
      size: 17396
    - path: src/mctm
      hash: md5
      md5: d4066220045f052184fe8c5407afdde6.dir
      size: 124156
      nfiles: 17
    params:
      params.yaml:
        seed: 1
        textwidth: 487.8225
      params/sim/dataset.yaml:
        dataset_kwargs.moons*:
          n_samples: 16384
          noise: 0.05
          scale:
          - 0.05
          - 0.95
          random_state: 1
      params/sim/moons/unconditional_multivariate_flow_bernstein_poly.yaml:
        compile_kwargs:
          jit_compile: true
        fit_kwargs:
          batch_size: 256
          early_stopping: false
          epochs: 200
          learning_rate:
            scheduler_kwargs:
              decay_steps: 200
              initial_learning_rate: 0.01
            scheduler_name: cosine_decay
          monitor: val_loss
          reduce_lr_on_plateau: false
          validation_split: 0.1
          verbose: true
        model_kwargs:
          distribution: multivariate_flow
          distribution_kwargs:
            allow_flexible_bounds: false
            bijector_name: bernstein_poly
            bounds: smooth
            high: 4
            low: -4
            order: 100
            scale: false
            shift: false
          parameter_kwargs:
            conditional: false
            dtype: float32
    outs:
    - path: results/sim/moons/unconditional_multivariate_flow_bernstein_poly/dataset.pdf
      hash: md5
      md5: 710aa4a86145b0aa89991dc0ae552f3e
      size: 24850
    - path: results/sim/moons/unconditional_multivariate_flow_bernstein_poly/metrics.yaml
      hash: md5
      md5: a57e29a3269a7d0bb009335dae5b2ae5
      size: 54
    - path: 
        results/sim/moons/unconditional_multivariate_flow_bernstein_poly/model_checkpoint.weights.h5
      hash: md5
      md5: 82a295bd3fb05454446995111ec97dd3
      size: 13048
    - path: results/sim/moons/unconditional_multivariate_flow_bernstein_poly/samples.pdf
      hash: md5
      md5: 337d38d723746e0286dd89403c02ec9d
      size: 89090
    - path: results/sim/moons/unconditional_multivariate_flow_bernstein_poly/train.log
      hash: md5
      md5: f0befa0103b983cb98bdbec0ad098ceb
      size: 1524
  train-sim@dataset1-unconditional_masked_autoregressive_flow_bernstein_poly:
    cmd: python scripts/train.py --log-level info --log-file train.log --experiment-name
      sim-circles --run-name unconditional_masked_autoregressive_flow_bernstein_poly_circles
      --stage-name train-sim@dataset1-unconditional_masked_autoregressive_flow_bernstein_poly
      --dataset-type sim --dataset-name circles --results-path results/sim/circles/unconditional_masked_autoregressive_flow_bernstein_poly
      --test-mode false
    deps:
    - path: ../pyproject.toml
      hash: md5
      md5: 1bb8cefe554dc1c36064f36ce3518fca
      size: 2100
    - path: ../src/mctm/__init__.py
      hash: md5
      md5: 50bfe848b7a3b24849bf3c51890564e5
      size: 54
    - path: ../src/mctm/activations.py
      hash: md5
      md5: fbcc1a7e509e4df7654ccd420ee95cca
      size: 6973
    - path: ../src/mctm/data/__init__.py
      hash: md5
      md5: 4bb4f98e76433de954fedc2402f91b79
      size: 67
    - path: ../src/mctm/data/sklearn_datasets.py
      hash: md5
      md5: 50a45734213822dae2cf7607c270e772
      size: 1044
    - path: ../src/mctm/distributions.py
      hash: md5
      md5: 0d4ff4172e3a859a3b4f065de6d812f9
      size: 43692
    - path: ../src/mctm/models.py
      hash: md5
      md5: c7f2f0e6665129b399432f06f678d4d0
      size: 14118
    - path: ../src/mctm/nn.py
      hash: md5
      md5: e19e5322185ca8b0ca12ea054aa302b9
      size: 13279
    - path: ../src/mctm/parameters.py
      hash: md5
      md5: bec689a85638f3d6fda317622b51f74d
      size: 13349
    - path: ../src/mctm/preprocessing.py
      hash: md5
      md5: 395dbc40ef7a285ba1f11bb6c974eeb8
      size: 4395
    - path: ../src/mctm/scheduler.py
      hash: md5
      md5: 968fe1c35be0e11147ab55012795e31c
      size: 4211
    - path: ../src/mctm/utils/__init__.py
      hash: md5
      md5: c697ac50e99dd1ba97a749c0a6dd4a28
      size: 5768
    - path: ../src/mctm/utils/decorators.py
      hash: md5
      md5: 8f38fef6acf3e8cf79ef3b52290d32d0
      size: 3799
    - path: ../src/mctm/utils/mlflow.py
      hash: md5
      md5: 21f9a348ffad2b7e63efd8b977332230
      size: 2458
    - path: ../src/mctm/utils/pipeline.py
      hash: md5
      md5: d10ee5e4bd333b5dcdc618c86ec94036
      size: 11960
    - path: ../src/mctm/utils/tensorflow.py
      hash: md5
      md5: 01646f069ce1736f3bb3337625f8e9f3
      size: 6355
    - path: ../src/mctm/utils/visualisation.py
      hash: md5
      md5: 309a92b943855a8121347b1516e4277f
      size: 17052
    - path: scripts/train.py
      hash: md5
      md5: 30d0130ef9fd3fc881e6f7137ce31117
      size: 15730
    params:
      params.yaml:
        seed: 1
        textwidth: 487.8225
      params/sim/circles/unconditional_masked_autoregressive_flow_bernstein_poly.yaml:
        compile_kwargs:
          jit_compile: true
        fit_kwargs:
          batch_size: 512
          early_stopping: false
          epochs: 200
          learning_rate:
            scheduler_kwargs:
              decay_steps: 200
              initial_learning_rate: 0.01
            scheduler_name: cosine_decay
          monitor: val_loss
          reduce_lr_on_plateau: false
          validation_split: 0.1
          verbose: true
        model_kwargs:
          distribution: masked_autoregressive_flow
          num_layers: 2
          bijector: BernsteinPolynomial
          bijector_kwargs:
            extrapolation: false
            domain:
            - -5
            - 5
          invert: true
          parameters_constraint_fn_kwargs:
            allow_flexible_bounds: false
            bounds: linear
            low: -5
            high: 5
          num_parameters: 16
          layer_overwrites:
            0:
              bijector_kwargs:
                domain:
                - 0
                - 1
          parameters_fn_kwargs:
            activation: relu
            hidden_units:
            - 16
            - 16
            - 16
      params/sim/dataset.yaml:
        dataset_kwargs.circles*:
          n_samples: 16384
          noise: 0.05
          factor: 0.5
          scale:
          - 0.05
          - 0.95
          random_state: 1
    outs:
    - path: 
        results/sim/circles/unconditional_masked_autoregressive_flow_bernstein_poly/dataset.pdf
      hash: md5
<<<<<<< HEAD
      md5: 9e790edd5bccded76eb4f184012729b1
      size: 25002
    - path: 
        results/sim/circles/unconditional_masked_autoregressive_flow_bernstein_poly/metrics.yaml
      hash: md5
      md5: 8c0b8db913ae061e4c9f410b43a291d8
      size: 52
=======
      md5: bb96ab5f6efe36cd61cdbb075fb1390f
      size: 261694
    - path: 
        results/sim/circles/unconditional_masked_autoregressive_flow_bernstein_poly/metrics.yaml
      hash: md5
      md5: b6eda030863a069113c7d849a27e5276
      size: 56
>>>>>>> f45df3de
    - path: 
        results/sim/circles/unconditional_masked_autoregressive_flow_bernstein_poly/model_checkpoint.weights.h5
      hash: md5
      md5: d560804f105d5e6c740f7c3d6445f74a
      size: 52336
    - path: 
        results/sim/circles/unconditional_masked_autoregressive_flow_bernstein_poly/samples.pdf
      hash: md5
<<<<<<< HEAD
      md5: 4d25a571165b283abfc3d5ceb6fad572
      size: 101391
=======
      md5: e96379cba3ab796c11939bdc956cecae
      size: 179545
>>>>>>> f45df3de
    - path: 
        results/sim/circles/unconditional_masked_autoregressive_flow_bernstein_poly/train.log
      hash: md5
      md5: cb8b1d29844abf6eea5087a9697fc6b3
      size: 4571
  train-sim@dataset0-unconditional_masked_autoregressive_flow_bernstein_poly:
    cmd: python scripts/train.py --log-level info --log-file train.log --experiment-name
      sim-moons --run-name unconditional_masked_autoregressive_flow_bernstein_poly_moons
      --stage-name train-sim@dataset0-unconditional_masked_autoregressive_flow_bernstein_poly
      --dataset-type sim --dataset-name moons --results-path results/sim/moons/unconditional_masked_autoregressive_flow_bernstein_poly
      --test-mode false
    deps:
    - path: ../pyproject.toml
      hash: md5
      md5: 1bb8cefe554dc1c36064f36ce3518fca
      size: 2100
    - path: ../src/mctm/__init__.py
      hash: md5
      md5: 50bfe848b7a3b24849bf3c51890564e5
      size: 54
    - path: ../src/mctm/activations.py
      hash: md5
      md5: fbcc1a7e509e4df7654ccd420ee95cca
      size: 6973
    - path: ../src/mctm/data/__init__.py
      hash: md5
      md5: 4bb4f98e76433de954fedc2402f91b79
      size: 67
    - path: ../src/mctm/data/sklearn_datasets.py
      hash: md5
      md5: 50a45734213822dae2cf7607c270e772
      size: 1044
    - path: ../src/mctm/distributions.py
      hash: md5
      md5: 0d4ff4172e3a859a3b4f065de6d812f9
      size: 43692
    - path: ../src/mctm/models.py
      hash: md5
      md5: c7f2f0e6665129b399432f06f678d4d0
      size: 14118
    - path: ../src/mctm/nn.py
      hash: md5
      md5: e19e5322185ca8b0ca12ea054aa302b9
      size: 13279
    - path: ../src/mctm/parameters.py
      hash: md5
      md5: bec689a85638f3d6fda317622b51f74d
      size: 13349
    - path: ../src/mctm/preprocessing.py
      hash: md5
      md5: 395dbc40ef7a285ba1f11bb6c974eeb8
      size: 4395
    - path: ../src/mctm/scheduler.py
      hash: md5
      md5: 968fe1c35be0e11147ab55012795e31c
      size: 4211
    - path: ../src/mctm/utils/__init__.py
      hash: md5
      md5: c697ac50e99dd1ba97a749c0a6dd4a28
      size: 5768
    - path: ../src/mctm/utils/decorators.py
      hash: md5
      md5: 8f38fef6acf3e8cf79ef3b52290d32d0
      size: 3799
    - path: ../src/mctm/utils/mlflow.py
      hash: md5
      md5: 21f9a348ffad2b7e63efd8b977332230
      size: 2458
    - path: ../src/mctm/utils/pipeline.py
      hash: md5
      md5: d10ee5e4bd333b5dcdc618c86ec94036
      size: 11960
    - path: ../src/mctm/utils/tensorflow.py
      hash: md5
      md5: 01646f069ce1736f3bb3337625f8e9f3
      size: 6355
    - path: ../src/mctm/utils/visualisation.py
      hash: md5
      md5: 309a92b943855a8121347b1516e4277f
      size: 17052
    - path: scripts/train.py
      hash: md5
      md5: 30d0130ef9fd3fc881e6f7137ce31117
      size: 15730
    params:
      params.yaml:
        seed: 1
        textwidth: 487.8225
      params/sim/dataset.yaml:
        dataset_kwargs.moons*:
          n_samples: 16384
          noise: 0.05
          scale:
          - 0.05
          - 0.95
          random_state: 1
      params/sim/moons/unconditional_masked_autoregressive_flow_bernstein_poly.yaml:
        compile_kwargs:
          jit_compile: true
        fit_kwargs:
          batch_size: 512
          early_stopping: false
          epochs: 200
          learning_rate:
            scheduler_kwargs:
              decay_steps: 200
              initial_learning_rate: 0.01
            scheduler_name: cosine_decay
          monitor: val_loss
          reduce_lr_on_plateau: false
          validation_split: 0.1
          verbose: true
        model_kwargs:
          distribution: masked_autoregressive_flow
          num_layers: 2
          bijector: BernsteinPolynomial
          bijector_kwargs:
            extrapolation: false
            domain:
            - -5
            - 5
          invert: true
          parameters_constraint_fn_kwargs:
            allow_flexible_bounds: false
            bounds: linear
            low: -5
            high: 5
          num_parameters: 16
          layer_overwrites:
            0:
              bijector_kwargs:
                domain:
                - 0
                - 1
          parameters_fn_kwargs:
            activation: relu
            hidden_units:
            - 16
            - 16
            - 16
    outs:
    - path: 
        results/sim/moons/unconditional_masked_autoregressive_flow_bernstein_poly/dataset.pdf
      hash: md5
      md5: 4e94d0a37a21c64d105659dbb37f68cd
      size: 24844
    - path: 
        results/sim/moons/unconditional_masked_autoregressive_flow_bernstein_poly/metrics.yaml
      hash: md5
      md5: 51d26d4e044059c01106242bb924f278
      size: 53
    - path: 
        results/sim/moons/unconditional_masked_autoregressive_flow_bernstein_poly/model_checkpoint.weights.h5
      hash: md5
      md5: 580ee4737e98ef98133ff4056e64271b
      size: 52336
    - path: 
        results/sim/moons/unconditional_masked_autoregressive_flow_bernstein_poly/samples.pdf
      hash: md5
      md5: aee2593341401f98f8f51da752f2e2fb
      size: 103626
    - path: 
        results/sim/moons/unconditional_masked_autoregressive_flow_bernstein_poly/train.log
      hash: md5
      md5: f3c873287886fa777ef114bbc478e2d1
      size: 4514
  train-malnutrition@mctm:
    cmd: python scripts/train.py --log-level info --log-file train.log --experiment-name
      malnutrition --run-name mctm --stage-name train-malnutrition@mctm --dataset-type
      malnutrition --dataset-name india --results-path results/malnutrition/mctm --test-mode
      true
    deps:
    - path: pyproject.toml
      hash: md5
      md5: f1fac6d7d97fc8eea5b24bdad7befc0b
      size: 2050
    - path: scripts/train.py
      hash: md5
      md5: 20f1b71ed8b7765594d2558ae9fecda8
      size: 17412
    - path: src/mctm
      hash: md5
      md5: 770a2bf3315b0df6a7963519c9f8578e.dir
      size: 133080
      nfiles: 17
    params:
      params.yaml:
        seed: 1
        textwidth: 487.8225
      params/malnutrition/dataset.yaml:
        dataset_kwargs.india*:
          data_path: datasets/malnutrition/india.raw
          covariates:
          - cage
          targets:
          - stunting
          - wasting
          - underweight
          stratify: true
          scale: true
          column_transformers:
          - - passthrough
            - - cage
      params/malnutrition/mctm.yaml:
        compile_kwargs: {}
        fit_kwargs:
          epochs: 100
          batch_size: 128
          learning_rate:
            scheduler_kwargs:
              decay_steps: 100
              initial_learning_rate: 0.005
            scheduler_name: cosine_decay
          reduce_lr_on_plateau: false
          early_stopping: false
          monitor: val_loss
          verbose: true
        model_kwargs:
          distribution: normalizing_flow
          bijectors:
          - bijector: BernsteinBijector
            bijector_kwargs:
              domain:
              - -4
              - 4
              extrapolation: true
            parameters_constraint_fn: mctm.activations.get_thetas_constrain_fn
            parameters_constraint_fn_kwargs:
              allow_flexible_bounds: true
              bounds: smooth
              high: 4
              low: -4
            parameters_fn: parameter_vector
            parameters_fn_kwargs:
              dtype: float32
              parameter_shape:
              - 3
              - 6
          - bijector: Shift
            parameters_fn: bernstein_polynomial
            parameters_fn_kwargs:
              conditional_event_shape: 1
              domain: &id001
              - 0
              - 35
              dtype: float
              extrapolation: true
              parameter_shape:
              - 3
              polynomial_order: 6
          - bijector: ScaleMatvecLinearOperator
            parameters_constraint_fn: mctm.activations.lambda_parameters_constraint_fn
            parameters_fn: bernstein_polynomial
            parameters_fn_kwargs:
              conditional_event_shape: 1
              domain: *id001
              dtype: float
              extrapolation: true
              parameter_shape:
              - 3
              polynomial_order: 3
    outs:
    - path: results/malnutrition/mctm/dataset.pdf
      hash: md5
      md5: adfaf65703e50c959094d3238a4f2c2a
      size: 2394190
    - path: results/malnutrition/mctm/metrics.yaml
      hash: md5
      md5: 0a1afc219deca306340c1f032b42a786
      size: 52
    - path: results/malnutrition/mctm/model_checkpoint.weights.h5
      hash: md5
      md5: fe5c13da6bb5d51c2dba6dd8de05b6ec
      size: 15240
    - path: results/malnutrition/mctm/samples.pdf
      hash: md5
      md5: 9509e40853469ca966eedafdf91f9197
      size: 246775
    - path: results/malnutrition/mctm/train.log
      hash: md5
      md5: 18acabcbfb71608785582d62ae4b9d49
      size: 3885
  train-sim@dataset0-conditional_coupling_flow_quadratic_spline:
    cmd: python scripts/train.py --log-level info --log-file train.log --experiment-name
      sim-moons --run-name conditional_coupling_flow_quadratic_spline_moons --stage-name
      train-sim@dataset0-conditional_coupling_flow_quadratic_spline --dataset-type
      sim --dataset-name moons --results-path results/sim/moons/conditional_coupling_flow_quadratic_spline
      --test-mode false
    deps:
    - path: ../pyproject.toml
      hash: md5
      md5: 1bb8cefe554dc1c36064f36ce3518fca
      size: 2100
    - path: ../src/mctm/__init__.py
      hash: md5
      md5: 50bfe848b7a3b24849bf3c51890564e5
      size: 54
    - path: ../src/mctm/activations.py
      hash: md5
      md5: fbcc1a7e509e4df7654ccd420ee95cca
      size: 6973
    - path: ../src/mctm/data/__init__.py
      hash: md5
      md5: 4bb4f98e76433de954fedc2402f91b79
      size: 67
    - path: ../src/mctm/data/sklearn_datasets.py
      hash: md5
      md5: 50a45734213822dae2cf7607c270e772
      size: 1044
    - path: ../src/mctm/distributions.py
      hash: md5
      md5: 0d4ff4172e3a859a3b4f065de6d812f9
      size: 43692
    - path: ../src/mctm/models.py
      hash: md5
      md5: c7f2f0e6665129b399432f06f678d4d0
      size: 14118
    - path: ../src/mctm/nn.py
      hash: md5
      md5: e19e5322185ca8b0ca12ea054aa302b9
      size: 13279
    - path: ../src/mctm/parameters.py
      hash: md5
      md5: bec689a85638f3d6fda317622b51f74d
      size: 13349
    - path: ../src/mctm/preprocessing.py
      hash: md5
      md5: 395dbc40ef7a285ba1f11bb6c974eeb8
      size: 4395
    - path: ../src/mctm/scheduler.py
      hash: md5
      md5: 968fe1c35be0e11147ab55012795e31c
      size: 4211
    - path: ../src/mctm/utils/__init__.py
      hash: md5
      md5: c697ac50e99dd1ba97a749c0a6dd4a28
      size: 5768
    - path: ../src/mctm/utils/decorators.py
      hash: md5
      md5: 8f38fef6acf3e8cf79ef3b52290d32d0
      size: 3799
    - path: ../src/mctm/utils/mlflow.py
      hash: md5
      md5: 21f9a348ffad2b7e63efd8b977332230
      size: 2458
    - path: ../src/mctm/utils/pipeline.py
      hash: md5
      md5: d10ee5e4bd333b5dcdc618c86ec94036
      size: 11960
    - path: ../src/mctm/utils/tensorflow.py
      hash: md5
      md5: 01646f069ce1736f3bb3337625f8e9f3
      size: 6355
    - path: ../src/mctm/utils/visualisation.py
      hash: md5
      md5: 309a92b943855a8121347b1516e4277f
      size: 17052
    - path: scripts/train.py
      hash: md5
      md5: 30d0130ef9fd3fc881e6f7137ce31117
      size: 15730
    params:
      params.yaml:
        seed: 1
        textwidth: 487.8225
      params/sim/dataset.yaml:
        dataset_kwargs.moons*:
          n_samples: 16384
          noise: 0.05
          scale:
          - 0.05
          - 0.95
          random_state: 1
      params/sim/moons/conditional_coupling_flow_quadratic_spline.yaml:
        compile_kwargs:
          jit_compile: true
        fit_kwargs:
          batch_size: 512
          early_stopping: false
          epochs: 200
          learning_rate:
            scheduler_kwargs:
              decay_steps: 200
              initial_learning_rate: 0.01
            scheduler_name: cosine_decay
          monitor: val_loss
          reduce_lr_on_plateau: false
          validation_split: 0.1
          verbose: true
        model_kwargs:
          distribution: coupling_flow
          num_layers: 2
          bijector: RationalQuadraticSpline
          bijector_kwargs:
            range_min: -5
          parameters_constraint_fn_kwargs:
            interval_width: 10
            min_slope: 0.001
            min_bin_width: 0.001
            nbins: 32
          num_parameters: 95
          parameters_fn_kwargs:
            activation: relu
            batch_norm: false
            dropout: 0
            hidden_units:
            - 128
            - 128
            - 128
            conditional: true
            conditional_event_shape: 1
    outs:
    - path: results/sim/moons/conditional_coupling_flow_quadratic_spline/dataset.pdf
      hash: md5
      md5: 59585039a5bb8e8eb7b561f20c311c5f
      size: 260561
    - path: results/sim/moons/conditional_coupling_flow_quadratic_spline/metrics.yaml
      hash: md5
      md5: 3fc5a7c347e5d6057ff22f3b27a28413
      size: 53
    - path: 
        results/sim/moons/conditional_coupling_flow_quadratic_spline/model_checkpoint.weights.h5
      hash: md5
      md5: 36d69a596a6902487a6f7e3525491aae
      size: 2228400
    - path: results/sim/moons/conditional_coupling_flow_quadratic_spline/samples.pdf
      hash: md5
      md5: 13fb2ccf014b3da6cc74b9af734e478d
      size: 155923
    - path: results/sim/moons/conditional_coupling_flow_quadratic_spline/train.log
      hash: md5
      md5: e6548bd4177683f788d534566dfc72a3
      size: 4901
  train-sim@dataset0-conditional_masked_autoregressive_flow_quadratic_spline:
    cmd: python scripts/train.py --log-level info --log-file train.log --experiment-name
      sim-moons --run-name conditional_masked_autoregressive_flow_quadratic_spline_moons
      --stage-name train-sim@dataset0-conditional_masked_autoregressive_flow_quadratic_spline
      --dataset-type sim --dataset-name moons --results-path results/sim/moons/conditional_masked_autoregressive_flow_quadratic_spline
      --test-mode false
    deps:
    - path: ../pyproject.toml
      hash: md5
      md5: 1bb8cefe554dc1c36064f36ce3518fca
      size: 2100
    - path: ../src/mctm/__init__.py
      hash: md5
      md5: 50bfe848b7a3b24849bf3c51890564e5
      size: 54
    - path: ../src/mctm/activations.py
      hash: md5
      md5: fbcc1a7e509e4df7654ccd420ee95cca
      size: 6973
    - path: ../src/mctm/data/__init__.py
      hash: md5
      md5: 4bb4f98e76433de954fedc2402f91b79
      size: 67
    - path: ../src/mctm/data/sklearn_datasets.py
      hash: md5
      md5: 50a45734213822dae2cf7607c270e772
      size: 1044
    - path: ../src/mctm/distributions.py
      hash: md5
      md5: 0d4ff4172e3a859a3b4f065de6d812f9
      size: 43692
    - path: ../src/mctm/models.py
      hash: md5
      md5: c7f2f0e6665129b399432f06f678d4d0
      size: 14118
    - path: ../src/mctm/nn.py
      hash: md5
      md5: e19e5322185ca8b0ca12ea054aa302b9
      size: 13279
    - path: ../src/mctm/parameters.py
      hash: md5
      md5: bec689a85638f3d6fda317622b51f74d
      size: 13349
    - path: ../src/mctm/preprocessing.py
      hash: md5
      md5: 395dbc40ef7a285ba1f11bb6c974eeb8
      size: 4395
    - path: ../src/mctm/scheduler.py
      hash: md5
      md5: 968fe1c35be0e11147ab55012795e31c
      size: 4211
    - path: ../src/mctm/utils/__init__.py
      hash: md5
      md5: c697ac50e99dd1ba97a749c0a6dd4a28
      size: 5768
    - path: ../src/mctm/utils/decorators.py
      hash: md5
      md5: 8f38fef6acf3e8cf79ef3b52290d32d0
      size: 3799
    - path: ../src/mctm/utils/mlflow.py
      hash: md5
      md5: 21f9a348ffad2b7e63efd8b977332230
      size: 2458
    - path: ../src/mctm/utils/pipeline.py
      hash: md5
      md5: d10ee5e4bd333b5dcdc618c86ec94036
      size: 11960
    - path: ../src/mctm/utils/tensorflow.py
      hash: md5
      md5: 01646f069ce1736f3bb3337625f8e9f3
      size: 6355
    - path: ../src/mctm/utils/visualisation.py
      hash: md5
      md5: 309a92b943855a8121347b1516e4277f
      size: 17052
    - path: scripts/train.py
      hash: md5
      md5: 30d0130ef9fd3fc881e6f7137ce31117
      size: 15730
    params:
      params.yaml:
        seed: 1
        textwidth: 487.8225
      params/sim/dataset.yaml:
        dataset_kwargs.moons*:
          n_samples: 16384
          noise: 0.05
          scale:
          - 0.05
          - 0.95
          random_state: 1
      params/sim/moons/conditional_masked_autoregressive_flow_quadratic_spline.yaml:
        compile_kwargs:
          jit_compile: true
        fit_kwargs:
          batch_size: 512
          early_stopping: false
          epochs: 200
          learning_rate:
            scheduler_kwargs:
              decay_steps: 200
              initial_learning_rate: 0.01
            scheduler_name: cosine_decay
          monitor: val_loss
          reduce_lr_on_plateau: false
          validation_split: 0.1
          verbose: true
        model_kwargs:
          distribution: masked_autoregressive_flow
          num_layers: 2
          bijector: RationalQuadraticSpline
          bijector_kwargs:
            range_min: -5
          parameters_constraint_fn_kwargs:
            interval_width: 10
            min_slope: 0.001
            min_bin_width: 0.001
            nbins: 32
          num_parameters: 95
          parameters_fn_kwargs:
            activation: relu
            conditional: true
            conditional_event_shape: 1
            hidden_units:
            - 16
            - 16
            - 16
    outs:
    - path: 
        results/sim/moons/conditional_masked_autoregressive_flow_quadratic_spline/dataset.pdf
      hash: md5
      md5: 3c6d56487c22f6b1b1543a3a5da3f1cb
      size: 24844
    - path: 
        results/sim/moons/conditional_masked_autoregressive_flow_quadratic_spline/metrics.yaml
      hash: md5
      md5: 5841860f209e282682d116927d919d1d
      size: 54
    - path: 
        results/sim/moons/conditional_masked_autoregressive_flow_quadratic_spline/model_checkpoint.weights.h5
      hash: md5
      md5: 4227873ac2a4200b150524922d9ca1ae
      size: 116472
    - path: 
        results/sim/moons/conditional_masked_autoregressive_flow_quadratic_spline/samples.pdf
      hash: md5
      md5: 6333041d7c29efe465c8086c7a9f24d9
      size: 100761
    - path: 
        results/sim/moons/conditional_masked_autoregressive_flow_quadratic_spline/train.log
      hash: md5
      md5: 7d4baca219148886714b4b9db54babfa
      size: 4420
  train-sim@dataset0-unconditional_masked_autoregressive_flow_quadratic_spline:
    cmd: python scripts/train.py --log-level info --log-file train.log --experiment-name
      sim-moons --run-name unconditional_masked_autoregressive_flow_quadratic_spline_moons
      --stage-name train-sim@dataset0-unconditional_masked_autoregressive_flow_quadratic_spline
      --dataset-type sim --dataset-name moons --results-path results/sim/moons/unconditional_masked_autoregressive_flow_quadratic_spline
      --test-mode true
    deps:
    - path: ../pyproject.toml
      hash: md5
      md5: 1bb8cefe554dc1c36064f36ce3518fca
      size: 2100
    - path: ../src/mctm/__init__.py
      hash: md5
      md5: 50bfe848b7a3b24849bf3c51890564e5
      size: 54
    - path: ../src/mctm/activations.py
      hash: md5
      md5: fbcc1a7e509e4df7654ccd420ee95cca
      size: 6973
    - path: ../src/mctm/data/__init__.py
      hash: md5
      md5: 4bb4f98e76433de954fedc2402f91b79
      size: 67
    - path: ../src/mctm/data/sklearn_datasets.py
      hash: md5
      md5: 50a45734213822dae2cf7607c270e772
      size: 1044
    - path: ../src/mctm/distributions.py
      hash: md5
      md5: 0d4ff4172e3a859a3b4f065de6d812f9
      size: 43692
    - path: ../src/mctm/models.py
      hash: md5
      md5: c7f2f0e6665129b399432f06f678d4d0
      size: 14118
    - path: ../src/mctm/nn.py
      hash: md5
      md5: e19e5322185ca8b0ca12ea054aa302b9
      size: 13279
    - path: ../src/mctm/parameters.py
      hash: md5
      md5: bec689a85638f3d6fda317622b51f74d
      size: 13349
    - path: ../src/mctm/preprocessing.py
      hash: md5
      md5: 395dbc40ef7a285ba1f11bb6c974eeb8
      size: 4395
    - path: ../src/mctm/scheduler.py
      hash: md5
      md5: 968fe1c35be0e11147ab55012795e31c
      size: 4211
    - path: ../src/mctm/utils/__init__.py
      hash: md5
      md5: c697ac50e99dd1ba97a749c0a6dd4a28
      size: 5768
    - path: ../src/mctm/utils/decorators.py
      hash: md5
      md5: 8f38fef6acf3e8cf79ef3b52290d32d0
      size: 3799
    - path: ../src/mctm/utils/mlflow.py
      hash: md5
      md5: 21f9a348ffad2b7e63efd8b977332230
      size: 2458
    - path: ../src/mctm/utils/pipeline.py
      hash: md5
      md5: d10ee5e4bd333b5dcdc618c86ec94036
      size: 11960
    - path: ../src/mctm/utils/tensorflow.py
      hash: md5
      md5: 01646f069ce1736f3bb3337625f8e9f3
      size: 6355
    - path: ../src/mctm/utils/visualisation.py
      hash: md5
      md5: 309a92b943855a8121347b1516e4277f
      size: 17052
    - path: scripts/train.py
      hash: md5
      md5: 30d0130ef9fd3fc881e6f7137ce31117
      size: 15730
    params:
      params.yaml:
        seed: 1
        textwidth: 487.8225
      params/sim/dataset.yaml:
        dataset_kwargs.moons*:
          n_samples: 16384
          noise: 0.05
          scale:
          - 0.05
          - 0.95
          random_state: 1
      params/sim/moons/unconditional_masked_autoregressive_flow_quadratic_spline.yaml:
        compile_kwargs:
          jit_compile: true
        fit_kwargs:
          batch_size: 512
          early_stopping: false
          epochs: 200
          learning_rate:
            scheduler_kwargs:
              decay_steps: 200
              initial_learning_rate: 0.01
            scheduler_name: cosine_decay
          monitor: val_loss
          reduce_lr_on_plateau: false
          validation_split: 0.1
          verbose: true
        model_kwargs:
          distribution: masked_autoregressive_flow
          num_layers: 2
          bijector: RationalQuadraticSpline
          bijector_kwargs:
            range_min: -5
          parameters_constraint_fn_kwargs:
            interval_width: 10
            min_slope: 0.001
            min_bin_width: 0.001
            nbins: 32
          num_parameters: 95
          parameters_fn_kwargs:
            activation: relu
            hidden_units:
            - 16
            - 16
            - 16
    outs:
    - path: 
        results/sim/moons/unconditional_masked_autoregressive_flow_quadratic_spline/dataset.pdf
      hash: md5
      md5: af8466a95c1e7774636aa2a40359e391
      size: 24844
    - path: 
        results/sim/moons/unconditional_masked_autoregressive_flow_quadratic_spline/metrics.yaml
      hash: md5
      md5: 5841860f209e282682d116927d919d1d
      size: 54
    - path: 
        results/sim/moons/unconditional_masked_autoregressive_flow_quadratic_spline/model_checkpoint.weights.h5
      hash: md5
      md5: 0005938d5b86aec3ed0a781123d4950f
      size: 116472
    - path: 
        results/sim/moons/unconditional_masked_autoregressive_flow_quadratic_spline/samples.pdf
      hash: md5
      md5: bb8ba7230d3f2384744092a14c88b95e
      size: 100761
    - path: 
        results/sim/moons/unconditional_masked_autoregressive_flow_quadratic_spline/train.log
      hash: md5
      md5: 45cda5f772e5c82c0841f733b0ccc1cd
      size: 3941
  train-sim@dataset1-unconditional_masked_autoregressive_flow_quadratic_spline:
    cmd: python scripts/train.py --log-level info --log-file train.log --experiment-name
      sim-circles --run-name unconditional_masked_autoregressive_flow_quadratic_spline_circles
      --stage-name train-sim@dataset1-unconditional_masked_autoregressive_flow_quadratic_spline
      --dataset-type sim --dataset-name circles --results-path results/sim/circles/unconditional_masked_autoregressive_flow_quadratic_spline
      --test-mode true
    deps:
    - path: ../pyproject.toml
      hash: md5
      md5: 1bb8cefe554dc1c36064f36ce3518fca
      size: 2100
    - path: ../src/mctm/__init__.py
      hash: md5
      md5: 50bfe848b7a3b24849bf3c51890564e5
      size: 54
    - path: ../src/mctm/activations.py
      hash: md5
      md5: fbcc1a7e509e4df7654ccd420ee95cca
      size: 6973
    - path: ../src/mctm/data/__init__.py
      hash: md5
      md5: 4bb4f98e76433de954fedc2402f91b79
      size: 67
    - path: ../src/mctm/data/sklearn_datasets.py
      hash: md5
      md5: 50a45734213822dae2cf7607c270e772
      size: 1044
    - path: ../src/mctm/distributions.py
      hash: md5
      md5: 0d4ff4172e3a859a3b4f065de6d812f9
      size: 43692
    - path: ../src/mctm/models.py
      hash: md5
      md5: c7f2f0e6665129b399432f06f678d4d0
      size: 14118
    - path: ../src/mctm/nn.py
      hash: md5
      md5: e19e5322185ca8b0ca12ea054aa302b9
      size: 13279
    - path: ../src/mctm/parameters.py
      hash: md5
      md5: bec689a85638f3d6fda317622b51f74d
      size: 13349
    - path: ../src/mctm/preprocessing.py
      hash: md5
      md5: 395dbc40ef7a285ba1f11bb6c974eeb8
      size: 4395
    - path: ../src/mctm/scheduler.py
      hash: md5
      md5: 968fe1c35be0e11147ab55012795e31c
      size: 4211
    - path: ../src/mctm/utils/__init__.py
      hash: md5
      md5: c697ac50e99dd1ba97a749c0a6dd4a28
      size: 5768
    - path: ../src/mctm/utils/decorators.py
      hash: md5
      md5: 8f38fef6acf3e8cf79ef3b52290d32d0
      size: 3799
    - path: ../src/mctm/utils/mlflow.py
      hash: md5
      md5: 21f9a348ffad2b7e63efd8b977332230
      size: 2458
    - path: ../src/mctm/utils/pipeline.py
      hash: md5
      md5: d10ee5e4bd333b5dcdc618c86ec94036
      size: 11960
    - path: ../src/mctm/utils/tensorflow.py
      hash: md5
      md5: 01646f069ce1736f3bb3337625f8e9f3
      size: 6355
    - path: ../src/mctm/utils/visualisation.py
      hash: md5
      md5: 309a92b943855a8121347b1516e4277f
      size: 17052
    - path: scripts/train.py
      hash: md5
      md5: 30d0130ef9fd3fc881e6f7137ce31117
      size: 15730
    params:
      params.yaml:
        seed: 1
        textwidth: 487.8225
      params/sim/circles/unconditional_masked_autoregressive_flow_quadratic_spline.yaml:
        compile_kwargs:
          jit_compile: true
        fit_kwargs:
          batch_size: 512
          early_stopping: false
          epochs: 200
          learning_rate:
            scheduler_kwargs:
              decay_steps: 200
              initial_learning_rate: 0.01
            scheduler_name: cosine_decay
          monitor: val_loss
          reduce_lr_on_plateau: false
          validation_split: 0.1
          verbose: true
        model_kwargs:
          distribution: masked_autoregressive_flow
          num_layers: 2
          bijector: RationalQuadraticSpline
          bijector_kwargs:
            range_min: -5
          parameters_constraint_fn_kwargs:
            interval_width: 10
            min_slope: 0.001
            min_bin_width: 0.001
            nbins: 32
          num_parameters: 95
          parameters_fn_kwargs:
            activation: relu
            hidden_units:
            - 16
            - 16
            - 16
      params/sim/dataset.yaml:
        dataset_kwargs.circles*:
          n_samples: 16384
          noise: 0.05
          factor: 0.5
          scale:
          - 0.05
          - 0.95
          random_state: 1
    outs:
    - path: 
        results/sim/circles/unconditional_masked_autoregressive_flow_quadratic_spline/dataset.pdf
      hash: md5
      md5: a9c4b80a47ccb49f07b81d6c7fec8ed4
      size: 25002
    - path: 
        results/sim/circles/unconditional_masked_autoregressive_flow_quadratic_spline/metrics.yaml
      hash: md5
      md5: 5e14f1c43eb39d2a5966faf7918a318f
      size: 54
    - path: 
        results/sim/circles/unconditional_masked_autoregressive_flow_quadratic_spline/model_checkpoint.weights.h5
      hash: md5
      md5: 3c5b978caaecc266a576117c94e11cd5
      size: 116472
    - path: 
        results/sim/circles/unconditional_masked_autoregressive_flow_quadratic_spline/samples.pdf
      hash: md5
      md5: 74e435d7c5888a8c4f2c1fe3a5370fb3
      size: 96612
    - path: 
        results/sim/circles/unconditional_masked_autoregressive_flow_quadratic_spline/train.log
      hash: md5
      md5: e1b37735de6140bf976a6cb3c50cf193
      size: 3996
  train-sim@dataset1-conditional_masked_autoregressive_flow_quadratic_spline:
    cmd: python scripts/train.py --log-level info --log-file train.log --experiment-name
      sim-circles --run-name conditional_masked_autoregressive_flow_quadratic_spline_circles
      --stage-name train-sim@dataset1-conditional_masked_autoregressive_flow_quadratic_spline
      --dataset-type sim --dataset-name circles --results-path results/sim/circles/conditional_masked_autoregressive_flow_quadratic_spline
      --test-mode false
    deps:
    - path: ../pyproject.toml
      hash: md5
      md5: 1bb8cefe554dc1c36064f36ce3518fca
      size: 2100
    - path: ../src/mctm/__init__.py
      hash: md5
      md5: 50bfe848b7a3b24849bf3c51890564e5
      size: 54
    - path: ../src/mctm/activations.py
      hash: md5
      md5: fbcc1a7e509e4df7654ccd420ee95cca
      size: 6973
    - path: ../src/mctm/data/__init__.py
      hash: md5
      md5: 4bb4f98e76433de954fedc2402f91b79
      size: 67
    - path: ../src/mctm/data/sklearn_datasets.py
      hash: md5
      md5: 50a45734213822dae2cf7607c270e772
      size: 1044
    - path: ../src/mctm/distributions.py
      hash: md5
      md5: 0d4ff4172e3a859a3b4f065de6d812f9
      size: 43692
    - path: ../src/mctm/models.py
      hash: md5
      md5: c7f2f0e6665129b399432f06f678d4d0
      size: 14118
    - path: ../src/mctm/nn.py
      hash: md5
      md5: e19e5322185ca8b0ca12ea054aa302b9
      size: 13279
    - path: ../src/mctm/parameters.py
      hash: md5
      md5: bec689a85638f3d6fda317622b51f74d
      size: 13349
    - path: ../src/mctm/preprocessing.py
      hash: md5
      md5: 395dbc40ef7a285ba1f11bb6c974eeb8
      size: 4395
    - path: ../src/mctm/scheduler.py
      hash: md5
      md5: 968fe1c35be0e11147ab55012795e31c
      size: 4211
    - path: ../src/mctm/utils/__init__.py
      hash: md5
      md5: c697ac50e99dd1ba97a749c0a6dd4a28
      size: 5768
    - path: ../src/mctm/utils/decorators.py
      hash: md5
      md5: 8f38fef6acf3e8cf79ef3b52290d32d0
      size: 3799
    - path: ../src/mctm/utils/mlflow.py
      hash: md5
      md5: 21f9a348ffad2b7e63efd8b977332230
      size: 2458
    - path: ../src/mctm/utils/pipeline.py
      hash: md5
      md5: d10ee5e4bd333b5dcdc618c86ec94036
      size: 11960
    - path: ../src/mctm/utils/tensorflow.py
      hash: md5
      md5: 01646f069ce1736f3bb3337625f8e9f3
      size: 6355
    - path: ../src/mctm/utils/visualisation.py
      hash: md5
      md5: 309a92b943855a8121347b1516e4277f
      size: 17052
    - path: scripts/train.py
      hash: md5
      md5: 30d0130ef9fd3fc881e6f7137ce31117
      size: 15730
    params:
      params.yaml:
        seed: 1
        textwidth: 487.8225
      params/sim/circles/conditional_masked_autoregressive_flow_quadratic_spline.yaml:
        compile_kwargs:
          jit_compile: true
        fit_kwargs:
          batch_size: 512
          early_stopping: false
          epochs: 200
          learning_rate:
            scheduler_kwargs:
              decay_steps: 200
              initial_learning_rate: 0.01
            scheduler_name: cosine_decay
          monitor: val_loss
          reduce_lr_on_plateau: false
          validation_split: 0.1
          verbose: true
        model_kwargs:
          distribution: masked_autoregressive_flow
          num_layers: 2
          bijector: RationalQuadraticSpline
          bijector_kwargs:
            range_min: -5
          parameters_constraint_fn_kwargs:
            interval_width: 10
            min_slope: 0.001
            min_bin_width: 0.001
            nbins: 32
          num_parameters: 95
          parameters_fn_kwargs:
            activation: relu
            conditional: true
            conditional_event_shape: 1
            hidden_units:
            - 16
            - 16
            - 16
      params/sim/dataset.yaml:
        dataset_kwargs.circles*:
          n_samples: 16384
          noise: 0.05
          factor: 0.5
          scale:
          - 0.05
          - 0.95
          random_state: 1
    outs:
    - path: 
        results/sim/circles/conditional_masked_autoregressive_flow_quadratic_spline/dataset.pdf
      hash: md5
<<<<<<< HEAD
      md5: ec1e7ea1747720858b77ddae02d4f72e
      size: 261694
    - path: 
        results/sim/circles/conditional_masked_autoregressive_flow_quadratic_spline/metrics.yaml
      hash: md5
      md5: 7cc3c57b63d9c72a3b65568b412c56bf
      size: 56
=======
      md5: b1d097c9168e675d6c66d2bc9ed90f5c
      size: 25002
    - path: 
        results/sim/circles/conditional_masked_autoregressive_flow_quadratic_spline/metrics.yaml
      hash: md5
      md5: 5e14f1c43eb39d2a5966faf7918a318f
      size: 54
>>>>>>> f45df3de
    - path: 
        results/sim/circles/conditional_masked_autoregressive_flow_quadratic_spline/model_checkpoint.weights.h5
      hash: md5
      md5: 8b445f907e1965f0e9d44c6650e6be97
      size: 116472
    - path: 
        results/sim/circles/conditional_masked_autoregressive_flow_quadratic_spline/samples.pdf
      hash: md5
<<<<<<< HEAD
      md5: 9bf9e59fd5885c53216f63b7142e204e
      size: 169992
=======
      md5: 13a2eff6282143d68a5e250c371312bd
      size: 96612
>>>>>>> f45df3de
    - path: 
        results/sim/circles/conditional_masked_autoregressive_flow_quadratic_spline/train.log
      hash: md5
      md5: d6e03dd5884cff342e6262247e37cfc1
      size: 4478
  train-sim@dataset1-unconditional_coupling_flow_quadratic_spline:
    cmd: python scripts/train.py --log-level info --log-file train.log --experiment-name
      sim-circles --run-name unconditional_coupling_flow_quadratic_spline_circles
      --stage-name train-sim@dataset1-unconditional_coupling_flow_quadratic_spline
      --dataset-type sim --dataset-name circles --results-path results/sim/circles/unconditional_coupling_flow_quadratic_spline
      --test-mode true
    deps:
    - path: ../pyproject.toml
      hash: md5
      md5: 1bb8cefe554dc1c36064f36ce3518fca
      size: 2100
    - path: ../src/mctm/__init__.py
      hash: md5
      md5: 50bfe848b7a3b24849bf3c51890564e5
      size: 54
    - path: ../src/mctm/activations.py
      hash: md5
      md5: fbcc1a7e509e4df7654ccd420ee95cca
      size: 6973
    - path: ../src/mctm/data/__init__.py
      hash: md5
      md5: 4bb4f98e76433de954fedc2402f91b79
      size: 67
    - path: ../src/mctm/data/sklearn_datasets.py
      hash: md5
      md5: 50a45734213822dae2cf7607c270e772
      size: 1044
    - path: ../src/mctm/distributions.py
      hash: md5
      md5: 0d4ff4172e3a859a3b4f065de6d812f9
      size: 43692
    - path: ../src/mctm/models.py
      hash: md5
      md5: c7f2f0e6665129b399432f06f678d4d0
      size: 14118
    - path: ../src/mctm/nn.py
      hash: md5
      md5: e19e5322185ca8b0ca12ea054aa302b9
      size: 13279
    - path: ../src/mctm/parameters.py
      hash: md5
      md5: bec689a85638f3d6fda317622b51f74d
      size: 13349
    - path: ../src/mctm/preprocessing.py
      hash: md5
      md5: 395dbc40ef7a285ba1f11bb6c974eeb8
      size: 4395
    - path: ../src/mctm/scheduler.py
      hash: md5
      md5: 968fe1c35be0e11147ab55012795e31c
      size: 4211
    - path: ../src/mctm/utils/__init__.py
      hash: md5
      md5: c697ac50e99dd1ba97a749c0a6dd4a28
      size: 5768
    - path: ../src/mctm/utils/decorators.py
      hash: md5
      md5: 8f38fef6acf3e8cf79ef3b52290d32d0
      size: 3799
    - path: ../src/mctm/utils/mlflow.py
      hash: md5
      md5: 21f9a348ffad2b7e63efd8b977332230
      size: 2458
    - path: ../src/mctm/utils/pipeline.py
      hash: md5
      md5: d10ee5e4bd333b5dcdc618c86ec94036
      size: 11960
    - path: ../src/mctm/utils/tensorflow.py
      hash: md5
      md5: 01646f069ce1736f3bb3337625f8e9f3
      size: 6355
    - path: ../src/mctm/utils/visualisation.py
      hash: md5
      md5: 309a92b943855a8121347b1516e4277f
      size: 17052
    - path: scripts/train.py
      hash: md5
      md5: 30d0130ef9fd3fc881e6f7137ce31117
      size: 15730
    params:
      params.yaml:
        seed: 1
        textwidth: 487.8225
      params/sim/circles/unconditional_coupling_flow_quadratic_spline.yaml:
        compile_kwargs:
          jit_compile: true
        fit_kwargs:
          batch_size: 512
          early_stopping: false
          epochs: 200
          learning_rate:
            scheduler_kwargs:
              decay_steps: 200
              initial_learning_rate: 0.01
            scheduler_name: cosine_decay
          monitor: val_loss
          reduce_lr_on_plateau: false
          validation_split: 0.1
          verbose: true
        model_kwargs:
          distribution: coupling_flow
          num_layers: 2
          bijector: RationalQuadraticSpline
          bijector_kwargs:
            range_min: -5
          parameters_constraint_fn_kwargs:
            interval_width: 10
            min_slope: 0.001
            min_bin_width: 0.001
            nbins: 32
          num_parameters: 95
          parameters_fn_kwargs:
            activation: relu
            batch_norm: false
            dropout: 0
            hidden_units:
            - 128
            - 128
            - 128
      params/sim/dataset.yaml:
        dataset_kwargs.circles*:
          n_samples: 16384
          noise: 0.05
          factor: 0.5
          scale:
          - 0.05
          - 0.95
          random_state: 1
    outs:
    - path: results/sim/circles/unconditional_coupling_flow_quadratic_spline/dataset.pdf
      hash: md5
      md5: 4dcd138a71db67eb07c90523ba2936e3
      size: 25002
    - path: results/sim/circles/unconditional_coupling_flow_quadratic_spline/metrics.yaml
      hash: md5
      md5: 830094f9f4d0303456c4a09f5bb4faa9
      size: 54
    - path: 
        results/sim/circles/unconditional_coupling_flow_quadratic_spline/model_checkpoint.weights.h5
      hash: md5
      md5: 954f54e7e904dd503d7d92d588ff9b22
      size: 1119168
    - path: results/sim/circles/unconditional_coupling_flow_quadratic_spline/samples.pdf
      hash: md5
      md5: 4cf0ca88fe4d22ffdeb236980852018f
      size: 95934
    - path: results/sim/circles/unconditional_coupling_flow_quadratic_spline/train.log
      hash: md5
      md5: 7b989c5fa3fbc7586cd49b4afa6fb95c
      size: 4677
  train-sim@dataset1-conditional_coupling_flow_quadratic_spline:
    cmd: python scripts/train.py --log-level info --log-file train.log --experiment-name
      sim-circles --run-name conditional_coupling_flow_quadratic_spline_circles --stage-name
      train-sim@dataset1-conditional_coupling_flow_quadratic_spline --dataset-type
      sim --dataset-name circles --results-path results/sim/circles/conditional_coupling_flow_quadratic_spline
      --test-mode true
    deps:
    - path: ../pyproject.toml
      hash: md5
      md5: 1bb8cefe554dc1c36064f36ce3518fca
      size: 2100
    - path: ../src/mctm/__init__.py
      hash: md5
      md5: 50bfe848b7a3b24849bf3c51890564e5
      size: 54
    - path: ../src/mctm/activations.py
      hash: md5
      md5: fbcc1a7e509e4df7654ccd420ee95cca
      size: 6973
    - path: ../src/mctm/data/__init__.py
      hash: md5
      md5: 4bb4f98e76433de954fedc2402f91b79
      size: 67
    - path: ../src/mctm/data/sklearn_datasets.py
      hash: md5
      md5: 50a45734213822dae2cf7607c270e772
      size: 1044
    - path: ../src/mctm/distributions.py
      hash: md5
      md5: 0d4ff4172e3a859a3b4f065de6d812f9
      size: 43692
    - path: ../src/mctm/models.py
      hash: md5
      md5: c7f2f0e6665129b399432f06f678d4d0
      size: 14118
    - path: ../src/mctm/nn.py
      hash: md5
      md5: e19e5322185ca8b0ca12ea054aa302b9
      size: 13279
    - path: ../src/mctm/parameters.py
      hash: md5
      md5: bec689a85638f3d6fda317622b51f74d
      size: 13349
    - path: ../src/mctm/preprocessing.py
      hash: md5
      md5: 395dbc40ef7a285ba1f11bb6c974eeb8
      size: 4395
    - path: ../src/mctm/scheduler.py
      hash: md5
      md5: 968fe1c35be0e11147ab55012795e31c
      size: 4211
    - path: ../src/mctm/utils/__init__.py
      hash: md5
      md5: c697ac50e99dd1ba97a749c0a6dd4a28
      size: 5768
    - path: ../src/mctm/utils/decorators.py
      hash: md5
      md5: 8f38fef6acf3e8cf79ef3b52290d32d0
      size: 3799
    - path: ../src/mctm/utils/mlflow.py
      hash: md5
      md5: 21f9a348ffad2b7e63efd8b977332230
      size: 2458
    - path: ../src/mctm/utils/pipeline.py
      hash: md5
      md5: d10ee5e4bd333b5dcdc618c86ec94036
      size: 11960
    - path: ../src/mctm/utils/tensorflow.py
      hash: md5
      md5: 01646f069ce1736f3bb3337625f8e9f3
      size: 6355
    - path: ../src/mctm/utils/visualisation.py
      hash: md5
      md5: 309a92b943855a8121347b1516e4277f
      size: 17052
    - path: scripts/train.py
      hash: md5
      md5: 30d0130ef9fd3fc881e6f7137ce31117
      size: 15730
    params:
      params.yaml:
        seed: 1
        textwidth: 487.8225
      params/sim/circles/conditional_coupling_flow_quadratic_spline.yaml:
        compile_kwargs:
          jit_compile: true
        fit_kwargs:
          batch_size: 512
          early_stopping: false
          epochs: 200
          learning_rate:
            scheduler_kwargs:
              decay_steps: 200
              initial_learning_rate: 0.01
            scheduler_name: cosine_decay
          monitor: val_loss
          reduce_lr_on_plateau: false
          validation_split: 0.1
          verbose: true
        model_kwargs:
          distribution: coupling_flow
          num_layers: 2
          bijector: RationalQuadraticSpline
          bijector_kwargs:
            range_min: -5
          parameters_constraint_fn_kwargs:
            interval_width: 10
            min_slope: 0.001
            min_bin_width: 0.001
            nbins: 32
          num_parameters: 95
          parameters_fn_kwargs:
            activation: relu
            batch_norm: false
            dropout: 0
            hidden_units:
            - 128
            - 128
            - 128
            conditional: true
            conditional_event_shape: 1
      params/sim/dataset.yaml:
        dataset_kwargs.circles*:
          n_samples: 16384
          noise: 0.05
          factor: 0.5
          scale:
          - 0.05
          - 0.95
          random_state: 1
    outs:
    - path: results/sim/circles/conditional_coupling_flow_quadratic_spline/dataset.pdf
      hash: md5
      md5: b9876d17e64c2c78dea42f2430296c51
      size: 25002
    - path: results/sim/circles/conditional_coupling_flow_quadratic_spline/metrics.yaml
      hash: md5
      md5: e2d675cd08d9c04a0519ca14ca03eb76
      size: 54
    - path: 
        results/sim/circles/conditional_coupling_flow_quadratic_spline/model_checkpoint.weights.h5
      hash: md5
      md5: 7d4f9425f6fde1bb4755d0c43792fa7a
      size: 2228400
    - path: results/sim/circles/conditional_coupling_flow_quadratic_spline/samples.pdf
      hash: md5
      md5: 48d6fa957d67eaf4410df7a5259865db
      size: 96625
    - path: results/sim/circles/conditional_coupling_flow_quadratic_spline/train.log
      hash: md5
      md5: 43397b6c813cb15331b9d0e5645b8118
      size: 5024
  train-benchmark@dataset0-unconditional_masked_autoregressive_flow_quadratic_spline:
    cmd: python scripts/train.py --log-level info --log-file train.log --experiment-name
      benchmark-bsds300 --run-name unconditional_masked_autoregressive_flow_quadratic_spline_bsds300
      --stage-name 
      train-benchmark@dataset0-unconditional_masked_autoregressive_flow_quadratic_spline
      --dataset-type benchmark --dataset-name bsds300 --results-path 
      results/benchmark/bsds300/unconditional_masked_autoregressive_flow_quadratic_spline
      --test-mode true
    deps:
    - path: ../pyproject.toml
      hash: md5
      md5: 1bb8cefe554dc1c36064f36ce3518fca
      size: 2100
    - path: ../src/mctm/__init__.py
      hash: md5
      md5: 50bfe848b7a3b24849bf3c51890564e5
      size: 54
    - path: ../src/mctm/activations.py
      hash: md5
      md5: fbcc1a7e509e4df7654ccd420ee95cca
      size: 6973
    - path: ../src/mctm/data/__init__.py
      hash: md5
      md5: 4bb4f98e76433de954fedc2402f91b79
      size: 67
    - path: ../src/mctm/data/benchmark.py
      hash: md5
      md5: 68a2414c23a1d225de633677f541c81f
      size: 2461
    - path: ../src/mctm/distributions.py
      hash: md5
      md5: 0d4ff4172e3a859a3b4f065de6d812f9
      size: 43692
    - path: ../src/mctm/models.py
      hash: md5
      md5: c7f2f0e6665129b399432f06f678d4d0
      size: 14118
    - path: ../src/mctm/nn.py
      hash: md5
      md5: e19e5322185ca8b0ca12ea054aa302b9
      size: 13279
    - path: ../src/mctm/parameters.py
      hash: md5
      md5: bec689a85638f3d6fda317622b51f74d
      size: 13349
    - path: ../src/mctm/preprocessing.py
      hash: md5
      md5: 395dbc40ef7a285ba1f11bb6c974eeb8
      size: 4395
    - path: ../src/mctm/scheduler.py
      hash: md5
      md5: 968fe1c35be0e11147ab55012795e31c
      size: 4211
    - path: ../src/mctm/utils/__init__.py
      hash: md5
      md5: c697ac50e99dd1ba97a749c0a6dd4a28
      size: 5768
    - path: ../src/mctm/utils/decorators.py
      hash: md5
      md5: 8f38fef6acf3e8cf79ef3b52290d32d0
      size: 3799
    - path: ../src/mctm/utils/mlflow.py
      hash: md5
      md5: 21f9a348ffad2b7e63efd8b977332230
      size: 2458
    - path: ../src/mctm/utils/pipeline.py
      hash: md5
      md5: d10ee5e4bd333b5dcdc618c86ec94036
      size: 11960
    - path: ../src/mctm/utils/tensorflow.py
      hash: md5
      md5: 01646f069ce1736f3bb3337625f8e9f3
      size: 6355
    - path: ../src/mctm/utils/visualisation.py
      hash: md5
      md5: 309a92b943855a8121347b1516e4277f
      size: 17052
    - path: datasets/benchmark/bsds300_train.npy
      hash: md5
      md5: 10d58c2a7b77aafde3461874f48c1f1d
      size: 252000128
    - path: datasets/benchmark/bsds300_validate.npy
      hash: md5
      md5: e9fcc5f84740aa2ee46be1e58fe07962
      size: 12600128
    - path: scripts/train.py
      hash: md5
      md5: 30d0130ef9fd3fc881e6f7137ce31117
      size: 15730
    params:
      params.yaml:
        log-level: info
        seed: 1
        textwidth: 487.8225
      params/benchmark/bsds300/unconditional_masked_autoregressive_flow_quadratic_spline.yaml:
        compile_kwargs: {}
        fit_kwargs:
          batch_size: 512
          epochs: 200
          learning_rate:
            scheduler_kwargs:
              decay_steps: 200
              initial_learning_rate: 0.0005
            scheduler_name: cosine_decay
          monitor: val_loss
          reduce_lr_on_plateau: false
          early_stopping: false
          verbose: true
        model_kwargs:
          distribution: masked_autoregressive_flow
          num_layers: 10
          bijector: RationalQuadraticSpline
          bijector_kwargs:
            range_min: -3
          parameters_constraint_fn_kwargs:
            interval_width: 6
            min_slope: 0.001
            min_bin_width: 0.001
            nbins: 8
          num_parameters: 23
          parameters_fn_kwargs:
            activation: relu
            hidden_units:
            - 512
            - 512
      params/benchmark/dataset.yaml:
        dataset_kwargs.bsds300*:
          scale: 0.537
          shift: 0.914
    outs:
    - path: 
        results/benchmark/bsds300/unconditional_masked_autoregressive_flow_quadratic_spline/metrics.yaml
      hash: md5
      md5: 6951cb56ef7f25b909d1d64e0b31c768
      size: 55
    - path: 
        results/benchmark/bsds300/unconditional_masked_autoregressive_flow_quadratic_spline/model_checkpoint.weights.h5
      hash: md5
      md5: daf83aad527133a664010c64c5bd04d4
      size: 124727432
    - path: 
        results/benchmark/bsds300/unconditional_masked_autoregressive_flow_quadratic_spline/train.log
      hash: md5
      md5: fa1497117fac67c9cb968a57e29911e6
      size: 10374
  train-benchmark@dataset0-unconditional_coupling_flow_quadratic_spline:
    cmd: python scripts/train.py --log-level info --log-file train.log --experiment-name
      benchmark-bsds300 --run-name unconditional_coupling_flow_quadratic_spline_bsds300
      --stage-name train-benchmark@dataset0-unconditional_coupling_flow_quadratic_spline
      --dataset-type benchmark --dataset-name bsds300 --results-path results/benchmark/bsds300/unconditional_coupling_flow_quadratic_spline
      --test-mode true
    deps:
    - path: ../pyproject.toml
      hash: md5
      md5: 1bb8cefe554dc1c36064f36ce3518fca
      size: 2100
    - path: ../src/mctm/__init__.py
      hash: md5
      md5: 50bfe848b7a3b24849bf3c51890564e5
      size: 54
    - path: ../src/mctm/activations.py
      hash: md5
      md5: fbcc1a7e509e4df7654ccd420ee95cca
      size: 6973
    - path: ../src/mctm/data/__init__.py
      hash: md5
      md5: 4bb4f98e76433de954fedc2402f91b79
      size: 67
    - path: ../src/mctm/data/benchmark.py
      hash: md5
      md5: 68a2414c23a1d225de633677f541c81f
      size: 2461
    - path: ../src/mctm/distributions.py
      hash: md5
      md5: 0d4ff4172e3a859a3b4f065de6d812f9
      size: 43692
    - path: ../src/mctm/models.py
      hash: md5
      md5: c7f2f0e6665129b399432f06f678d4d0
      size: 14118
    - path: ../src/mctm/nn.py
      hash: md5
      md5: e19e5322185ca8b0ca12ea054aa302b9
      size: 13279
    - path: ../src/mctm/parameters.py
      hash: md5
      md5: bec689a85638f3d6fda317622b51f74d
      size: 13349
    - path: ../src/mctm/preprocessing.py
      hash: md5
      md5: 395dbc40ef7a285ba1f11bb6c974eeb8
      size: 4395
    - path: ../src/mctm/scheduler.py
      hash: md5
      md5: 968fe1c35be0e11147ab55012795e31c
      size: 4211
    - path: ../src/mctm/utils/__init__.py
      hash: md5
      md5: c697ac50e99dd1ba97a749c0a6dd4a28
      size: 5768
    - path: ../src/mctm/utils/decorators.py
      hash: md5
      md5: 8f38fef6acf3e8cf79ef3b52290d32d0
      size: 3799
    - path: ../src/mctm/utils/mlflow.py
      hash: md5
      md5: 21f9a348ffad2b7e63efd8b977332230
      size: 2458
    - path: ../src/mctm/utils/pipeline.py
      hash: md5
      md5: d10ee5e4bd333b5dcdc618c86ec94036
      size: 11960
    - path: ../src/mctm/utils/tensorflow.py
      hash: md5
      md5: 01646f069ce1736f3bb3337625f8e9f3
      size: 6355
    - path: ../src/mctm/utils/visualisation.py
      hash: md5
      md5: 309a92b943855a8121347b1516e4277f
      size: 17052
    - path: datasets/benchmark/bsds300_train.npy
      hash: md5
      md5: 10d58c2a7b77aafde3461874f48c1f1d
      size: 252000128
    - path: datasets/benchmark/bsds300_validate.npy
      hash: md5
      md5: e9fcc5f84740aa2ee46be1e58fe07962
      size: 12600128
    - path: scripts/train.py
      hash: md5
      md5: 30d0130ef9fd3fc881e6f7137ce31117
      size: 15730
    params:
      params.yaml:
        log-level: info
        seed: 1
        textwidth: 487.8225
      params/benchmark/bsds300/unconditional_coupling_flow_quadratic_spline.yaml:
        compile_kwargs: {}
        fit_kwargs:
          batch_size: 512
          epochs: 200
          learning_rate:
            scheduler_kwargs:
              decay_steps: 200
              initial_learning_rate: 0.0005
            scheduler_name: cosine_decay
          monitor: val_loss
          reduce_lr_on_plateau: false
          early_stopping: false
          verbose: true
        model_kwargs:
          distribution: coupling_flow
          num_layers: 20
          bijector: RationalQuadraticSpline
          bijector_kwargs:
            range_min: -3
          parameters_constraint_fn_kwargs:
            interval_width: 6
            min_slope: 0.001
            min_bin_width: 0.001
            nbins: 8
          num_parameters: 23
          parameters_fn: fully_connected_res_net
          parameters_fn_kwargs:
            activation: relu
            batch_norm: false
            dropout: false
            res_blocks: 1
            hidden_features: 128
      params/benchmark/dataset.yaml:
        dataset_kwargs.bsds300*:
          scale: 0.537
          shift: 0.914
    outs:
    - path: 
        results/benchmark/bsds300/unconditional_coupling_flow_quadratic_spline/metrics.yaml
      hash: md5
      md5: 1e66a8b250d7c4fb813587b030d98145
      size: 55
    - path: 
        results/benchmark/bsds300/unconditional_coupling_flow_quadratic_spline/model_checkpoint.weights.h5
      hash: md5
      md5: 1e47aa4ec17e2d2d79295350edcf1840
      size: 31545312
    - path: results/benchmark/bsds300/unconditional_coupling_flow_quadratic_spline/train.log
      hash: md5
      md5: 8f6f09456a4ded030436a730068507f6
      size: 24754
  train-benchmark@dataset1-unconditional_masked_autoregressive_flow_quadratic_spline:
    cmd: python scripts/train.py --log-level info --log-file train.log --experiment-name
      benchmark-gas --run-name unconditional_masked_autoregressive_flow_quadratic_spline_gas
      --stage-name 
      train-benchmark@dataset1-unconditional_masked_autoregressive_flow_quadratic_spline
      --dataset-type benchmark --dataset-name gas --results-path results/benchmark/gas/unconditional_masked_autoregressive_flow_quadratic_spline
      --test-mode true
    deps:
    - path: ../pyproject.toml
      hash: md5
      md5: 1bb8cefe554dc1c36064f36ce3518fca
      size: 2100
    - path: ../src/mctm/__init__.py
      hash: md5
      md5: 50bfe848b7a3b24849bf3c51890564e5
      size: 54
    - path: ../src/mctm/activations.py
      hash: md5
      md5: fbcc1a7e509e4df7654ccd420ee95cca
      size: 6973
    - path: ../src/mctm/data/__init__.py
      hash: md5
      md5: 4bb4f98e76433de954fedc2402f91b79
      size: 67
    - path: ../src/mctm/data/benchmark.py
      hash: md5
      md5: 68a2414c23a1d225de633677f541c81f
      size: 2461
    - path: ../src/mctm/distributions.py
      hash: md5
      md5: 0d4ff4172e3a859a3b4f065de6d812f9
      size: 43692
    - path: ../src/mctm/models.py
      hash: md5
      md5: c7f2f0e6665129b399432f06f678d4d0
      size: 14118
    - path: ../src/mctm/nn.py
      hash: md5
      md5: e19e5322185ca8b0ca12ea054aa302b9
      size: 13279
    - path: ../src/mctm/parameters.py
      hash: md5
      md5: bec689a85638f3d6fda317622b51f74d
      size: 13349
    - path: ../src/mctm/preprocessing.py
      hash: md5
      md5: 395dbc40ef7a285ba1f11bb6c974eeb8
      size: 4395
    - path: ../src/mctm/scheduler.py
      hash: md5
      md5: 968fe1c35be0e11147ab55012795e31c
      size: 4211
    - path: ../src/mctm/utils/__init__.py
      hash: md5
      md5: c697ac50e99dd1ba97a749c0a6dd4a28
      size: 5768
    - path: ../src/mctm/utils/decorators.py
      hash: md5
      md5: 8f38fef6acf3e8cf79ef3b52290d32d0
      size: 3799
    - path: ../src/mctm/utils/mlflow.py
      hash: md5
      md5: 21f9a348ffad2b7e63efd8b977332230
      size: 2458
    - path: ../src/mctm/utils/pipeline.py
      hash: md5
      md5: d10ee5e4bd333b5dcdc618c86ec94036
      size: 11960
    - path: ../src/mctm/utils/tensorflow.py
      hash: md5
      md5: 01646f069ce1736f3bb3337625f8e9f3
      size: 6355
    - path: ../src/mctm/utils/visualisation.py
      hash: md5
      md5: 309a92b943855a8121347b1516e4277f
      size: 17052
    - path: datasets/benchmark/gas_train.npy
      hash: md5
      md5: 39954c6841382043fdca0f1be1437f8e
      size: 27269696
    - path: datasets/benchmark/gas_validate.npy
      hash: md5
      md5: c95b50d7b13d07ab0c52f4b5daf4379d
      size: 3030048
    - path: scripts/train.py
      hash: md5
      md5: 30d0130ef9fd3fc881e6f7137ce31117
      size: 15730
    params:
      params.yaml:
        log-level: info
        seed: 1
        textwidth: 487.8225
      params/benchmark/dataset.yaml:
        dataset_kwargs.gas*:
          scale: 0.007
          shift: 5.191
      params/benchmark/gas/unconditional_masked_autoregressive_flow_quadratic_spline.yaml:
        compile_kwargs: {}
        fit_kwargs:
          batch_size: 512
          epochs: 200
          learning_rate:
            scheduler_kwargs:
              decay_steps: 200
              initial_learning_rate: 0.0005
            scheduler_name: cosine_decay
          monitor: val_loss
          reduce_lr_on_plateau: false
          early_stopping: false
          verbose: true
        model_kwargs:
          distribution: masked_autoregressive_flow
          num_layers: 10
          bijector: RationalQuadraticSpline
          bijector_kwargs:
            range_min: -3
          parameters_constraint_fn_kwargs:
            interval_width: 6
            min_slope: 0.001
            min_bin_width: 0.001
            nbins: 8
          num_parameters: 23
          parameters_fn_kwargs:
            activation: relu
            hidden_units:
            - 256
            - 256
    outs:
    - path: 
        results/benchmark/gas/unconditional_masked_autoregressive_flow_quadratic_spline/metrics.yaml
      hash: md5
      md5: 01dd3110e15039e5e15dd2cd0a39b3f9
      size: 54
    - path: 
        results/benchmark/gas/unconditional_masked_autoregressive_flow_quadratic_spline/model_checkpoint.weights.h5
      hash: md5
      md5: 6217f5411dbe49cb1124fb0b7f3b3ddf
      size: 13920472
    - path: 
        results/benchmark/gas/unconditional_masked_autoregressive_flow_quadratic_spline/train.log
      hash: md5
      md5: ff5d9769a43ab820ad896ac909dcb992
      size: 10359
  train-benchmark@dataset2-unconditional_masked_autoregressive_flow_quadratic_spline:
    cmd: python scripts/train.py --log-level info --log-file train.log --experiment-name
      benchmark-hepmass --run-name unconditional_masked_autoregressive_flow_quadratic_spline_hepmass
      --stage-name 
      train-benchmark@dataset2-unconditional_masked_autoregressive_flow_quadratic_spline
      --dataset-type benchmark --dataset-name hepmass --results-path 
      results/benchmark/hepmass/unconditional_masked_autoregressive_flow_quadratic_spline
      --test-mode true
    deps:
    - path: ../pyproject.toml
      hash: md5
      md5: 1bb8cefe554dc1c36064f36ce3518fca
      size: 2100
    - path: ../src/mctm/__init__.py
      hash: md5
      md5: 50bfe848b7a3b24849bf3c51890564e5
      size: 54
    - path: ../src/mctm/activations.py
      hash: md5
      md5: fbcc1a7e509e4df7654ccd420ee95cca
      size: 6973
    - path: ../src/mctm/data/__init__.py
      hash: md5
      md5: 4bb4f98e76433de954fedc2402f91b79
      size: 67
    - path: ../src/mctm/data/benchmark.py
      hash: md5
      md5: 68a2414c23a1d225de633677f541c81f
      size: 2461
    - path: ../src/mctm/distributions.py
      hash: md5
      md5: 0d4ff4172e3a859a3b4f065de6d812f9
      size: 43692
    - path: ../src/mctm/models.py
      hash: md5
      md5: c7f2f0e6665129b399432f06f678d4d0
      size: 14118
    - path: ../src/mctm/nn.py
      hash: md5
      md5: e19e5322185ca8b0ca12ea054aa302b9
      size: 13279
    - path: ../src/mctm/parameters.py
      hash: md5
      md5: bec689a85638f3d6fda317622b51f74d
      size: 13349
    - path: ../src/mctm/preprocessing.py
      hash: md5
      md5: 395dbc40ef7a285ba1f11bb6c974eeb8
      size: 4395
    - path: ../src/mctm/scheduler.py
      hash: md5
      md5: 968fe1c35be0e11147ab55012795e31c
      size: 4211
    - path: ../src/mctm/utils/__init__.py
      hash: md5
      md5: c697ac50e99dd1ba97a749c0a6dd4a28
      size: 5768
    - path: ../src/mctm/utils/decorators.py
      hash: md5
      md5: 8f38fef6acf3e8cf79ef3b52290d32d0
      size: 3799
    - path: ../src/mctm/utils/mlflow.py
      hash: md5
      md5: 21f9a348ffad2b7e63efd8b977332230
      size: 2458
    - path: ../src/mctm/utils/pipeline.py
      hash: md5
      md5: d10ee5e4bd333b5dcdc618c86ec94036
      size: 11960
    - path: ../src/mctm/utils/tensorflow.py
      hash: md5
      md5: 01646f069ce1736f3bb3337625f8e9f3
      size: 6355
    - path: ../src/mctm/utils/visualisation.py
      hash: md5
      md5: 309a92b943855a8121347b1516e4277f
      size: 17052
    - path: datasets/benchmark/hepmass_train.npy
      hash: md5
      md5: 21ee7ef1ffaf9ca5739b135de79b50eb
      size: 26470460
    - path: datasets/benchmark/hepmass_validate.npy
      hash: md5
      md5: 3033bad39164ab11597724b09f1db3a4
      size: 2941220
    - path: scripts/train.py
      hash: md5
      md5: 30d0130ef9fd3fc881e6f7137ce31117
      size: 15730
    params:
      params.yaml:
        log-level: info
        seed: 1
        textwidth: 487.8225
      params/benchmark/dataset.yaml:
        dataset_kwargs.hepmass*:
          scale: 0.054
          shift: 8.063
      params/benchmark/hepmass/unconditional_masked_autoregressive_flow_quadratic_spline.yaml:
        compile_kwargs: {}
        fit_kwargs:
          batch_size: 64
          epochs: 200
          learning_rate:
            scheduler_kwargs:
              decay_steps: 200
              initial_learning_rate: 0.0005
            scheduler_name: cosine_decay
          monitor: val_loss
          reduce_lr_on_plateau: false
          early_stopping: false
          verbose: true
        model_kwargs:
          distribution: masked_autoregressive_flow
          num_layers: 10
          bijector: RationalQuadraticSpline
          bijector_kwargs:
            range_min: -3
          parameters_constraint_fn_kwargs:
            interval_width: 6
            min_slope: 0.001
            min_bin_width: 0.001
            nbins: 8
          num_parameters: 23
          parameters_fn_kwargs:
            activation: relu
            hidden_units:
            - 64
            - 64
    outs:
    - path: 
        results/benchmark/hepmass/unconditional_masked_autoregressive_flow_quadratic_spline/metrics.yaml
      hash: md5
      md5: edbf4bbd36d119f622626460c3c6cdd9
      size: 52
    - path: 
        results/benchmark/hepmass/unconditional_masked_autoregressive_flow_quadratic_spline/model_checkpoint.weights.h5
      hash: md5
      md5: 9b8e84b8c0c1a28193dd601a9017fb03
      size: 4511672
    - path: 
        results/benchmark/hepmass/unconditional_masked_autoregressive_flow_quadratic_spline/train.log
      hash: md5
      md5: 7b50e0c5175ac57a983254586e18e9a2
      size: 10547
  train-benchmark@dataset3-unconditional_masked_autoregressive_flow_quadratic_spline:
    cmd: python scripts/train.py --log-level info --log-file train.log --experiment-name
      benchmark-miniboone --run-name unconditional_masked_autoregressive_flow_quadratic_spline_miniboone
      --stage-name 
      train-benchmark@dataset3-unconditional_masked_autoregressive_flow_quadratic_spline
      --dataset-type benchmark --dataset-name miniboone --results-path 
      results/benchmark/miniboone/unconditional_masked_autoregressive_flow_quadratic_spline
      --test-mode true
    deps:
    - path: ../pyproject.toml
      hash: md5
      md5: 1bb8cefe554dc1c36064f36ce3518fca
      size: 2100
    - path: ../src/mctm/__init__.py
      hash: md5
      md5: 50bfe848b7a3b24849bf3c51890564e5
      size: 54
    - path: ../src/mctm/activations.py
      hash: md5
      md5: fbcc1a7e509e4df7654ccd420ee95cca
      size: 6973
    - path: ../src/mctm/data/__init__.py
      hash: md5
      md5: 4bb4f98e76433de954fedc2402f91b79
      size: 67
    - path: ../src/mctm/data/benchmark.py
      hash: md5
      md5: 68a2414c23a1d225de633677f541c81f
      size: 2461
    - path: ../src/mctm/distributions.py
      hash: md5
      md5: 0d4ff4172e3a859a3b4f065de6d812f9
      size: 43692
    - path: ../src/mctm/models.py
      hash: md5
      md5: c7f2f0e6665129b399432f06f678d4d0
      size: 14118
    - path: ../src/mctm/nn.py
      hash: md5
      md5: e19e5322185ca8b0ca12ea054aa302b9
      size: 13279
    - path: ../src/mctm/parameters.py
      hash: md5
      md5: bec689a85638f3d6fda317622b51f74d
      size: 13349
    - path: ../src/mctm/preprocessing.py
      hash: md5
      md5: 395dbc40ef7a285ba1f11bb6c974eeb8
      size: 4395
    - path: ../src/mctm/scheduler.py
      hash: md5
      md5: 968fe1c35be0e11147ab55012795e31c
      size: 4211
    - path: ../src/mctm/utils/__init__.py
      hash: md5
      md5: c697ac50e99dd1ba97a749c0a6dd4a28
      size: 5768
    - path: ../src/mctm/utils/decorators.py
      hash: md5
      md5: 8f38fef6acf3e8cf79ef3b52290d32d0
      size: 3799
    - path: ../src/mctm/utils/mlflow.py
      hash: md5
      md5: 21f9a348ffad2b7e63efd8b977332230
      size: 2458
    - path: ../src/mctm/utils/pipeline.py
      hash: md5
      md5: d10ee5e4bd333b5dcdc618c86ec94036
      size: 11960
    - path: ../src/mctm/utils/tensorflow.py
      hash: md5
      md5: 01646f069ce1736f3bb3337625f8e9f3
      size: 6355
    - path: ../src/mctm/utils/visualisation.py
      hash: md5
      md5: 309a92b943855a8121347b1516e4277f
      size: 17052
    - path: datasets/benchmark/miniboone_train.npy
      hash: md5
      md5: 34d2db1b9624a6600d4fa650460d96d8
      size: 5083760
    - path: datasets/benchmark/miniboone_validate.npy
      hash: md5
      md5: 081b95e805cef3dcad8c9e4df84aab7a
      size: 564976
    - path: scripts/train.py
      hash: md5
      md5: 30d0130ef9fd3fc881e6f7137ce31117
      size: 15730
    params:
      params.yaml:
        log-level: info
        seed: 1
        textwidth: 487.8225
      params/benchmark/dataset.yaml:
        dataset_kwargs.miniboone*:
          scale: 0.018
          shift: 23.507
      params/benchmark/miniboone/unconditional_masked_autoregressive_flow_quadratic_spline.yaml:
        compile_kwargs: {}
        fit_kwargs:
          batch_size: 128
          epochs: 200
          learning_rate:
            scheduler_kwargs:
              decay_steps: 200
              initial_learning_rate: 0.0003
            scheduler_name: cosine_decay
          monitor: val_loss
          reduce_lr_on_plateau: false
          early_stopping: false
          verbose: true
        model_kwargs:
          distribution: masked_autoregressive_flow
          num_layers: 10
          bijector: RationalQuadraticSpline
          bijector_kwargs:
            range_min: -3
          parameters_constraint_fn_kwargs:
            interval_width: 6
            min_slope: 0.001
            min_bin_width: 0.001
            nbins: 4
          num_parameters: 11
          parameters_fn_kwargs:
            activation: relu
            hidden_units:
            - 64
            - 64
    outs:
    - path: 
        results/benchmark/miniboone/unconditional_masked_autoregressive_flow_quadratic_spline/metrics.yaml
      hash: md5
      md5: 5a5e3648e343c85bd34c4eb7c9191c11
      size: 52
    - path: 
        results/benchmark/miniboone/unconditional_masked_autoregressive_flow_quadratic_spline/model_checkpoint.weights.h5
      hash: md5
      md5: e5633d150860643480f6bb637d937b6a
      size: 4602632
    - path: 
        results/benchmark/miniboone/unconditional_masked_autoregressive_flow_quadratic_spline/train.log
      hash: md5
      md5: d1bdd2b6cdd115fd7ee7d73b9d552e3b
      size: 10549
  train-benchmark@dataset4-unconditional_coupling_flow_quadratic_spline:
    cmd: python scripts/train.py --log-level info --log-file train.log --experiment-name
      benchmark-power --run-name unconditional_coupling_flow_quadratic_spline_power
      --stage-name train-benchmark@dataset4-unconditional_coupling_flow_quadratic_spline
      --dataset-type benchmark --dataset-name power --results-path results/benchmark/power/unconditional_coupling_flow_quadratic_spline
      --test-mode true
    deps:
    - path: ../pyproject.toml
      hash: md5
      md5: 1bb8cefe554dc1c36064f36ce3518fca
      size: 2100
    - path: ../src/mctm/__init__.py
      hash: md5
      md5: 50bfe848b7a3b24849bf3c51890564e5
      size: 54
    - path: ../src/mctm/activations.py
      hash: md5
      md5: fbcc1a7e509e4df7654ccd420ee95cca
      size: 6973
    - path: ../src/mctm/data/__init__.py
      hash: md5
      md5: 4bb4f98e76433de954fedc2402f91b79
      size: 67
    - path: ../src/mctm/data/benchmark.py
      hash: md5
      md5: 68a2414c23a1d225de633677f541c81f
      size: 2461
    - path: ../src/mctm/distributions.py
      hash: md5
      md5: 0d4ff4172e3a859a3b4f065de6d812f9
      size: 43692
    - path: ../src/mctm/models.py
      hash: md5
      md5: c7f2f0e6665129b399432f06f678d4d0
      size: 14118
    - path: ../src/mctm/nn.py
      hash: md5
      md5: e19e5322185ca8b0ca12ea054aa302b9
      size: 13279
    - path: ../src/mctm/parameters.py
      hash: md5
      md5: bec689a85638f3d6fda317622b51f74d
      size: 13349
    - path: ../src/mctm/preprocessing.py
      hash: md5
      md5: 395dbc40ef7a285ba1f11bb6c974eeb8
      size: 4395
    - path: ../src/mctm/scheduler.py
      hash: md5
      md5: 968fe1c35be0e11147ab55012795e31c
      size: 4211
    - path: ../src/mctm/utils/__init__.py
      hash: md5
      md5: c697ac50e99dd1ba97a749c0a6dd4a28
      size: 5768
    - path: ../src/mctm/utils/decorators.py
      hash: md5
      md5: 8f38fef6acf3e8cf79ef3b52290d32d0
      size: 3799
    - path: ../src/mctm/utils/mlflow.py
      hash: md5
      md5: 21f9a348ffad2b7e63efd8b977332230
      size: 2458
    - path: ../src/mctm/utils/pipeline.py
      hash: md5
      md5: d10ee5e4bd333b5dcdc618c86ec94036
      size: 11960
    - path: ../src/mctm/utils/tensorflow.py
      hash: md5
      md5: 01646f069ce1736f3bb3337625f8e9f3
      size: 6355
    - path: ../src/mctm/utils/visualisation.py
      hash: md5
      md5: 309a92b943855a8121347b1516e4277f
      size: 17052
    - path: datasets/benchmark/power_train.npy
      hash: md5
      md5: b4e926bbb226067d4f02b51fa2849ca2
      size: 39838136
    - path: datasets/benchmark/power_validate.npy
      hash: md5
      md5: a39220ef08007fba1768aef08f9c91cf
      size: 4426568
    - path: scripts/train.py
      hash: md5
      md5: 30d0130ef9fd3fc881e6f7137ce31117
      size: 15730
    params:
      params.yaml:
        log-level: info
        seed: 1
        textwidth: 487.8225
      params/benchmark/dataset.yaml:
        dataset_kwargs.power*:
          scale: 0.05
          shift: 5.456
      params/benchmark/power/unconditional_coupling_flow_quadratic_spline.yaml:
        compile_kwargs: {}
        fit_kwargs:
          batch_size: 512
          epochs: 200
          learning_rate:
            scheduler_kwargs:
              decay_steps: 200
              initial_learning_rate: 0.0005
            scheduler_name: cosine_decay
          monitor: val_loss
          reduce_lr_on_plateau: false
          early_stopping: false
          verbose: true
        model_kwargs:
          distribution: coupling_flow
          num_layers: 20
          bijector: RationalQuadraticSpline
          bijector_kwargs:
            range_min: -3
          parameters_constraint_fn_kwargs:
            interval_width: 6
            min_slope: 0.001
            min_bin_width: 0.001
            nbins: 8
          num_parameters: 23
          parameters_fn: fully_connected_res_net
          parameters_fn_kwargs:
            activation: relu
            batch_norm: false
            dropout: false
            res_blocks: 1
            hidden_features: 128
    outs:
    - path: 
        results/benchmark/power/unconditional_coupling_flow_quadratic_spline/metrics.yaml
      hash: md5
      md5: fe152bc989d4efe466cb573cbd81e856
      size: 54
    - path: 
        results/benchmark/power/unconditional_coupling_flow_quadratic_spline/model_checkpoint.weights.h5
      hash: md5
      md5: b1250cfc1af28a9ecc09412a634133b9
      size: 10375620
    - path: results/benchmark/power/unconditional_coupling_flow_quadratic_spline/train.log
      hash: md5
      md5: cfd6a68a11d51842762bfd0aa4c00b3b
      size: 24684
  train-benchmark@dataset3-unconditional_coupling_flow_quadratic_spline:
    cmd: python scripts/train.py --log-level info --log-file train.log --experiment-name
      benchmark-miniboone --run-name unconditional_coupling_flow_quadratic_spline_miniboone
      --stage-name train-benchmark@dataset3-unconditional_coupling_flow_quadratic_spline
      --dataset-type benchmark --dataset-name miniboone --results-path results/benchmark/miniboone/unconditional_coupling_flow_quadratic_spline
      --test-mode true
    deps:
    - path: ../pyproject.toml
      hash: md5
      md5: 1bb8cefe554dc1c36064f36ce3518fca
      size: 2100
    - path: ../src/mctm/__init__.py
      hash: md5
      md5: 50bfe848b7a3b24849bf3c51890564e5
      size: 54
    - path: ../src/mctm/activations.py
      hash: md5
      md5: fbcc1a7e509e4df7654ccd420ee95cca
      size: 6973
    - path: ../src/mctm/data/__init__.py
      hash: md5
      md5: 4bb4f98e76433de954fedc2402f91b79
      size: 67
    - path: ../src/mctm/data/benchmark.py
      hash: md5
      md5: 68a2414c23a1d225de633677f541c81f
      size: 2461
    - path: ../src/mctm/distributions.py
      hash: md5
      md5: 0d4ff4172e3a859a3b4f065de6d812f9
      size: 43692
    - path: ../src/mctm/models.py
      hash: md5
      md5: c7f2f0e6665129b399432f06f678d4d0
      size: 14118
    - path: ../src/mctm/nn.py
      hash: md5
      md5: e19e5322185ca8b0ca12ea054aa302b9
      size: 13279
    - path: ../src/mctm/parameters.py
      hash: md5
      md5: bec689a85638f3d6fda317622b51f74d
      size: 13349
    - path: ../src/mctm/preprocessing.py
      hash: md5
      md5: 395dbc40ef7a285ba1f11bb6c974eeb8
      size: 4395
    - path: ../src/mctm/scheduler.py
      hash: md5
      md5: 968fe1c35be0e11147ab55012795e31c
      size: 4211
    - path: ../src/mctm/utils/__init__.py
      hash: md5
      md5: c697ac50e99dd1ba97a749c0a6dd4a28
      size: 5768
    - path: ../src/mctm/utils/decorators.py
      hash: md5
      md5: 8f38fef6acf3e8cf79ef3b52290d32d0
      size: 3799
    - path: ../src/mctm/utils/mlflow.py
      hash: md5
      md5: 21f9a348ffad2b7e63efd8b977332230
      size: 2458
    - path: ../src/mctm/utils/pipeline.py
      hash: md5
      md5: d10ee5e4bd333b5dcdc618c86ec94036
      size: 11960
    - path: ../src/mctm/utils/tensorflow.py
      hash: md5
      md5: 01646f069ce1736f3bb3337625f8e9f3
      size: 6355
    - path: ../src/mctm/utils/visualisation.py
      hash: md5
      md5: 309a92b943855a8121347b1516e4277f
      size: 17052
    - path: datasets/benchmark/miniboone_train.npy
      hash: md5
      md5: 34d2db1b9624a6600d4fa650460d96d8
      size: 5083760
    - path: datasets/benchmark/miniboone_validate.npy
      hash: md5
      md5: 081b95e805cef3dcad8c9e4df84aab7a
      size: 564976
    - path: scripts/train.py
      hash: md5
      md5: 30d0130ef9fd3fc881e6f7137ce31117
      size: 15730
    params:
      params.yaml:
        log-level: info
        seed: 1
        textwidth: 487.8225
      params/benchmark/dataset.yaml:
        dataset_kwargs.miniboone*:
          scale: 0.018
          shift: 23.507
      params/benchmark/miniboone/unconditional_coupling_flow_quadratic_spline.yaml:
        compile_kwargs: {}
        fit_kwargs:
          batch_size: 128
          epochs: 200
          learning_rate:
            scheduler_kwargs:
              decay_steps: 200
              initial_learning_rate: 0.0003
            scheduler_name: cosine_decay
          monitor: val_loss
          reduce_lr_on_plateau: false
          early_stopping: false
          verbose: true
        model_kwargs:
          distribution: coupling_flow
          num_layers: 10
          bijector: RationalQuadraticSpline
          bijector_kwargs:
            range_min: -3
          parameters_constraint_fn_kwargs:
            interval_width: 6
            min_slope: 0.001
            min_bin_width: 0.001
            nbins: 4
          num_parameters: 11
          parameters_fn: fully_connected_res_net
          parameters_fn_kwargs:
            activation: relu
            batch_norm: false
            dropout: 0.2
            res_blocks: 1
            hidden_features: 32
    outs:
    - path: 
        results/benchmark/miniboone/unconditional_coupling_flow_quadratic_spline/metrics.yaml
      hash: md5
      md5: fe3e578e83dbb95b4c166cf8d6cd190b
      size: 53
    - path: 
        results/benchmark/miniboone/unconditional_coupling_flow_quadratic_spline/model_checkpoint.weights.h5
      hash: md5
      md5: c1b6f6905f69ae3af00a149ee0431a18
      size: 1374296
    - path: 
        results/benchmark/miniboone/unconditional_coupling_flow_quadratic_spline/train.log
      hash: md5
      md5: 52d2b16ac4b9e8d8799d31f336a2592a
      size: 13709
  train-benchmark@dataset1-unconditional_coupling_flow_quadratic_spline:
    cmd: python scripts/train.py --log-level info --log-file train.log --experiment-name
      benchmark-gas --run-name unconditional_coupling_flow_quadratic_spline_gas --stage-name
      train-benchmark@dataset1-unconditional_coupling_flow_quadratic_spline --dataset-type
      benchmark --dataset-name gas --results-path results/benchmark/gas/unconditional_coupling_flow_quadratic_spline
      --test-mode true
    deps:
    - path: ../pyproject.toml
      hash: md5
      md5: 1bb8cefe554dc1c36064f36ce3518fca
      size: 2100
    - path: ../src/mctm/__init__.py
      hash: md5
      md5: 50bfe848b7a3b24849bf3c51890564e5
      size: 54
    - path: ../src/mctm/activations.py
      hash: md5
      md5: fbcc1a7e509e4df7654ccd420ee95cca
      size: 6973
    - path: ../src/mctm/data/__init__.py
      hash: md5
      md5: 4bb4f98e76433de954fedc2402f91b79
      size: 67
    - path: ../src/mctm/data/benchmark.py
      hash: md5
      md5: 68a2414c23a1d225de633677f541c81f
      size: 2461
    - path: ../src/mctm/distributions.py
      hash: md5
      md5: 0d4ff4172e3a859a3b4f065de6d812f9
      size: 43692
    - path: ../src/mctm/models.py
      hash: md5
      md5: c7f2f0e6665129b399432f06f678d4d0
      size: 14118
    - path: ../src/mctm/nn.py
      hash: md5
      md5: e19e5322185ca8b0ca12ea054aa302b9
      size: 13279
    - path: ../src/mctm/parameters.py
      hash: md5
      md5: bec689a85638f3d6fda317622b51f74d
      size: 13349
    - path: ../src/mctm/preprocessing.py
      hash: md5
      md5: 395dbc40ef7a285ba1f11bb6c974eeb8
      size: 4395
    - path: ../src/mctm/scheduler.py
      hash: md5
      md5: 968fe1c35be0e11147ab55012795e31c
      size: 4211
    - path: ../src/mctm/utils/__init__.py
      hash: md5
      md5: c697ac50e99dd1ba97a749c0a6dd4a28
      size: 5768
    - path: ../src/mctm/utils/decorators.py
      hash: md5
      md5: 8f38fef6acf3e8cf79ef3b52290d32d0
      size: 3799
    - path: ../src/mctm/utils/mlflow.py
      hash: md5
      md5: 21f9a348ffad2b7e63efd8b977332230
      size: 2458
    - path: ../src/mctm/utils/pipeline.py
      hash: md5
      md5: d10ee5e4bd333b5dcdc618c86ec94036
      size: 11960
    - path: ../src/mctm/utils/tensorflow.py
      hash: md5
      md5: 01646f069ce1736f3bb3337625f8e9f3
      size: 6355
    - path: ../src/mctm/utils/visualisation.py
      hash: md5
      md5: 309a92b943855a8121347b1516e4277f
      size: 17052
    - path: datasets/benchmark/gas_train.npy
      hash: md5
      md5: 39954c6841382043fdca0f1be1437f8e
      size: 27269696
    - path: datasets/benchmark/gas_validate.npy
      hash: md5
      md5: c95b50d7b13d07ab0c52f4b5daf4379d
      size: 3030048
    - path: scripts/train.py
      hash: md5
      md5: 30d0130ef9fd3fc881e6f7137ce31117
      size: 15730
    params:
      params.yaml:
        log-level: info
        seed: 1
        textwidth: 487.8225
      params/benchmark/dataset.yaml:
        dataset_kwargs.gas*:
          scale: 0.007
          shift: 5.191
      params/benchmark/gas/unconditional_coupling_flow_quadratic_spline.yaml:
        compile_kwargs: {}
        fit_kwargs:
          batch_size: 512
          epochs: 200
          learning_rate:
            scheduler_kwargs:
              decay_steps: 200
              initial_learning_rate: 0.0005
            scheduler_name: cosine_decay
          monitor: val_loss
          reduce_lr_on_plateau: false
          early_stopping: false
          verbose: true
        model_kwargs:
          distribution: coupling_flow
          num_layers: 10
          bijector: RationalQuadraticSpline
          bijector_kwargs:
            range_min: -3
          parameters_constraint_fn_kwargs:
            interval_width: 6
            min_slope: 0.001
            min_bin_width: 0.001
            nbins: 8
          num_parameters: 23
          parameters_fn: fully_connected_res_net
          parameters_fn_kwargs:
            activation: relu
            batch_norm: false
            dropout: false
            res_blocks: 2
            hidden_features: 256
    outs:
    - path: results/benchmark/gas/unconditional_coupling_flow_quadratic_spline/metrics.yaml
      hash: md5
      md5: 9c5bcdf1f6a681a05394366ca106f56c
      size: 52
    - path: 
        results/benchmark/gas/unconditional_coupling_flow_quadratic_spline/model_checkpoint.weights.h5
      hash: md5
      md5: 2ba6c549e4e39ba07721192739116e03
      size: 34716016
    - path: results/benchmark/gas/unconditional_coupling_flow_quadratic_spline/train.log
      hash: md5
      md5: 2cceebcd9bb85f593abf06b16683dd71
      size: 13507
  train-benchmark@dataset2-unconditional_coupling_flow_quadratic_spline:
    cmd: python scripts/train.py --log-level info --log-file train.log --experiment-name
      benchmark-hepmass --run-name unconditional_coupling_flow_quadratic_spline_hepmass
      --stage-name train-benchmark@dataset2-unconditional_coupling_flow_quadratic_spline
      --dataset-type benchmark --dataset-name hepmass --results-path results/benchmark/hepmass/unconditional_coupling_flow_quadratic_spline
      --test-mode true
    deps:
    - path: ../pyproject.toml
      hash: md5
      md5: 1bb8cefe554dc1c36064f36ce3518fca
      size: 2100
    - path: ../src/mctm/__init__.py
      hash: md5
      md5: 50bfe848b7a3b24849bf3c51890564e5
      size: 54
    - path: ../src/mctm/activations.py
      hash: md5
      md5: fbcc1a7e509e4df7654ccd420ee95cca
      size: 6973
    - path: ../src/mctm/data/__init__.py
      hash: md5
      md5: 4bb4f98e76433de954fedc2402f91b79
      size: 67
    - path: ../src/mctm/data/benchmark.py
      hash: md5
      md5: 68a2414c23a1d225de633677f541c81f
      size: 2461
    - path: ../src/mctm/distributions.py
      hash: md5
      md5: 0d4ff4172e3a859a3b4f065de6d812f9
      size: 43692
    - path: ../src/mctm/models.py
      hash: md5
      md5: c7f2f0e6665129b399432f06f678d4d0
      size: 14118
    - path: ../src/mctm/nn.py
      hash: md5
      md5: e19e5322185ca8b0ca12ea054aa302b9
      size: 13279
    - path: ../src/mctm/parameters.py
      hash: md5
      md5: bec689a85638f3d6fda317622b51f74d
      size: 13349
    - path: ../src/mctm/preprocessing.py
      hash: md5
      md5: 395dbc40ef7a285ba1f11bb6c974eeb8
      size: 4395
    - path: ../src/mctm/scheduler.py
      hash: md5
      md5: 968fe1c35be0e11147ab55012795e31c
      size: 4211
    - path: ../src/mctm/utils/__init__.py
      hash: md5
      md5: c697ac50e99dd1ba97a749c0a6dd4a28
      size: 5768
    - path: ../src/mctm/utils/decorators.py
      hash: md5
      md5: 8f38fef6acf3e8cf79ef3b52290d32d0
      size: 3799
    - path: ../src/mctm/utils/mlflow.py
      hash: md5
      md5: 21f9a348ffad2b7e63efd8b977332230
      size: 2458
    - path: ../src/mctm/utils/pipeline.py
      hash: md5
      md5: d10ee5e4bd333b5dcdc618c86ec94036
      size: 11960
    - path: ../src/mctm/utils/tensorflow.py
      hash: md5
      md5: 01646f069ce1736f3bb3337625f8e9f3
      size: 6355
    - path: ../src/mctm/utils/visualisation.py
      hash: md5
      md5: 309a92b943855a8121347b1516e4277f
      size: 17052
    - path: datasets/benchmark/hepmass_train.npy
      hash: md5
      md5: 21ee7ef1ffaf9ca5739b135de79b50eb
      size: 26470460
    - path: datasets/benchmark/hepmass_validate.npy
      hash: md5
      md5: 3033bad39164ab11597724b09f1db3a4
      size: 2941220
    - path: scripts/train.py
      hash: md5
      md5: 30d0130ef9fd3fc881e6f7137ce31117
      size: 15730
    params:
      params.yaml:
        log-level: info
        seed: 1
        textwidth: 487.8225
      params/benchmark/dataset.yaml:
        dataset_kwargs.hepmass*:
          scale: 0.054
          shift: 8.063
      params/benchmark/hepmass/unconditional_coupling_flow_quadratic_spline.yaml:
        compile_kwargs: {}
        fit_kwargs:
          batch_size: 256
          epochs: 200
          learning_rate:
            scheduler_kwargs:
              decay_steps: 200
              initial_learning_rate: 0.0005
            scheduler_name: cosine_decay
          monitor: val_loss
          reduce_lr_on_plateau: false
          early_stopping: false
          verbose: true
        model_kwargs:
          distribution: coupling_flow
          num_layers: 20
          bijector: RationalQuadraticSpline
          bijector_kwargs:
            range_min: -3
          parameters_constraint_fn_kwargs:
            interval_width: 6
            min_slope: 0.001
            min_bin_width: 0.001
            nbins: 8
          num_parameters: 23
          parameters_fn: fully_connected_res_net
          parameters_fn_kwargs:
            activation: relu
            batch_norm: false
            dropout: false
            res_blocks: 2
            hidden_features: 128
    outs:
    - path: 
        results/benchmark/hepmass/unconditional_coupling_flow_quadratic_spline/metrics.yaml
      hash: md5
      md5: 0dd4a8c0fff66e8817504eb50c63b8fd
      size: 53
    - path: 
        results/benchmark/hepmass/unconditional_coupling_flow_quadratic_spline/model_checkpoint.weights.h5
      hash: md5
      md5: 8e21fe01584444e3cefef8b06cb972b1
      size: 23963328
    - path: results/benchmark/hepmass/unconditional_coupling_flow_quadratic_spline/train.log
      hash: md5
      md5: a367ea8de5613bc97675befef116d655
      size: 24951
  train-benchmark@dataset4-unconditional_masked_autoregressive_flow_quadratic_spline:
    cmd: python scripts/train.py --log-level info --log-file train.log --experiment-name
      benchmark-power --run-name unconditional_masked_autoregressive_flow_quadratic_spline_power
      --stage-name 
      train-benchmark@dataset4-unconditional_masked_autoregressive_flow_quadratic_spline
      --dataset-type benchmark --dataset-name power --results-path 
      results/benchmark/power/unconditional_masked_autoregressive_flow_quadratic_spline
      --test-mode true
    deps:
    - path: ../pyproject.toml
      hash: md5
      md5: 1bb8cefe554dc1c36064f36ce3518fca
      size: 2100
    - path: ../src/mctm/__init__.py
      hash: md5
      md5: 50bfe848b7a3b24849bf3c51890564e5
      size: 54
    - path: ../src/mctm/activations.py
      hash: md5
      md5: fbcc1a7e509e4df7654ccd420ee95cca
      size: 6973
    - path: ../src/mctm/data/__init__.py
      hash: md5
      md5: 4bb4f98e76433de954fedc2402f91b79
      size: 67
    - path: ../src/mctm/data/benchmark.py
      hash: md5
      md5: 68a2414c23a1d225de633677f541c81f
      size: 2461
    - path: ../src/mctm/distributions.py
      hash: md5
      md5: 0d4ff4172e3a859a3b4f065de6d812f9
      size: 43692
    - path: ../src/mctm/models.py
      hash: md5
      md5: c7f2f0e6665129b399432f06f678d4d0
      size: 14118
    - path: ../src/mctm/nn.py
      hash: md5
      md5: e19e5322185ca8b0ca12ea054aa302b9
      size: 13279
    - path: ../src/mctm/parameters.py
      hash: md5
      md5: bec689a85638f3d6fda317622b51f74d
      size: 13349
    - path: ../src/mctm/preprocessing.py
      hash: md5
      md5: 395dbc40ef7a285ba1f11bb6c974eeb8
      size: 4395
    - path: ../src/mctm/scheduler.py
      hash: md5
      md5: 968fe1c35be0e11147ab55012795e31c
      size: 4211
    - path: ../src/mctm/utils/__init__.py
      hash: md5
      md5: c697ac50e99dd1ba97a749c0a6dd4a28
      size: 5768
    - path: ../src/mctm/utils/decorators.py
      hash: md5
      md5: 8f38fef6acf3e8cf79ef3b52290d32d0
      size: 3799
    - path: ../src/mctm/utils/mlflow.py
      hash: md5
      md5: 21f9a348ffad2b7e63efd8b977332230
      size: 2458
    - path: ../src/mctm/utils/pipeline.py
      hash: md5
      md5: d10ee5e4bd333b5dcdc618c86ec94036
      size: 11960
    - path: ../src/mctm/utils/tensorflow.py
      hash: md5
      md5: 01646f069ce1736f3bb3337625f8e9f3
      size: 6355
    - path: ../src/mctm/utils/visualisation.py
      hash: md5
      md5: 309a92b943855a8121347b1516e4277f
      size: 17052
    - path: datasets/benchmark/power_train.npy
      hash: md5
      md5: b4e926bbb226067d4f02b51fa2849ca2
      size: 39838136
    - path: datasets/benchmark/power_validate.npy
      hash: md5
      md5: a39220ef08007fba1768aef08f9c91cf
      size: 4426568
    - path: scripts/train.py
      hash: md5
      md5: 30d0130ef9fd3fc881e6f7137ce31117
      size: 15730
    params:
      params.yaml:
        log-level: info
        seed: 1
        textwidth: 487.8225
      params/benchmark/dataset.yaml:
        dataset_kwargs.power*:
          scale: 0.05
          shift: 5.456
      params/benchmark/power/unconditional_masked_autoregressive_flow_quadratic_spline.yaml:
        compile_kwargs: {}
        fit_kwargs:
          batch_size: 512
          epochs: 200
          learning_rate:
            scheduler_kwargs:
              decay_steps: 200
              initial_learning_rate: 0.0005
            scheduler_name: cosine_decay
          monitor: val_loss
          reduce_lr_on_plateau: false
          early_stopping: false
          verbose: true
        model_kwargs:
          distribution: masked_autoregressive_flow
          num_layers: 10
          bijector: RationalQuadraticSpline
          bijector_kwargs:
            range_min: -3
          parameters_constraint_fn_kwargs:
            interval_width: 6
            min_slope: 0.001
            min_bin_width: 0.001
            nbins: 4
          num_parameters: 11
          parameters_fn_kwargs:
            activation: relu
            hidden_units:
            - 512
            - 512
    outs:
    - path: 
        results/benchmark/power/unconditional_masked_autoregressive_flow_quadratic_spline/metrics.yaml
      hash: md5
      md5: 0c1480b66d66ae570d6857e2fc68c816
      size: 52
    - path: 
        results/benchmark/power/unconditional_masked_autoregressive_flow_quadratic_spline/model_checkpoint.weights.h5
      hash: md5
      md5: 9f7fa7469bde01fee65527c848d98820
      size: 36087488
    - path: 
        results/benchmark/power/unconditional_masked_autoregressive_flow_quadratic_spline/train.log
      hash: md5
      md5: aab951b38bef8b9955659e7d0d31513f
      size: 10352
  train-sim@dataset0-conditional_multivariate_transformation_model:
    cmd: python scripts/train.py --log-level info --log-file train.log --experiment-name
      sim-moons --run-name conditional_multivariate_transformation_model_moons --stage-name
      train-sim@dataset0-conditional_multivariate_transformation_model --dataset-type
      sim --dataset-name moons --results-path results/sim/moons/conditional_multivariate_transformation_model
      --test-mode false
    deps:
    - path: ../pyproject.toml
      hash: md5
      md5: 1bb8cefe554dc1c36064f36ce3518fca
      size: 2100
    - path: ../src/mctm/__init__.py
      hash: md5
      md5: 50bfe848b7a3b24849bf3c51890564e5
      size: 54
    - path: ../src/mctm/activations.py
      hash: md5
      md5: fbcc1a7e509e4df7654ccd420ee95cca
      size: 6973
    - path: ../src/mctm/data/__init__.py
      hash: md5
      md5: 4bb4f98e76433de954fedc2402f91b79
      size: 67
    - path: ../src/mctm/data/sklearn_datasets.py
      hash: md5
      md5: 50a45734213822dae2cf7607c270e772
      size: 1044
    - path: ../src/mctm/distributions.py
      hash: md5
      md5: 0d4ff4172e3a859a3b4f065de6d812f9
      size: 43692
    - path: ../src/mctm/models.py
      hash: md5
      md5: c7f2f0e6665129b399432f06f678d4d0
      size: 14118
    - path: ../src/mctm/nn.py
      hash: md5
      md5: e19e5322185ca8b0ca12ea054aa302b9
      size: 13279
    - path: ../src/mctm/parameters.py
      hash: md5
      md5: bec689a85638f3d6fda317622b51f74d
      size: 13349
    - path: ../src/mctm/preprocessing.py
      hash: md5
      md5: 395dbc40ef7a285ba1f11bb6c974eeb8
      size: 4395
    - path: ../src/mctm/scheduler.py
      hash: md5
      md5: 968fe1c35be0e11147ab55012795e31c
      size: 4211
    - path: ../src/mctm/utils/__init__.py
      hash: md5
      md5: c697ac50e99dd1ba97a749c0a6dd4a28
      size: 5768
    - path: ../src/mctm/utils/decorators.py
      hash: md5
      md5: 8f38fef6acf3e8cf79ef3b52290d32d0
      size: 3799
    - path: ../src/mctm/utils/mlflow.py
      hash: md5
      md5: 21f9a348ffad2b7e63efd8b977332230
      size: 2458
    - path: ../src/mctm/utils/pipeline.py
      hash: md5
      md5: d10ee5e4bd333b5dcdc618c86ec94036
      size: 11960
    - path: ../src/mctm/utils/tensorflow.py
      hash: md5
      md5: 01646f069ce1736f3bb3337625f8e9f3
      size: 6355
    - path: ../src/mctm/utils/visualisation.py
      hash: md5
      md5: 309a92b943855a8121347b1516e4277f
      size: 17052
    - path: scripts/train.py
      hash: md5
      md5: 30d0130ef9fd3fc881e6f7137ce31117
      size: 15730
    params:
      params.yaml:
        seed: 1
        textwidth: 487.8225
      params/sim/dataset.yaml:
        dataset_kwargs.moons*:
          n_samples: 16384
          noise: 0.05
          scale:
          - 0.05
          - 0.95
          random_state: 1
      params/sim/moons/conditional_multivariate_transformation_model.yaml:
        compile_kwargs: {}
        fit_kwargs:
          epochs: 100
          batch_size: 512
          learning_rate:
            scheduler_kwargs:
              decay_steps: 100
              initial_learning_rate: 0.01
            scheduler_name: cosine_decay
          reduce_lr_on_plateau: false
          early_stopping: false
          monitor: val_loss
          verbose: true
          validation_split: 0.25
        model_kwargs:
          marginal_bijectors:
          - bijector: BernsteinPolynomial
            invert: true
            bijector_kwargs:
              domain:
              - 0
              - 1
              extrapolation: true
            parameters_constraint_fn: mctm.activations.get_thetas_constrain_fn
            parameters_constraint_fn_kwargs:
              allow_flexible_bounds: true
              bounds: smooth
              high: 4
              low: -4
            parameters_fn: parameter_vector
            parameters_fn_kwargs:
              dtype: float32
              parameter_shape:
              - 2
              - 100
          - bijector: Shift
            invert: true
            parameters_fn: bernstein_polynomial
            parameters_fn_kwargs:
              conditional_event_shape: 1
              dtype: float
              extrapolation: true
              parameter_shape:
              - 2
              polynomial_order: 6
          joint_bijectors:
          - bijector: ScaleMatvecLinearOperator
            invert: true
            parameters_fn: bernstein_polynomial
            parameters_fn_kwargs:
              conditional_event_shape: 1
              dtype: float
              extrapolation: true
              parameter_shape:
              - 1
              polynomial_order: 3
            parameters_constraint_fn: mctm.activations.lambda_parameters_constraint_fn
        two_stage_training: true
    outs:
    - path: results/sim/moons/conditional_multivariate_transformation_model/dataset.pdf
      hash: md5
      md5: 59585039a5bb8e8eb7b561f20c311c5f
      size: 260561
    - path: results/sim/moons/conditional_multivariate_transformation_model/metrics.yaml
      hash: md5
      md5: 9701a031ec765592454460b8126288a8
      size: 53
    - path: 
        results/sim/moons/conditional_multivariate_transformation_model/model_checkpoint.weights.h5
      hash: md5
      md5: 9e3c9738b7c93566bdaed11b78553ff5
      size: 11544
    - path: results/sim/moons/conditional_multivariate_transformation_model/samples.pdf
      hash: md5
      md5: 4169fc48d0119bf1c6d648c42a254791
      size: 163603
    - path: results/sim/moons/conditional_multivariate_transformation_model/train.log
      hash: md5
      md5: 5fd45c59071f2beead35cd1e4363f9b5
      size: 5190
  train-sim@dataset0-unconditional_multivariate_transformation_model:
    cmd: python scripts/train.py --log-level info --log-file train.log --experiment-name
      sim-moons --run-name unconditional_multivariate_transformation_model_moons --stage-name
      train-sim@dataset0-unconditional_multivariate_transformation_model --dataset-type
      sim --dataset-name moons --results-path results/sim/moons/unconditional_multivariate_transformation_model
      --test-mode true
    deps:
    - path: ../pyproject.toml
      hash: md5
      md5: 1bb8cefe554dc1c36064f36ce3518fca
      size: 2100
    - path: ../src/mctm/__init__.py
      hash: md5
      md5: 50bfe848b7a3b24849bf3c51890564e5
      size: 54
    - path: ../src/mctm/activations.py
      hash: md5
      md5: fbcc1a7e509e4df7654ccd420ee95cca
      size: 6973
    - path: ../src/mctm/data/__init__.py
      hash: md5
      md5: 4bb4f98e76433de954fedc2402f91b79
      size: 67
    - path: ../src/mctm/data/sklearn_datasets.py
      hash: md5
      md5: 50a45734213822dae2cf7607c270e772
      size: 1044
    - path: ../src/mctm/distributions.py
      hash: md5
      md5: 0d4ff4172e3a859a3b4f065de6d812f9
      size: 43692
    - path: ../src/mctm/models.py
      hash: md5
      md5: c7f2f0e6665129b399432f06f678d4d0
      size: 14118
    - path: ../src/mctm/nn.py
      hash: md5
      md5: e19e5322185ca8b0ca12ea054aa302b9
      size: 13279
    - path: ../src/mctm/parameters.py
      hash: md5
      md5: bec689a85638f3d6fda317622b51f74d
      size: 13349
    - path: ../src/mctm/preprocessing.py
      hash: md5
      md5: 395dbc40ef7a285ba1f11bb6c974eeb8
      size: 4395
    - path: ../src/mctm/scheduler.py
      hash: md5
      md5: 968fe1c35be0e11147ab55012795e31c
      size: 4211
    - path: ../src/mctm/utils/__init__.py
      hash: md5
      md5: c697ac50e99dd1ba97a749c0a6dd4a28
      size: 5768
    - path: ../src/mctm/utils/decorators.py
      hash: md5
      md5: 8f38fef6acf3e8cf79ef3b52290d32d0
      size: 3799
    - path: ../src/mctm/utils/mlflow.py
      hash: md5
      md5: 21f9a348ffad2b7e63efd8b977332230
      size: 2458
    - path: ../src/mctm/utils/pipeline.py
      hash: md5
      md5: d10ee5e4bd333b5dcdc618c86ec94036
      size: 11960
    - path: ../src/mctm/utils/tensorflow.py
      hash: md5
      md5: 01646f069ce1736f3bb3337625f8e9f3
      size: 6355
    - path: ../src/mctm/utils/visualisation.py
      hash: md5
      md5: 309a92b943855a8121347b1516e4277f
      size: 17052
    - path: scripts/train.py
      hash: md5
      md5: 30d0130ef9fd3fc881e6f7137ce31117
      size: 15730
    params:
      params.yaml:
        seed: 1
        textwidth: 487.8225
      params/sim/dataset.yaml:
        dataset_kwargs.moons*:
          n_samples: 16384
          noise: 0.05
          scale:
          - 0.05
          - 0.95
          random_state: 1
      params/sim/moons/unconditional_multivariate_transformation_model.yaml:
        compile_kwargs: {}
        fit_kwargs:
          epochs: 100
          batch_size: 512
          learning_rate:
            scheduler_kwargs:
              decay_steps: 100
              initial_learning_rate: 0.01
            scheduler_name: cosine_decay
          reduce_lr_on_plateau: false
          early_stopping: false
          monitor: val_loss
          verbose: true
          validation_split: 0.25
        model_kwargs:
          marginal_bijectors:
          - bijector: BernsteinPolynomial
            invert: true
            bijector_kwargs:
              domain:
              - 0
              - 1
              extrapolation: true
            parameters_constraint_fn: mctm.activations.get_thetas_constrain_fn
            parameters_constraint_fn_kwargs:
              allow_flexible_bounds: true
              bounds: smooth
              high: 4
              low: -4
            parameters_fn: parameter_vector
            parameters_fn_kwargs:
              dtype: float32
              parameter_shape:
              - 2
              - 100
          joint_bijectors:
          - bijector: ScaleMatvecLinearOperator
            invert: true
            parameters_fn: parameter_vector
            parameters_fn_kwargs:
              dtype: float32
              parameter_shape:
              - 1
              - 1
            parameters_constraint_fn: mctm.activations.lambda_parameters_constraint_fn
        two_stage_training: true
    outs:
    - path: results/sim/moons/unconditional_multivariate_transformation_model/dataset.pdf
      hash: md5
      md5: a853d707e9947cbb8767a3da8fa4738b
      size: 24844
    - path: results/sim/moons/unconditional_multivariate_transformation_model/metrics.yaml
      hash: md5
      md5: 45a477466d6a0ecd3ac5836bf826e4ef
      size: 53
    - path: 
        results/sim/moons/unconditional_multivariate_transformation_model/model_checkpoint.weights.h5
      hash: md5
      md5: 810ee784b4c665ce1e2b25c6fec34815
      size: 11272
    - path: results/sim/moons/unconditional_multivariate_transformation_model/samples.pdf
      hash: md5
      md5: 7c2595f31a08ab3ba2ae74b9ddf040e5
      size: 102005
    - path: results/sim/moons/unconditional_multivariate_transformation_model/train.log
      hash: md5
      md5: 7b6256ad2150d7d24285ce72782a474a
      size: 3650
  train-sim@dataset1-conditional_multivariate_transformation_model:
    cmd: python scripts/train.py --log-level info --log-file train.log --experiment-name
      sim-circles --run-name conditional_multivariate_transformation_model_circles
      --stage-name train-sim@dataset1-conditional_multivariate_transformation_model
      --dataset-type sim --dataset-name circles --results-path results/sim/circles/conditional_multivariate_transformation_model
      --test-mode true
    deps:
    - path: ../pyproject.toml
      hash: md5
      md5: 1bb8cefe554dc1c36064f36ce3518fca
      size: 2100
    - path: ../src/mctm/__init__.py
      hash: md5
      md5: 50bfe848b7a3b24849bf3c51890564e5
      size: 54
    - path: ../src/mctm/activations.py
      hash: md5
      md5: fbcc1a7e509e4df7654ccd420ee95cca
      size: 6973
    - path: ../src/mctm/data/__init__.py
      hash: md5
      md5: 4bb4f98e76433de954fedc2402f91b79
      size: 67
    - path: ../src/mctm/data/sklearn_datasets.py
      hash: md5
      md5: 50a45734213822dae2cf7607c270e772
      size: 1044
    - path: ../src/mctm/distributions.py
      hash: md5
      md5: 0d4ff4172e3a859a3b4f065de6d812f9
      size: 43692
    - path: ../src/mctm/models.py
      hash: md5
      md5: c7f2f0e6665129b399432f06f678d4d0
      size: 14118
    - path: ../src/mctm/nn.py
      hash: md5
      md5: e19e5322185ca8b0ca12ea054aa302b9
      size: 13279
    - path: ../src/mctm/parameters.py
      hash: md5
      md5: bec689a85638f3d6fda317622b51f74d
      size: 13349
    - path: ../src/mctm/preprocessing.py
      hash: md5
      md5: 395dbc40ef7a285ba1f11bb6c974eeb8
      size: 4395
    - path: ../src/mctm/scheduler.py
      hash: md5
      md5: 968fe1c35be0e11147ab55012795e31c
      size: 4211
    - path: ../src/mctm/utils/__init__.py
      hash: md5
      md5: c697ac50e99dd1ba97a749c0a6dd4a28
      size: 5768
    - path: ../src/mctm/utils/decorators.py
      hash: md5
      md5: 8f38fef6acf3e8cf79ef3b52290d32d0
      size: 3799
    - path: ../src/mctm/utils/mlflow.py
      hash: md5
      md5: 21f9a348ffad2b7e63efd8b977332230
      size: 2458
    - path: ../src/mctm/utils/pipeline.py
      hash: md5
      md5: d10ee5e4bd333b5dcdc618c86ec94036
      size: 11960
    - path: ../src/mctm/utils/tensorflow.py
      hash: md5
      md5: 01646f069ce1736f3bb3337625f8e9f3
      size: 6355
    - path: ../src/mctm/utils/visualisation.py
      hash: md5
      md5: 309a92b943855a8121347b1516e4277f
      size: 17052
    - path: scripts/train.py
      hash: md5
      md5: 30d0130ef9fd3fc881e6f7137ce31117
      size: 15730
    params:
      params.yaml:
        seed: 1
        textwidth: 487.8225
      params/sim/circles/conditional_multivariate_transformation_model.yaml:
        compile_kwargs: {}
        fit_kwargs:
          epochs: 100
          batch_size: 512
          learning_rate:
            scheduler_kwargs:
              decay_steps: 100
              initial_learning_rate: 0.01
            scheduler_name: cosine_decay
          reduce_lr_on_plateau: false
          early_stopping: false
          monitor: val_loss
          verbose: true
          validation_split: 0.25
        model_kwargs:
          marginal_bijectors:
          - bijector: BernsteinPolynomial
            invert: true
            bijector_kwargs:
              domain:
              - 0
              - 1
              extrapolation: true
            parameters_constraint_fn: mctm.activations.get_thetas_constrain_fn
            parameters_constraint_fn_kwargs:
              allow_flexible_bounds: true
              bounds: smooth
              high: 4
              low: -4
            parameters_fn: parameter_vector
            parameters_fn_kwargs:
              dtype: float32
              parameter_shape:
              - 2
              - 100
          - bijector: Shift
            invert: true
            parameters_fn: bernstein_polynomial
            parameters_fn_kwargs:
              conditional_event_shape: 1
              dtype: float
              extrapolation: true
              parameter_shape:
              - 2
              polynomial_order: 6
          joint_bijectors:
          - bijector: ScaleMatvecLinearOperator
            invert: true
            parameters_fn: bernstein_polynomial
            parameters_fn_kwargs:
              conditional_event_shape: 1
              dtype: float
              extrapolation: true
              parameter_shape:
              - 1
              polynomial_order: 3
            parameters_constraint_fn: mctm.activations.lambda_parameters_constraint_fn
        two_stage_training: true
      params/sim/dataset.yaml:
        dataset_kwargs.circles*:
          n_samples: 16384
          noise: 0.05
          factor: 0.5
          scale:
          - 0.05
          - 0.95
          random_state: 1
    outs:
    - path: results/sim/circles/conditional_multivariate_transformation_model/dataset.pdf
      hash: md5
      md5: b9876d17e64c2c78dea42f2430296c51
      size: 25002
    - path: results/sim/circles/conditional_multivariate_transformation_model/metrics.yaml
      hash: md5
      md5: bd3a58945f9420a220cf062dd38052a0
      size: 53
    - path: 
        results/sim/circles/conditional_multivariate_transformation_model/model_checkpoint.weights.h5
      hash: md5
      md5: 4c24d90a0b762fc23b0afc7516745971
      size: 14136
    - path: results/sim/circles/conditional_multivariate_transformation_model/samples.pdf
      hash: md5
      md5: bad7b25ad03362f351b91a3f7a64f5f5
      size: 100775
    - path: results/sim/circles/conditional_multivariate_transformation_model/train.log
      hash: md5
      md5: 6076fde9995b9593778a80b464c0c364
      size: 16934
  train-sim@dataset1-unconditional_multivariate_transformation_model:
    cmd: python scripts/train.py --log-level info --log-file train.log --experiment-name
      sim-circles --run-name unconditional_multivariate_transformation_model_circles
      --stage-name train-sim@dataset1-unconditional_multivariate_transformation_model
      --dataset-type sim --dataset-name circles --results-path results/sim/circles/unconditional_multivariate_transformation_model
      --test-mode true
    deps:
    - path: ../pyproject.toml
      hash: md5
      md5: 1bb8cefe554dc1c36064f36ce3518fca
      size: 2100
    - path: ../src/mctm/__init__.py
      hash: md5
      md5: 50bfe848b7a3b24849bf3c51890564e5
      size: 54
    - path: ../src/mctm/activations.py
      hash: md5
      md5: fbcc1a7e509e4df7654ccd420ee95cca
      size: 6973
    - path: ../src/mctm/data/__init__.py
      hash: md5
      md5: 4bb4f98e76433de954fedc2402f91b79
      size: 67
    - path: ../src/mctm/data/sklearn_datasets.py
      hash: md5
      md5: 50a45734213822dae2cf7607c270e772
      size: 1044
    - path: ../src/mctm/distributions.py
      hash: md5
      md5: 0d4ff4172e3a859a3b4f065de6d812f9
      size: 43692
    - path: ../src/mctm/models.py
      hash: md5
      md5: c7f2f0e6665129b399432f06f678d4d0
      size: 14118
    - path: ../src/mctm/nn.py
      hash: md5
      md5: e19e5322185ca8b0ca12ea054aa302b9
      size: 13279
    - path: ../src/mctm/parameters.py
      hash: md5
      md5: bec689a85638f3d6fda317622b51f74d
      size: 13349
    - path: ../src/mctm/preprocessing.py
      hash: md5
      md5: 395dbc40ef7a285ba1f11bb6c974eeb8
      size: 4395
    - path: ../src/mctm/scheduler.py
      hash: md5
      md5: 968fe1c35be0e11147ab55012795e31c
      size: 4211
    - path: ../src/mctm/utils/__init__.py
      hash: md5
      md5: c697ac50e99dd1ba97a749c0a6dd4a28
      size: 5768
    - path: ../src/mctm/utils/decorators.py
      hash: md5
      md5: 8f38fef6acf3e8cf79ef3b52290d32d0
      size: 3799
    - path: ../src/mctm/utils/mlflow.py
      hash: md5
      md5: 21f9a348ffad2b7e63efd8b977332230
      size: 2458
    - path: ../src/mctm/utils/pipeline.py
      hash: md5
      md5: d10ee5e4bd333b5dcdc618c86ec94036
      size: 11960
    - path: ../src/mctm/utils/tensorflow.py
      hash: md5
      md5: 01646f069ce1736f3bb3337625f8e9f3
      size: 6355
    - path: ../src/mctm/utils/visualisation.py
      hash: md5
      md5: 309a92b943855a8121347b1516e4277f
      size: 17052
    - path: scripts/train.py
      hash: md5
      md5: 30d0130ef9fd3fc881e6f7137ce31117
      size: 15730
    params:
      params.yaml:
        seed: 1
        textwidth: 487.8225
      params/sim/circles/unconditional_multivariate_transformation_model.yaml:
        compile_kwargs: {}
        fit_kwargs:
          epochs: 100
          batch_size: 512
          learning_rate:
            scheduler_kwargs:
              decay_steps: 100
              initial_learning_rate: 0.01
            scheduler_name: cosine_decay
          reduce_lr_on_plateau: false
          early_stopping: false
          monitor: val_loss
          verbose: true
          validation_split: 0.25
        model_kwargs:
          marginal_bijectors:
          - bijector: BernsteinPolynomial
            invert: true
            bijector_kwargs:
              domain:
              - 0
              - 1
              extrapolation: true
            parameters_constraint_fn: mctm.activations.get_thetas_constrain_fn
            parameters_constraint_fn_kwargs:
              allow_flexible_bounds: true
              bounds: smooth
              high: 4
              low: -4
            parameters_fn: parameter_vector
            parameters_fn_kwargs:
              dtype: float32
              parameter_shape:
              - 2
              - 100
          joint_bijectors:
          - bijector: ScaleMatvecLinearOperator
            invert: true
            parameters_fn: parameter_vector
            parameters_fn_kwargs:
              dtype: float32
              parameter_shape:
              - 1
              - 1
            parameters_constraint_fn: mctm.activations.lambda_parameters_constraint_fn
        two_stage_training: true
      params/sim/dataset.yaml:
        dataset_kwargs.circles*:
          n_samples: 16384
          noise: 0.05
          factor: 0.5
          scale:
          - 0.05
          - 0.95
          random_state: 1
    outs:
    - path: results/sim/circles/unconditional_multivariate_transformation_model/dataset.pdf
      hash: md5
      md5: 1ba9318f3d8bf69d883151a9fed582fd
      size: 25002
    - path: results/sim/circles/unconditional_multivariate_transformation_model/metrics.yaml
      hash: md5
      md5: 7aebf5367cdf83f13d6212cc3166bbb8
      size: 54
    - path: 
        results/sim/circles/unconditional_multivariate_transformation_model/model_checkpoint.weights.h5
      hash: md5
      md5: 122f862dca381984e8feb9791f1a9fd2
      size: 11272
    - path: results/sim/circles/unconditional_multivariate_transformation_model/samples.pdf
      hash: md5
      md5: aecc61d4f9555170fbe5324540cae755
      size: 102016
    - path: results/sim/circles/unconditional_multivariate_transformation_model/train.log
      hash: md5
      md5: 6ebf6bd4cc896f8fc6bd2384cc4be7c0
      size: 3705
  train-malnutrition@conditional_multivariate_transformation_model:
    cmd: python scripts/train.py --log-level info --log-file train.log --experiment-name
      malnutrition --run-name conditional_multivariate_transformation_model --stage-name
      train-malnutrition@conditional_multivariate_transformation_model --dataset-type
      malnutrition --dataset-name india --results-path results/malnutrition/conditional_multivariate_transformation_model
      --test-mode true
    deps:
    - path: ../pyproject.toml
      hash: md5
      md5: 1bb8cefe554dc1c36064f36ce3518fca
      size: 2100
    - path: ../src/mctm/__init__.py
      hash: md5
      md5: 50bfe848b7a3b24849bf3c51890564e5
      size: 54
    - path: ../src/mctm/activations.py
      hash: md5
      md5: fbcc1a7e509e4df7654ccd420ee95cca
      size: 6973
    - path: ../src/mctm/data/__init__.py
      hash: md5
      md5: 4bb4f98e76433de954fedc2402f91b79
      size: 67
    - path: ../src/mctm/data/malnutrion.py
      hash: md5
      md5: 43ba54eb762789c08245e7f0cbbe8bd7
      size: 3167
    - path: ../src/mctm/distributions.py
      hash: md5
      md5: 0d4ff4172e3a859a3b4f065de6d812f9
      size: 43692
    - path: ../src/mctm/models.py
      hash: md5
      md5: c7f2f0e6665129b399432f06f678d4d0
      size: 14118
    - path: ../src/mctm/nn.py
      hash: md5
      md5: e19e5322185ca8b0ca12ea054aa302b9
      size: 13279
    - path: ../src/mctm/parameters.py
      hash: md5
      md5: bec689a85638f3d6fda317622b51f74d
      size: 13349
    - path: ../src/mctm/preprocessing.py
      hash: md5
      md5: 395dbc40ef7a285ba1f11bb6c974eeb8
      size: 4395
    - path: ../src/mctm/scheduler.py
      hash: md5
      md5: 968fe1c35be0e11147ab55012795e31c
      size: 4211
    - path: ../src/mctm/utils/__init__.py
      hash: md5
      md5: c697ac50e99dd1ba97a749c0a6dd4a28
      size: 5768
    - path: ../src/mctm/utils/decorators.py
      hash: md5
      md5: 8f38fef6acf3e8cf79ef3b52290d32d0
      size: 3799
    - path: ../src/mctm/utils/mlflow.py
      hash: md5
      md5: 21f9a348ffad2b7e63efd8b977332230
      size: 2458
    - path: ../src/mctm/utils/pipeline.py
      hash: md5
      md5: d10ee5e4bd333b5dcdc618c86ec94036
      size: 11960
    - path: ../src/mctm/utils/tensorflow.py
      hash: md5
      md5: 01646f069ce1736f3bb3337625f8e9f3
      size: 6355
    - path: ../src/mctm/utils/visualisation.py
      hash: md5
      md5: 309a92b943855a8121347b1516e4277f
      size: 17052
    - path: scripts/train.py
      hash: md5
      md5: 30d0130ef9fd3fc881e6f7137ce31117
      size: 15730
    params:
      params.yaml:
        seed: 1
        textwidth: 487.8225
      params/malnutrition/conditional_multivariate_transformation_model.yaml:
        compile_kwargs: {}
        fit_kwargs:
          epochs: 100
          batch_size: 128
          learning_rate:
            scheduler_kwargs:
              decay_steps: 100
              initial_learning_rate: 0.005
            scheduler_name: cosine_decay
          reduce_lr_on_plateau: false
          early_stopping: false
          monitor: val_loss
          verbose: true
        model_kwargs:
          marginal_bijectors:
          - bijector: BernsteinPolynomial
            invert: true
            bijector_kwargs:
              domain:
              - -4
              - 4
              extrapolation: true
            parameters_constraint_fn: mctm.activations.get_thetas_constrain_fn
            parameters_constraint_fn_kwargs:
              allow_flexible_bounds: true
              bounds: smooth
              high: 4
              low: -4
            parameters_fn: parameter_vector
            parameters_fn_kwargs:
              dtype: float32
              parameter_shape:
              - 3
              - 6
          - bijector: Shift
            invert: true
            parameters_fn: bernstein_polynomial
            parameters_fn_kwargs:
              conditional_event_shape: 1
              domain: &id002
              - 0
              - 35
              dtype: float
              extrapolation: true
              parameter_shape:
              - 3
              polynomial_order: 6
          joint_bijectors:
          - bijector: ScaleMatvecLinearOperator
            invert: true
            parameters_fn: bernstein_polynomial
            parameters_fn_kwargs:
              conditional_event_shape: 1
              domain: *id002
              dtype: float
              extrapolation: true
              parameter_shape:
              - 3
              polynomial_order: 3
            parameters_constraint_fn: mctm.activations.lambda_parameters_constraint_fn
        two_stage_training: true
      params/malnutrition/dataset.yaml:
        dataset_kwargs.india*:
          data_path: datasets/malnutrition/india.raw
          covariates:
          - cage
          targets:
          - stunting
          - wasting
          - underweight
          stratify: true
          scale: true
          column_transformers:
          - - passthrough
            - - cage
    outs:
    - path: results/malnutrition/conditional_multivariate_transformation_model/dataset.pdf
      hash: md5
      md5: 5b0d0f0caa9c16c737cc82dea2a9fc7a
      size: 2394190
    - path: results/malnutrition/conditional_multivariate_transformation_model/metrics.yaml
      hash: md5
      md5: 6518425ae29a038ec9e657daea6e67be
      size: 52
    - path: 
        results/malnutrition/conditional_multivariate_transformation_model/model_checkpoint.weights.h5
      hash: md5
      md5: c1092f40373e63b47e4437b8b800f2ab
      size: 14152
    - path: results/malnutrition/conditional_multivariate_transformation_model/samples.pdf
      hash: md5
      md5: bb2efd2b0369c46bd0f536e4adc4c7d0
      size: 140039
    - path: results/malnutrition/conditional_multivariate_transformation_model/train.log
      hash: md5
      md5: a2a882a27c749714f66831f00753fc0e
      size: 6050<|MERGE_RESOLUTION|>--- conflicted
+++ resolved
@@ -5551,15 +5551,6 @@
     - path: 
         results/sim/circles/unconditional_masked_autoregressive_flow_bernstein_poly/dataset.pdf
       hash: md5
-<<<<<<< HEAD
-      md5: 9e790edd5bccded76eb4f184012729b1
-      size: 25002
-    - path: 
-        results/sim/circles/unconditional_masked_autoregressive_flow_bernstein_poly/metrics.yaml
-      hash: md5
-      md5: 8c0b8db913ae061e4c9f410b43a291d8
-      size: 52
-=======
       md5: bb96ab5f6efe36cd61cdbb075fb1390f
       size: 261694
     - path: 
@@ -5567,7 +5558,6 @@
       hash: md5
       md5: b6eda030863a069113c7d849a27e5276
       size: 56
->>>>>>> f45df3de
     - path: 
         results/sim/circles/unconditional_masked_autoregressive_flow_bernstein_poly/model_checkpoint.weights.h5
       hash: md5
@@ -5576,13 +5566,8 @@
     - path: 
         results/sim/circles/unconditional_masked_autoregressive_flow_bernstein_poly/samples.pdf
       hash: md5
-<<<<<<< HEAD
-      md5: 4d25a571165b283abfc3d5ceb6fad572
-      size: 101391
-=======
       md5: e96379cba3ab796c11939bdc956cecae
       size: 179545
->>>>>>> f45df3de
     - path: 
         results/sim/circles/unconditional_masked_autoregressive_flow_bernstein_poly/train.log
       hash: md5
@@ -6604,15 +6589,6 @@
     - path: 
         results/sim/circles/conditional_masked_autoregressive_flow_quadratic_spline/dataset.pdf
       hash: md5
-<<<<<<< HEAD
-      md5: ec1e7ea1747720858b77ddae02d4f72e
-      size: 261694
-    - path: 
-        results/sim/circles/conditional_masked_autoregressive_flow_quadratic_spline/metrics.yaml
-      hash: md5
-      md5: 7cc3c57b63d9c72a3b65568b412c56bf
-      size: 56
-=======
       md5: b1d097c9168e675d6c66d2bc9ed90f5c
       size: 25002
     - path: 
@@ -6620,7 +6596,6 @@
       hash: md5
       md5: 5e14f1c43eb39d2a5966faf7918a318f
       size: 54
->>>>>>> f45df3de
     - path: 
         results/sim/circles/conditional_masked_autoregressive_flow_quadratic_spline/model_checkpoint.weights.h5
       hash: md5
@@ -6629,13 +6604,8 @@
     - path: 
         results/sim/circles/conditional_masked_autoregressive_flow_quadratic_spline/samples.pdf
       hash: md5
-<<<<<<< HEAD
-      md5: 9bf9e59fd5885c53216f63b7142e204e
-      size: 169992
-=======
       md5: 13a2eff6282143d68a5e250c371312bd
       size: 96612
->>>>>>> f45df3de
     - path: 
         results/sim/circles/conditional_masked_autoregressive_flow_quadratic_spline/train.log
       hash: md5
