schema: '2.0'
stages:
  download_benchmark_data:
    cmd: python src/mctm/data/benchmark.py | tee datasets/benchmark_stats
    outs:
    - path: datasets/benchmark_stats
      hash: md5
      md5: d2c8e4eeea4465d0bd5e5473f8d6a93a
      size: 9349
    - path: datasets/bsds300/
      hash: md5
      md5: e4ab795c846604419827e750c741c2ce.dir
      size: 327602144
      nfiles: 1
    - path: datasets/data.tar.gz
      hash: md5
      md5: 9b9c9b0375315ad270eba4ce80c093ab
      size: 856664546
    - path: datasets/hepmass/
      hash: md5
      md5: 5e24c498e022d4c8b79714a6065882cf.dir
      size: 750085192
      nfiles: 2
    - path: datasets/miniboone/
      hash: md5
      md5: 5cf3ec51bb664978790c9a45a3531e98.dir
      size: 12551952
      nfiles: 1
    - path: datasets/power/
      hash: md5
      md5: 885e2dbe66f0670d26e959e74be98025.dir
      size: 131154000
      nfiles: 1
  unconditional_benchmark@elementwise_flow-hepmass:
    cmd: python scripts/train_benchmark.py --log-level info --log-file results/unconditional_benchmark_elementwise_flow_hepmass/train.log
      --experiment-name unconditional-benchmark-hepmass unconditional_benchmark@elementwise_flow-hepmass
      elementwise_flow hepmass results/unconditional_benchmark_elementwise_flow_hepmass
      --test-mode=true
    deps:
    - path: datasets/hepmass
      hash: md5
      md5: 5e24c498e022d4c8b79714a6065882cf.dir
      size: 750085192
      nfiles: 2
    - path: pyproject.toml
      hash: md5
      md5: f04546362686cf891a3c1b7df83d1e0b
      size: 1104
    - path: scripts/train.py
      hash: md5
      md5: 916524801990bc4d596d19e635883808
      size: 5431
    - path: src/mctm
      hash: md5
      md5: 1c4d557c6e5dc3341f257a44a062eedb.dir
      size: 80242
      nfiles: 14
    params:
      params.yaml:
        benchmark_datasets.hepmass*: {}
        log-level: info
        seed: 1
        unconditional_benchmark_distributions.elementwise_flow.hepmass*:
          distribution_kwds:
            bijector_name: bernstein_poly
            order: 100
            low: -3
            high: 3
            smooth_bounds: true
            allow_flexible_bounds: true
            shift: false
            scale: false
          parameter_kwds:
            conditional: false
            dtype: float32
          fit_kwds:
            epochs: 10000
            validation_split:
            batch_size: 32
            lr_patience: 10
            reduce_lr_on_plateau: true
            early_stopping: true
            verbose: true
            monitor: val_loss
            learning_rate: 0.01
            lr_reduction_factor: 0.1
    outs:
    - path: results/unconditional_benchmark_elementwise_flow_hepmass/mcp
      hash: md5
      md5: 0530413b431d39f8b8051900d4761a31.dir
      size: 26864
      nfiles: 3
    - path: results/unconditional_benchmark_elementwise_flow_hepmass/metrics.yaml
      hash: md5
      md5: 4df4f4661d0b0cbac7fa985d5bfffb5c
      size: 54
    - path: results/unconditional_benchmark_elementwise_flow_hepmass/train.log
      hash: md5
      md5: 9cbe5eef18773d7720417a63e0d6f058
      size: 3589
  unconditional_benchmark@elementwise_flow-miniboone:
    cmd: python scripts/train_benchmark.py --log-level info --log-file results/unconditional_benchmark_elementwise_flow_miniboone/train.log
      --experiment-name unconditional-benchmark-miniboone unconditional_benchmark@elementwise_flow-miniboone
      elementwise_flow miniboone results/unconditional_benchmark_elementwise_flow_miniboone
      --test-mode=true
    deps:
    - path: datasets/miniboone
      hash: md5
      md5: 5cf3ec51bb664978790c9a45a3531e98.dir
      size: 12551952
      nfiles: 1
    - path: pyproject.toml
      hash: md5
      md5: f04546362686cf891a3c1b7df83d1e0b
      size: 1104
    - path: scripts/train.py
      hash: md5
      md5: 916524801990bc4d596d19e635883808
      size: 5431
    - path: src/mctm
      hash: md5
      md5: dcfe538d7edb930e60022986f36286f5.dir
      size: 80187
      nfiles: 14
    params:
      params.yaml:
        benchmark_datasets.miniboone*: {}
        log-level: info
        seed: 1
        unconditional_benchmark_distributions.elementwise_flow.miniboone*:
          distribution_kwds:
            bijector_name: bernstein_poly
            order: 100
            low: -3
            high: 3
            smooth_bounds: true
            allow_flexible_bounds: true
            shift: false
            scale: false
          parameter_kwds:
            conditional: false
            dtype: float32
          fit_kwds:
            epochs: 10000
            validation_split:
            batch_size: 87
            lr_patience: 5
            reduce_lr_on_plateau: true
            early_stopping: true
            verbose: true
            monitor: val_loss
            learning_rate: 0.006797537543994487
            lr_reduction_factor: 0.1
    outs:
    - path: results/unconditional_benchmark_elementwise_flow_miniboone/mcp
      hash: md5
      md5: e35c9fba435ba06660e0f555f1fd0c8a.dir
      size: 53273
      nfiles: 3
    - path: results/unconditional_benchmark_elementwise_flow_miniboone/metrics.yaml
      hash: md5
      md5: 37a6d282b435782aa00176a2331b6774
      size: 52
    - path: results/unconditional_benchmark_elementwise_flow_miniboone/train.log
      hash: md5
      md5: f08d60c51e7217ab9ab8b6850a9d5e6d
      size: 3628
  unconditional@elementwise_flow-moons:
    cmd: python scripts/train.py --log-level info --log-file train.log --experiment-name
      unconditional-moons unconditional@elementwise_flow-moons elementwise_flow moons
      results/unconditional_elementwise_flow_moons --test-mode=true
    deps:
    - path: pyproject.toml
      hash: md5
      md5: 2a54ba60e8ef29904fb8d0cef7f12cae
      size: 1977
    - path: scripts/train.py
      hash: md5
      md5: b8abe5a0490f79c11c5ac593ef939e98
      size: 7938
    - path: src/mctm
      hash: md5
      md5: 93c9a244f1df71804f2202b31be4c442.dir
      size: 84575
      nfiles: 16
    params:
      params.yaml:
        datasets.moons*:
          n_samples: 16384
          noise: 0.05
          scale:
          - 0.05
          - 0.95
        log-level: info
        seed: 1
        textwidth: 487.8225
        unconditional_distributions.elementwise_flow.moons*:
          distribution_kwargs:
            bijector_name: bernstein_poly
            low: -3
            high: 3
            bounds: smooth
            allow_flexible_bounds: true
            shift: false
            scale: false
            order: 50
          parameter_kwargs:
            conditional: false
            dtype: float32
          fit_kwargs:
            epochs: 10000
            batch_size: 256
            early_stopping: 4
            learning_rate: 0.01
            lr_patience: 25
            lr_reduction_factor: 0.5
            monitor: val_loss
            reduce_lr_on_plateau: true
            verbose: true
            validation_split: 0.1
    outs:
    - path: results/unconditional_elementwise_flow_moons/dataset.pdf
      hash: md5
      md5: 7223e1c46047410c8ef621bc6347d4af
      size: 24850
    - path: results/unconditional_elementwise_flow_moons/mcp
      hash: md5
      md5: af447a584aedd06072b1e80ddccefc3d.dir
      size: 2483
      nfiles: 3
    - path: results/unconditional_elementwise_flow_moons/metrics.yaml
      hash: md5
      md5: fcaa9273abcca00b2301df4481129b71
      size: 54
    - path: results/unconditional_elementwise_flow_moons/samples.pdf
      hash: md5
      md5: effb6d6363d9dea11fcddce4bdea8902
      size: 106935
    - path: results/unconditional_elementwise_flow_moons/train.log
      hash: md5
      md5: b0782f2f38ccf34b8e056e410267ce49
      size: 1867
  unconditional@elementwise_flow-circles:
    cmd: python scripts/train.py --log-level info --log-file train.log --experiment-name
      unconditional-circles unconditional@elementwise_flow-circles elementwise_flow
      circles results/unconditional_elementwise_flow_circles --test-mode=true
    deps:
    - path: pyproject.toml
      hash: md5
      md5: 2a54ba60e8ef29904fb8d0cef7f12cae
      size: 1977
    - path: scripts/train.py
      hash: md5
      md5: b8abe5a0490f79c11c5ac593ef939e98
      size: 7938
    - path: src/mctm
      hash: md5
      md5: 93c9a244f1df71804f2202b31be4c442.dir
      size: 84575
      nfiles: 16
    params:
      params.yaml:
        datasets.circles*:
          n_samples: 16384
          noise: 0.05
          factor: 0.5
          scale:
          - 0.05
          - 0.95
        log-level: info
        seed: 1
        textwidth: 487.8225
        unconditional_distributions.elementwise_flow.circles*:
          distribution_kwargs:
            bijector_name: bernstein_poly
            low: -3
            high: 3
            bounds: smooth
            allow_flexible_bounds: true
            shift: false
            scale: false
            order: 80
          parameter_kwargs:
            conditional: false
            dtype: float32
          fit_kwargs:
            epochs: 10000
            batch_size: 256
            early_stopping: 4
            learning_rate: 0.01
            lr_patience: 25
            lr_reduction_factor: 0.5
            monitor: val_loss
            reduce_lr_on_plateau: true
            verbose: true
            validation_split: 0.1
    outs:
    - path: results/unconditional_elementwise_flow_circles/dataset.pdf
      hash: md5
      md5: a2c7e60c1144085e6e2773979072adbb
      size: 25008
    - path: results/unconditional_elementwise_flow_circles/mcp
      hash: md5
      md5: 36f0276419ed8c32b0db301614aa5293.dir
      size: 3203
      nfiles: 3
    - path: results/unconditional_elementwise_flow_circles/metrics.yaml
      hash: md5
      md5: f58e888dcae13af660af60d43735fede
      size: 54
    - path: results/unconditional_elementwise_flow_circles/samples.pdf
      hash: md5
      md5: 88464d062741b6aed7b8965f330ae8d6
      size: 103203
    - path: results/unconditional_elementwise_flow_circles/train.log
      hash: md5
      md5: 13173b98d4fb368c0c7419763c80b227
      size: 1896
  unconditional@multivariate_flow-moons:
    cmd: python scripts/train.py --log-level info --log-file train.log --experiment-name
      unconditional-moons unconditional@multivariate_flow-moons multivariate_flow
      moons results/unconditional_multivariate_flow_moons --test-mode=true
    deps:
    - path: pyproject.toml
      hash: md5
      md5: 2a54ba60e8ef29904fb8d0cef7f12cae
      size: 1977
    - path: scripts/train.py
      hash: md5
      md5: b8abe5a0490f79c11c5ac593ef939e98
      size: 7938
    - path: src/mctm
      hash: md5
      md5: 93c9a244f1df71804f2202b31be4c442.dir
      size: 84575
      nfiles: 16
    params:
      params.yaml:
        datasets.moons*:
          n_samples: 16384
          noise: 0.05
          scale:
          - 0.05
          - 0.95
        log-level: info
        seed: 1
        textwidth: 487.8225
        unconditional_distributions.multivariate_flow.moons*:
          distribution_kwargs:
            bijector_name: bernstein_poly
            low: -3
            high: 3
            bounds: smooth
            allow_flexible_bounds: true
            shift: false
            scale: false
            order: 50
          parameter_kwargs:
            conditional: false
            dtype: float32
          fit_kwargs:
            epochs: 10000
            batch_size: 256
            early_stopping: 4
            learning_rate: 0.01
            lr_patience: 25
            lr_reduction_factor: 0.5
            monitor: val_loss
            reduce_lr_on_plateau: true
            verbose: true
            validation_split: 0.1
    outs:
    - path: results/unconditional_multivariate_flow_moons/dataset.pdf
      hash: md5
      md5: 443f060f646ec9edf4ae852adedd36a4
      size: 24850
    - path: results/unconditional_multivariate_flow_moons/mcp
      hash: md5
      md5: 2ec3d907acda28d89d285c52d5515e72.dir
      size: 2507
      nfiles: 3
    - path: results/unconditional_multivariate_flow_moons/metrics.yaml
      hash: md5
      md5: 6632cf2abb874b293fc710e037de6e52
      size: 51
    - path: results/unconditional_multivariate_flow_moons/samples.pdf
      hash: md5
      md5: d4b07a53cca86e7508c50da0f895342a
      size: 98208
    - path: results/unconditional_multivariate_flow_moons/train.log
      hash: md5
      md5: 81b7e699711cc418fd0ec2e01a5f762b
      size: 1868
  unconditional@multivariate_flow-circles:
    cmd: python scripts/train.py --log-level info --log-file train.log --experiment-name
      unconditional-circles unconditional@multivariate_flow-circles multivariate_flow
      circles results/unconditional_multivariate_flow_circles --test-mode=true
    deps:
    - path: pyproject.toml
      hash: md5
      md5: 2a54ba60e8ef29904fb8d0cef7f12cae
      size: 1977
    - path: scripts/train.py
      hash: md5
      md5: b8abe5a0490f79c11c5ac593ef939e98
      size: 7938
    - path: src/mctm
      hash: md5
      md5: 93c9a244f1df71804f2202b31be4c442.dir
      size: 84575
      nfiles: 16
    params:
      params.yaml:
        datasets.circles*:
          n_samples: 16384
          noise: 0.05
          factor: 0.5
          scale:
          - 0.05
          - 0.95
        log-level: info
        seed: 1
        textwidth: 487.8225
        unconditional_distributions.multivariate_flow.circles*:
          distribution_kwargs:
            bijector_name: bernstein_poly
            low: -3
            high: 3
            bounds: smooth
            allow_flexible_bounds: true
            shift: false
            scale: false
            order: 50
          parameter_kwargs:
            conditional: false
            dtype: float32
          fit_kwargs:
            epochs: 10000
            batch_size: 256
            early_stopping: 4
            learning_rate: 0.01
            lr_patience: 25
            lr_reduction_factor: 0.5
            monitor: val_loss
            reduce_lr_on_plateau: true
            verbose: true
            validation_split: 0.1
    outs:
    - path: results/unconditional_multivariate_flow_circles/dataset.pdf
      hash: md5
      md5: 5d7c5b4eb4d345bbae71b4c881104595
      size: 25008
    - path: results/unconditional_multivariate_flow_circles/mcp
      hash: md5
      md5: f51b41b31c28c9712e7cadb535e1d035.dir
      size: 2507
      nfiles: 3
    - path: results/unconditional_multivariate_flow_circles/metrics.yaml
      hash: md5
      md5: 82735e2363736636e0d40a2060407816
      size: 52
    - path: results/unconditional_multivariate_flow_circles/samples.pdf
      hash: md5
      md5: de1d906fc3643d0b50cdfa3e887db26c
      size: 96867
    - path: results/unconditional_multivariate_flow_circles/train.log
      hash: md5
      md5: 7139a36055f3310f9a40697b2a239dc6
      size: 1898
  unconditional@multivariate_normal-moons:
    cmd: python scripts/train.py --log-level info --log-file train.log --experiment-name
      unconditional-moons unconditional@multivariate_normal-moons multivariate_normal
      moons results/unconditional_multivariate_normal_moons --test-mode=true
    deps:
    - path: pyproject.toml
      hash: md5
      md5: 2a54ba60e8ef29904fb8d0cef7f12cae
      size: 1977
    - path: scripts/train.py
      hash: md5
      md5: b8abe5a0490f79c11c5ac593ef939e98
      size: 7938
    - path: src/mctm
      hash: md5
      md5: 93c9a244f1df71804f2202b31be4c442.dir
      size: 84575
      nfiles: 16
    params:
      params.yaml:
        datasets.moons*:
          n_samples: 16384
          noise: 0.05
          scale:
          - 0.05
          - 0.95
        log-level: info
        seed: 1
        textwidth: 487.8225
        unconditional_distributions.multivariate_normal.moons*:
          distribution_kwargs: {}
          parameter_kwargs:
            conditional: false
            dtype: float32
          fit_kwargs:
            epochs: 10000
            batch_size: 256
            early_stopping: 4
            learning_rate: 0.01
            lr_patience: 25
            lr_reduction_factor: 0.5
            monitor: val_loss
            reduce_lr_on_plateau: true
            verbose: true
            validation_split: 0.1
    outs:
    - path: results/unconditional_multivariate_normal_moons/dataset.pdf
      hash: md5
      md5: bc97d3d8f7439801a36be7d832834939
      size: 24850
    - path: results/unconditional_multivariate_normal_moons/mcp
      hash: md5
      md5: 5c1fbb0463c6f1c7d5a631cab513ae29.dir
      size: 1323
      nfiles: 3
    - path: results/unconditional_multivariate_normal_moons/metrics.yaml
      hash: md5
      md5: 37498c46ff0eae96507c7c9030f84973
      size: 53
    - path: results/unconditional_multivariate_normal_moons/samples.pdf
      hash: md5
      md5: d5b7647f804b0428fb497e82c517a649
      size: 103415
    - path: results/unconditional_multivariate_normal_moons/train.log
      hash: md5
      md5: 40803fe57beffe7d49bebd9f80d8eeb2
      size: 1828
  unconditional@multivariate_normal-circles:
    cmd: python scripts/train.py --log-level info --log-file train.log --experiment-name
      unconditional-circles unconditional@multivariate_normal-circles multivariate_normal
      circles results/unconditional_multivariate_normal_circles --test-mode=true
    deps:
    - path: pyproject.toml
      hash: md5
      md5: 2a54ba60e8ef29904fb8d0cef7f12cae
      size: 1977
    - path: scripts/train.py
      hash: md5
      md5: b8abe5a0490f79c11c5ac593ef939e98
      size: 7938
    - path: src/mctm
      hash: md5
      md5: 93c9a244f1df71804f2202b31be4c442.dir
      size: 84575
      nfiles: 16
    params:
      params.yaml:
        datasets.circles*:
          n_samples: 16384
          noise: 0.05
          factor: 0.5
          scale:
          - 0.05
          - 0.95
        log-level: info
        seed: 1
        textwidth: 487.8225
        unconditional_distributions.multivariate_normal.circles*:
          distribution_kwargs: {}
          parameter_kwargs:
            conditional: false
            dtype: float32
          fit_kwargs:
            epochs: 10000
            batch_size: 256
            early_stopping: 4
            learning_rate: 0.01
            lr_patience: 25
            lr_reduction_factor: 0.5
            monitor: val_loss
            reduce_lr_on_plateau: true
            verbose: true
            validation_split: 0.1
    outs:
    - path: results/unconditional_multivariate_normal_circles/dataset.pdf
      hash: md5
      md5: d129fd6392e2b3e11a8e96f073267d9b
      size: 25008
    - path: results/unconditional_multivariate_normal_circles/mcp
      hash: md5
      md5: 44e09d3b9637d64b066d9c6025ac5e09.dir
      size: 1323
      nfiles: 3
    - path: results/unconditional_multivariate_normal_circles/metrics.yaml
      hash: md5
      md5: cfae1c1355f4f4f403ec923e674b3844
      size: 53
    - path: results/unconditional_multivariate_normal_circles/samples.pdf
      hash: md5
      md5: b064f10dcd6cb0a794b7f25e1674cbb7
      size: 100020
    - path: results/unconditional_multivariate_normal_circles/train.log
      hash: md5
      md5: 567ab399958d6460bb308a20775aef73
      size: 1857
  unconditional@coupling_flow-moons:
    cmd: python scripts/train.py --log-level info --log-file train.log --experiment-name
      unconditional-moons unconditional@coupling_flow-moons coupling_flow moons results/unconditional_coupling_flow_moons
      --test-mode=true
    deps:
    - path: pyproject.toml
      hash: md5
      md5: 2a54ba60e8ef29904fb8d0cef7f12cae
      size: 1977
    - path: scripts/train.py
      hash: md5
      md5: b8abe5a0490f79c11c5ac593ef939e98
      size: 7938
    - path: src/mctm
      hash: md5
      md5: 93c9a244f1df71804f2202b31be4c442.dir
      size: 84575
      nfiles: 16
    params:
      params.yaml:
        datasets.moons*:
          n_samples: 16384
          noise: 0.05
          scale:
          - 0.05
          - 0.95
        log-level: info
        seed: 1
        textwidth: 487.8225
        unconditional_distributions.coupling_flow.moons*:
          distribution_kwargs:
            bijector_name: bernstein_poly
            low: -3
            high: 3
            bounds: smooth
            allow_flexible_bounds: true
            shift: false
            scale: false
            num_layers: 1
            order: 50
          parameter_kwargs:
            hidden_units:
            - 16
            - 16
            - 16
            activation: tanh
            batch_norm: false
            dropout: 0
          fit_kwargs:
            epochs: 110
            batch_size: 256
            learning_rate:
              scheduler_name: polynomial_decay
              scheduler_kwargs:
                initial_learning_rate: 0.01
                end_learning_rate: 1e-05
                power: 1
                decay_steps: 100
            validation_split: 0.1
            lr_patience: 1
            reduce_lr_on_plateau: false
            early_stopping: 50
            monitor: val_loss
            verbose: true
    outs:
    - path: results/unconditional_coupling_flow_moons/dataset.pdf
      hash: md5
      md5: b278c3d8f9a418972b909193654e7a4c
      size: 24850
    - path: results/unconditional_coupling_flow_moons/mcp
      hash: md5
      md5: a21a961a8c3f5c7d8c2825b5f3315e9f.dir
      size: 703
      nfiles: 3
    - path: results/unconditional_coupling_flow_moons/metrics.yaml
      hash: md5
      md5: 69543911ed29dd66055eecf1c568721a
      size: 53
    - path: results/unconditional_coupling_flow_moons/samples.pdf
      hash: md5
      md5: 03b04e5a451d6a067b288f6bf9b8141b
      size: 111560
    - path: results/unconditional_coupling_flow_moons/train.log
      hash: md5
      md5: 5fd12f7090d6914d393ad12d9aec5551
      size: 2200
  unconditional@coupling_flow-circles:
    cmd: python scripts/train.py --log-level info --log-file train.log --experiment-name
      unconditional-circles unconditional@coupling_flow-circles coupling_flow circles
      results/unconditional_coupling_flow_circles --test-mode=true
    deps:
    - path: pyproject.toml
      hash: md5
      md5: 2a54ba60e8ef29904fb8d0cef7f12cae
      size: 1977
    - path: scripts/train.py
      hash: md5
      md5: b8abe5a0490f79c11c5ac593ef939e98
      size: 7938
    - path: src/mctm
      hash: md5
      md5: 93c9a244f1df71804f2202b31be4c442.dir
      size: 84575
      nfiles: 16
    params:
      params.yaml:
        datasets.circles*:
          n_samples: 16384
          noise: 0.05
          factor: 0.5
          scale:
          - 0.05
          - 0.95
        log-level: info
        seed: 1
        textwidth: 487.8225
        unconditional_distributions.coupling_flow.circles*:
          distribution_kwargs:
            bijector_name: bernstein_poly
            low: -3
            high: 3
            bounds: smooth
            allow_flexible_bounds: true
            shift: false
            scale: false
            num_layers: 1
            order: 50
          parameter_kwargs:
            hidden_units:
            - 16
            - 16
            activation: relu
            batch_norm: false
            dropout: 0
          fit_kwargs:
            epochs: 10000
            batch_size: 256
            early_stopping: 4
            learning_rate: 0.01
            lr_patience: 25
            lr_reduction_factor: 0.5
            monitor: val_loss
            reduce_lr_on_plateau: true
            verbose: true
            validation_split: 0.1
    outs:
    - path: results/unconditional_coupling_flow_circles/dataset.pdf
      hash: md5
      md5: c3516f8fb8f2bee7f287ca38db3cfa4b
      size: 25008
    - path: results/unconditional_coupling_flow_circles/mcp
      hash: md5
      md5: a21a961a8c3f5c7d8c2825b5f3315e9f.dir
      size: 703
      nfiles: 3
    - path: results/unconditional_coupling_flow_circles/metrics.yaml
      hash: md5
      md5: 1a87ff8ebcc0e7af0d31509ddaeb4819
      size: 54
    - path: results/unconditional_coupling_flow_circles/samples.pdf
      hash: md5
      md5: 890923dff7d51a7b3f5de623753ddde9
      size: 106797
    - path: results/unconditional_coupling_flow_circles/train.log
      hash: md5
      md5: 14d00c3601f8c4d7bd8ba34342e6deec
      size: 1942
  unconditional@masked_autoregressive_flow-moons:
    cmd: python scripts/train.py --log-level info --log-file train.log --experiment-name
      unconditional-moons unconditional@masked_autoregressive_flow-moons masked_autoregressive_flow
      moons results/unconditional_masked_autoregressive_flow_moons --test-mode=true
    deps:
    - path: pyproject.toml
      hash: md5
      md5: 2a54ba60e8ef29904fb8d0cef7f12cae
      size: 1977
    - path: scripts/train.py
      hash: md5
      md5: b8abe5a0490f79c11c5ac593ef939e98
      size: 7938
    - path: src/mctm
      hash: md5
      md5: 93c9a244f1df71804f2202b31be4c442.dir
      size: 84575
      nfiles: 16
    params:
      params.yaml:
        datasets.moons*:
          n_samples: 16384
          noise: 0.05
          scale:
          - 0.05
          - 0.95
        log-level: info
        seed: 1
        textwidth: 487.8225
        unconditional_distributions.masked_autoregressive_flow.moons*:
          distribution_kwargs:
            bijector_name: bernstein_poly
            low: 0
            high: 1
            bounds: smooth
            allow_flexible_bounds: true
            shift: false
            scale: false
            order: 10
            num_layers: 4
          parameter_kwargs:
            hidden_units:
            - 16
            - 16
            - 16
            activation: relu
          fit_kwargs:
            epochs: 10000
            batch_size: 256
            early_stopping: 4
            learning_rate: 0.01
            lr_patience: 25
            lr_reduction_factor: 0.5
            monitor: val_loss
            reduce_lr_on_plateau: true
            verbose: true
            validation_split: 0.1
    outs:
    - path: results/unconditional_masked_autoregressive_flow_moons/dataset.pdf
      hash: md5
      md5: 812ec1da32247a24277e418ac997602b
      size: 24850
    - path: results/unconditional_masked_autoregressive_flow_moons/mcp
      hash: md5
      md5: a21a961a8c3f5c7d8c2825b5f3315e9f.dir
      size: 703
      nfiles: 3
    - path: results/unconditional_masked_autoregressive_flow_moons/metrics.yaml
      hash: md5
      md5: c52de21d7eb5ab7e887e225af1e54f08
      size: 53
    - path: results/unconditional_masked_autoregressive_flow_moons/samples.pdf
      hash: md5
      md5: 1c24bf4f5e8d1ec5108e4ce9f77f9929
      size: 73862
    - path: results/unconditional_masked_autoregressive_flow_moons/train.log
      hash: md5
      md5: 77becfe5fb278a0c95bf48a2ae9e5f9e
      size: 1932
  unconditional@masked_autoregressive_flow-circles:
    cmd: python scripts/train.py --log-level info --log-file train.log --experiment-name
      unconditional-circles unconditional@masked_autoregressive_flow-circles masked_autoregressive_flow
      circles results/unconditional_masked_autoregressive_flow_circles --test-mode=true
    deps:
    - path: pyproject.toml
      hash: md5
      md5: 2a54ba60e8ef29904fb8d0cef7f12cae
      size: 1977
    - path: scripts/train.py
      hash: md5
      md5: b8abe5a0490f79c11c5ac593ef939e98
      size: 7938
    - path: src/mctm
      hash: md5
      md5: 93c9a244f1df71804f2202b31be4c442.dir
      size: 84575
      nfiles: 16
    params:
      params.yaml:
        datasets.circles*:
          n_samples: 16384
          noise: 0.05
          factor: 0.5
          scale:
          - 0.05
          - 0.95
        log-level: info
        seed: 1
        textwidth: 487.8225
        unconditional_distributions.masked_autoregressive_flow.circles*:
          distribution_kwargs:
            bijector_name: bernstein_poly
            low: -3
            high: 3
            bounds: smooth
            allow_flexible_bounds: true
            shift: false
            scale: false
            order: 50
          parameter_kwargs:
            hidden_units:
            - 16
            - 16
            activation: relu
          fit_kwargs:
            epochs: 10000
            batch_size: 256
            early_stopping: 4
            learning_rate: 0.01
            lr_patience: 25
            lr_reduction_factor: 0.5
            monitor: val_loss
            reduce_lr_on_plateau: true
            verbose: true
            validation_split: 0.1
    outs:
    - path: results/unconditional_masked_autoregressive_flow_circles/dataset.pdf
      hash: md5
      md5: 98d57b1d96cd9fdc0ff500594ee209a7
      size: 25008
    - path: results/unconditional_masked_autoregressive_flow_circles/mcp
      hash: md5
      md5: a21a961a8c3f5c7d8c2825b5f3315e9f.dir
      size: 703
      nfiles: 3
    - path: results/unconditional_masked_autoregressive_flow_circles/metrics.yaml
      hash: md5
      md5: 5d97d6309f278f94bbbb169904a2ac29
      size: 53
    - path: results/unconditional_masked_autoregressive_flow_circles/samples.pdf
      hash: md5
      md5: 2333e396a52a3c4e93ec1c9449351c80
      size: 102987
    - path: results/unconditional_masked_autoregressive_flow_circles/train.log
      hash: md5
      md5: 5d53f12248e474f863598389cb59ea8e
      size: 1941
  unconditional_benchmark@elementwise_flow-bsds300:
    cmd: python scripts/train.py --log-level info --log-file train.log --experiment-name
      unconditional-benchmark-bsds300 unconditional_benchmark@elementwise_flow-bsds300
      elementwise_flow bsds300 results/unconditional_benchmark_elementwise_flow_bsds300
      --test-mode=false
    deps:
    - path: datasets/bsds300_train.npy
      hash: md5
      md5: 10d58c2a7b77aafde3461874f48c1f1d
      size: 252000128
    - path: datasets/bsds300_validate.npy
      hash: md5
      md5: e9fcc5f84740aa2ee46be1e58fe07962
      size: 12600128
    - path: pyproject.toml
      hash: md5
      md5: c4eb8784437477c5a61c5ead52221ca2
      size: 1972
    - path: scripts/train.py
      hash: md5
      md5: 98de012db80197d909e412e2fa8c189a
      size: 7552
    - path: src/mctm
      hash: md5
      md5: 1cdfc75a030f96e9fc75d4e586f0fe67.dir
      size: 73426
      nfiles: 15
    params:
      params.yaml:
        benchmark_datasets.bsds300*:
          scale: 0.537
          shift: 0.914
        log-level: info
        seed: 1
        unconditional_benchmark_distributions.elementwise_flow.bsds300*:
          distribution_kwds:
            bijector_name: bernstein_poly
            low: -2
            high: 2
            smooth_bounds: true
            allow_flexible_bounds: true
            shift: false
            scale: false
            order: 100
          parameter_kwds:
            conditional: false
            dtype: float32
          fit_kwds:
            epochs: 1000
            batch_size: 256
            learning_rate: polynomial_decay
            polynomial_decay_kwds:
              initial_learning_rate: 0.01
              end_learning_rate: 1e-05
              power: 1
              decay_steps: 1000
            lr_patience:
            reduce_lr_on_plateau: false
            early_stopping: 100
            monitor: val_loss
            verbose: true
    outs:
    - path: results/unconditional_benchmark_elementwise_flow_bsds300/mcp
      hash: md5
      md5: dc452b6c9427b893174c4932fd5c7b17.dir
      size: 76923
      nfiles: 3
    - path: results/unconditional_benchmark_elementwise_flow_bsds300/metrics.yaml
      hash: md5
      md5: 46060fcd14cf21979207cd1689348648
      size: 56
    - path: results/unconditional_benchmark_elementwise_flow_bsds300/train.log
      hash: md5
      md5: ad2f1e01e415dcb0683aa6108e0d4230
      size: 2078
  unconditional_benchmark@masked_autoregressive_flow-power:
    cmd: python scripts/train.py --log-level info --log-file train.log --experiment-name
      unconditional-benchmark-power unconditional_benchmark@masked_autoregressive_flow-power
      masked_autoregressive_flow power results/unconditional_benchmark_masked_autoregressive_flow_power
      --test-mode=true
    deps:
    - path: datasets/power_train.npy
      hash: md5
      md5: b4e926bbb226067d4f02b51fa2849ca2
      size: 39838136
    - path: datasets/power_validate.npy
      hash: md5
      md5: a39220ef08007fba1768aef08f9c91cf
      size: 4426568
    - path: pyproject.toml
      hash: md5
      md5: 2a54ba60e8ef29904fb8d0cef7f12cae
      size: 1977
    - path: scripts/train.py
      hash: md5
      md5: b8abe5a0490f79c11c5ac593ef939e98
      size: 7938
    - path: src/mctm
      hash: md5
      md5: 93c9a244f1df71804f2202b31be4c442.dir
      size: 84575
      nfiles: 16
    params:
      params.yaml:
        benchmark_datasets.power*:
          scale: 0.05
          shift: 5.456
        log-level: info
        seed: 1
        unconditional_benchmark_distributions.masked_autoregressive_flow.power*:
          distribution_kwargs:
            allow_flexible_bounds: true
            bijector_name: bernstein_poly
            bounds: linear
            high: 1
            low: 0
            num_layers: 3
            order: 30
          parameter_kwargs:
            hidden_units:
            - 16
            - 32
            - 64
            activation: relu
          fit_kwargs:
            epochs: 200
            batch_size: 128
            learning_rate:
              scheduler_name: polynomial_warmup_and_cosine_decay
              scheduler_kwargs:
                decay_steps: 200
                initial_learning_rate: 0.0005
                max_learning_rate: 0.01
                end_learning_rate: 0.0001
                warmup: 5
                warmup_power: 1
                stationary: 20
            lr_patience:
            reduce_lr_on_plateau: false
            early_stopping: 100
            monitor: val_loss
            verbose: true
    outs:
    - path: results/unconditional_benchmark_masked_autoregressive_flow_power/mcp
      hash: md5
      md5: 70dafe3d56779005977470d9a5ec44e2.dir
      size: 703
      nfiles: 3
    - path: results/unconditional_benchmark_masked_autoregressive_flow_power/metrics.yaml
      hash: md5
      md5: 6def2dcd1ffb3093a55f7e6b8f21c17f
      size: 54
    - path: results/unconditional_benchmark_masked_autoregressive_flow_power/train.log
      hash: md5
      md5: 4ffaeded65ba60a5a1e91f561b5c8cf4
      size: 2346
  unconditional_hybrid_pre_trained@coupling_flow-moons:
    cmd: python scripts/train.py --log-level info --log-file train.log --experiment-name
      unconditional-hybrid-pre-trained-moons unconditional_hybrid_pre_trained@coupling_flow-moons
      coupling_flow moons results/unconditional_hybrid_pre_trained_coupling_flow_moons/  --test-mode=false
    deps:
    - path: pyproject.toml
      hash: md5
      md5: c4eb8784437477c5a61c5ead52221ca2
      size: 1972
    - path: results/unconditional_elementwise_flow_moons/mcp
      hash: md5
      md5: 6b64b97462914efbb3a00e75ddef0f80.dir
      size: 2483
      nfiles: 3
    - path: scripts/train.py
      hash: md5
      md5: e80f7f759cf2baa0a9fdbd38e7fb2e2b
      size: 7933
    - path: src/mctm
      hash: md5
      md5: 7c414135cb021c2f6520d929ba932e72.dir
      size: 81514
      nfiles: 16
    params:
      params.yaml:
        datasets.moons*:
          n_samples: 16384
          noise: 0.05
          scale:
          - 0.05
          - 0.95
        log-level: info
        seed: 1
        textwidth: 487.8225
        unconditional_hybrid_pre_trained_distributions.coupling_flow.moons*:
          distribution_kwds:
            bijector_name: bernstein_poly
            low: 0
            high: 1
            bounds: smooth
            allow_flexible_bounds: true
            shift: false
            scale: false
            num_layers: 3
            order: 10
          freeze_base_model: true
          base_checkpoint_path: unconditional_elementwise_flow_moons/mcp/weights
          parameter_kwds:
            hidden_units:
            - 8
            - 8
            activation: relu
            batch_norm: false
            dropout: 0
          base_distribution: elementwise_flow
          base_distribution_kwds:
            bijector_name: bernstein_poly
            low: -3
            high: 3
            bounds: smooth
            allow_flexible_bounds: true
            shift: false
            scale: false
            order: 50
          base_parameter_kwds:
            conditional: false
            dtype: float32
          fit_kwds:
            epochs: 10000
            batch_size: 256
            early_stopping: 4
            learning_rate: 0.01
            lr_patience: 25
            lr_reduction_factor: 0.5
            monitor: val_loss
            reduce_lr_on_plateau: true
            verbose: true
            validation_split: 0.1
    outs:
    - path: results/unconditional_hybrid_pre_trained_coupling_flow_moons/copula_contour.pdf
      hash: md5
      md5: f5d5baaddf4772aa3ba2e222af22f93e
      size: 84728
    - path: results/unconditional_hybrid_pre_trained_coupling_flow_moons/copula_surface.pdf
      hash: md5
      md5: 739c2f82ed195e1853f38dfc649b3877
      size: 410980
    - path: results/unconditional_hybrid_pre_trained_coupling_flow_moons/data.pdf
      hash: md5
      md5: 9b651eb96dd9b92ceb6ccaf52bbd4214
      size: 132522
    - path: results/unconditional_hybrid_pre_trained_coupling_flow_moons/dataset.pdf
      hash: md5
      md5: ef42c688cbf158a0c2fff78460c382a0
      size: 260561
    - path: results/unconditional_hybrid_pre_trained_coupling_flow_moons/mcp
      hash: md5
      md5: 2d88d044cebfa5712c0e4414a7a79837.dir
      size: 44224
      nfiles: 3
    - path: results/unconditional_hybrid_pre_trained_coupling_flow_moons/metrics.yaml
      hash: md5
      md5: 370a4bb467920223eced8f9fd97ce54a
      size: 26
    - path: results/unconditional_hybrid_pre_trained_coupling_flow_moons/samples.pdf
      hash: md5
      md5: 0b997d123779025febabe124df0d8a48
      size: 132522
    - path: results/unconditional_hybrid_pre_trained_coupling_flow_moons/train.log
      hash: md5
      md5: 069b30251e1df84ba0ded95f41dca484
      size: 2311
    - path: results/unconditional_hybrid_pre_trained_coupling_flow_moons/z1.pdf
      hash: md5
      md5: abf312b8f6cb94521a4eac9172dd9dbd
      size: 121386
    - path: results/unconditional_hybrid_pre_trained_coupling_flow_moons/z2.pdf
      hash: md5
      md5: 041427b274a094ab9cf4ccd42184fbf5
      size: 98347
  conditional@coupling_flow-moons:
    cmd: python scripts/train.py --log-level info --log-file train.log --experiment-name
      conditional-moons conditional@coupling_flow-moons coupling_flow moons results/conditional_coupling_flow_moons
      --test-mode=true
    deps:
    - path: pyproject.toml
      hash: md5
      md5: 2a54ba60e8ef29904fb8d0cef7f12cae
      size: 1977
    - path: scripts/train.py
      hash: md5
      md5: b8abe5a0490f79c11c5ac593ef939e98
      size: 7938
    - path: src/mctm
      hash: md5
      md5: 93c9a244f1df71804f2202b31be4c442.dir
      size: 84575
      nfiles: 16
    params:
      params.yaml:
        conditional_distributions.coupling_flow*:
          moons:
            distribution_kwargs:
              bijector_name: bernstein_poly
              low: -3
              high: 3
              bounds: smooth
              allow_flexible_bounds: true
              shift: false
              scale: false
              num_layers: 2
              order: 80
            parameter_kwargs:
              hidden_units:
              - 16
              - 16
              - 16
              activation: relu
              batch_norm: false,
              dropout: 0
              conditional: True,
              conditional_event_shape: 1
            fit_kwargs:
              epochs: 10000
              batch_size: 256
              early_stopping: 4
              learning_rate: 0.01
              lr_patience: 25
              lr_reduction_factor: 0.5
              monitor: val_loss
              reduce_lr_on_plateau: true
              verbose: true
              validation_split: 0.1
          circles:
            distribution_kwargs:
              bijector_name: bernstein_poly
              low: -3
              high: 3
              bounds: smooth
              allow_flexible_bounds: true
              shift: false
              scale: false
              num_layers: 2
              order: 50
            parameter_kwargs:
              hidden_units:
              - 16
              - 16
              activation: relu
              batch_norm: false,
              dropout: 0
              conditional: True,
              conditional_event_shape: 1
            fit_kwargs:
              epochs: 10000
              batch_size: 256
              early_stopping: 4
              learning_rate: 0.01
              lr_patience: 25
              lr_reduction_factor: 0.5
              monitor: val_loss
              reduce_lr_on_plateau: true
              verbose: true
              validation_split: 0.1
        datasets.moons*:
          n_samples: 16384
          noise: 0.05
          scale:
          - 0.05
          - 0.95
        log-level: info
        seed: 1
        textwidth: 487.8225
    outs:
    - path: results/conditional_coupling_flow_moons/dataset.pdf
      hash: md5
      md5: 657c4a75b80e8750af7b1904d7c3db6a
      size: 24850
    - path: results/conditional_coupling_flow_moons/mcp
      hash: md5
      md5: a21a961a8c3f5c7d8c2825b5f3315e9f.dir
      size: 703
      nfiles: 3
    - path: results/conditional_coupling_flow_moons/metrics.yaml
      hash: md5
      md5: 46871da0715242297d55a899e44d1f72
      size: 54
    - path: results/conditional_coupling_flow_moons/samples.pdf
      hash: md5
      md5: 3706a306164ad1b072577e6650192000
      size: 106972
    - path: results/conditional_coupling_flow_moons/train.log
      hash: md5
      md5: 18d399f7a2e18aaef89b7454c9b83666
      size: 2572
  conditional@masked_autoregressive_flow-moons:
    cmd: python scripts/train.py --log-level info --log-file train.log --experiment-name
      conditional-moons conditional@masked_autoregressive_flow-moons masked_autoregressive_flow
      moons results/conditional_masked_autoregressive_flow_moons --test-mode=true
    deps:
    - path: pyproject.toml
      hash: md5
      md5: 2a54ba60e8ef29904fb8d0cef7f12cae
      size: 1977
    - path: scripts/train.py
      hash: md5
      md5: b8abe5a0490f79c11c5ac593ef939e98
      size: 7938
    - path: src/mctm
      hash: md5
      md5: 93c9a244f1df71804f2202b31be4c442.dir
      size: 84575
      nfiles: 16
    params:
      params.yaml:
        conditional_distributions.masked_autoregressive_flow*:
          moons:
            distribution_kwargs:
              bijector_name: bernstein_poly
              low: -3
              high: 3
              bounds: smooth
              allow_flexible_bounds: true
              shift: false
              scale: false
              order: 50
            parameter_kwargs:
              hidden_units:
              - 16
              - 16
              - 16
              activation: relu
              conditional: True,
              conditional_event_shape: 1
            fit_kwargs:
              epochs: 10000
              batch_size: 256
              early_stopping: 4
              learning_rate: 0.01
              lr_patience: 25
              lr_reduction_factor: 0.5
              monitor: val_loss
              reduce_lr_on_plateau: true
              verbose: true
              validation_split: 0.1
          circles:
            distribution_kwargs:
              bijector_name: bernstein_poly
              low: -3
              high: 3
              bounds: smooth
              allow_flexible_bounds: true
              shift: false
              scale: false
              order: 50
            parameter_kwargs:
              hidden_units:
              - 16
              - 16
              - 16
              activation: relu
              conditional: True,
              conditional_event_shape: 1
            fit_kwargs:
              epochs: 10000
              batch_size: 256
              early_stopping: 4
              learning_rate: 0.01
              lr_patience: 25
              lr_reduction_factor: 0.5
              monitor: val_loss
              reduce_lr_on_plateau: true
              verbose: true
              validation_split: 0.1
        datasets.moons*:
          n_samples: 16384
          noise: 0.05
          scale:
          - 0.05
          - 0.95
        log-level: info
        seed: 1
        textwidth: 487.8225
    outs:
    - path: results/conditional_masked_autoregressive_flow_moons/dataset.pdf
      hash: md5
      md5: d123749537edde492d226ab395a2ec55
      size: 24850
    - path: results/conditional_masked_autoregressive_flow_moons/mcp
      hash: md5
      md5: a21a961a8c3f5c7d8c2825b5f3315e9f.dir
      size: 703
      nfiles: 3
    - path: results/conditional_masked_autoregressive_flow_moons/metrics.yaml
      hash: md5
      md5: 0aa603bfd903afddff7449bf0757ef09
      size: 54
    - path: results/conditional_masked_autoregressive_flow_moons/samples.pdf
      hash: md5
      md5: 3ab865684bc98f265a50039e18f66252
      size: 105898
    - path: results/conditional_masked_autoregressive_flow_moons/train.log
      hash: md5
      md5: 2a741986619eaf33ea6b1807df4d04b9
      size: 2518
  conditional@masked_autoregressive_flow-circles:
    cmd: python scripts/train.py --log-level info --log-file train.log --experiment-name
      conditional-circles conditional@masked_autoregressive_flow-circles masked_autoregressive_flow
      circles results/conditional_masked_autoregressive_flow_circles --test-mode=true
    deps:
    - path: pyproject.toml
      hash: md5
      md5: 2a54ba60e8ef29904fb8d0cef7f12cae
      size: 1977
    - path: scripts/train.py
      hash: md5
      md5: b8abe5a0490f79c11c5ac593ef939e98
      size: 7938
    - path: src/mctm
      hash: md5
      md5: 93c9a244f1df71804f2202b31be4c442.dir
      size: 84575
      nfiles: 16
    params:
      params.yaml:
        conditional_distributions.masked_autoregressive_flow*:
          moons:
            distribution_kwargs:
              bijector_name: bernstein_poly
              low: -3
              high: 3
              bounds: smooth
              allow_flexible_bounds: true
              shift: false
              scale: false
              order: 50
            parameter_kwargs:
              hidden_units:
              - 16
              - 16
              - 16
              activation: relu
              conditional: True,
              conditional_event_shape: 1
            fit_kwargs:
              epochs: 10000
              batch_size: 256
              early_stopping: 4
              learning_rate: 0.01
              lr_patience: 25
              lr_reduction_factor: 0.5
              monitor: val_loss
              reduce_lr_on_plateau: true
              verbose: true
              validation_split: 0.1
          circles:
            distribution_kwargs:
              bijector_name: bernstein_poly
              low: -3
              high: 3
              bounds: smooth
              allow_flexible_bounds: true
              shift: false
              scale: false
              order: 50
            parameter_kwargs:
              hidden_units:
              - 16
              - 16
              - 16
              activation: relu
              conditional: True,
              conditional_event_shape: 1
            fit_kwargs:
              epochs: 10000
              batch_size: 256
              early_stopping: 4
              learning_rate: 0.01
              lr_patience: 25
              lr_reduction_factor: 0.5
              monitor: val_loss
              reduce_lr_on_plateau: true
              verbose: true
              validation_split: 0.1
        datasets.circles*:
          n_samples: 16384
          noise: 0.05
          factor: 0.5
          scale:
          - 0.05
          - 0.95
        log-level: info
        seed: 1
        textwidth: 487.8225
    outs:
    - path: results/conditional_masked_autoregressive_flow_circles/dataset.pdf
      hash: md5
      md5: 4b9e6656c8e406fc924d009e7b3b93a9
      size: 25008
    - path: results/conditional_masked_autoregressive_flow_circles/mcp
      hash: md5
      md5: a21a961a8c3f5c7d8c2825b5f3315e9f.dir
      size: 703
      nfiles: 3
    - path: results/conditional_masked_autoregressive_flow_circles/metrics.yaml
      hash: md5
      md5: 7b01684071d41b35cfaad718b2e153f9
      size: 53
    - path: results/conditional_masked_autoregressive_flow_circles/samples.pdf
      hash: md5
      md5: 4b347c477475dbf15a3e0a04243be034
      size: 103101
    - path: results/conditional_masked_autoregressive_flow_circles/train.log
      hash: md5
      md5: ce15ef994f544049082c4f58e6f2df47
      size: 2544
  conditional@coupling_flow-circles:
    cmd: python scripts/train.py --log-level info --log-file train.log --experiment-name
      conditional-circles conditional@coupling_flow-circles coupling_flow circles
      results/conditional_coupling_flow_circles --test-mode=true
    deps:
    - path: pyproject.toml
      hash: md5
      md5: 2a54ba60e8ef29904fb8d0cef7f12cae
      size: 1977
    - path: scripts/train.py
      hash: md5
      md5: b8abe5a0490f79c11c5ac593ef939e98
      size: 7938
    - path: src/mctm
      hash: md5
      md5: 93c9a244f1df71804f2202b31be4c442.dir
      size: 84575
      nfiles: 16
    params:
      params.yaml:
        conditional_distributions.coupling_flow*:
          moons:
            distribution_kwargs:
              bijector_name: bernstein_poly
              low: -3
              high: 3
              bounds: smooth
              allow_flexible_bounds: true
              shift: false
              scale: false
              num_layers: 2
              order: 80
            parameter_kwargs:
              hidden_units:
              - 16
              - 16
              - 16
              activation: relu
              batch_norm: false,
              dropout: 0
              conditional: True,
              conditional_event_shape: 1
            fit_kwargs:
              epochs: 10000
              batch_size: 256
              early_stopping: 4
              learning_rate: 0.01
              lr_patience: 25
              lr_reduction_factor: 0.5
              monitor: val_loss
              reduce_lr_on_plateau: true
              verbose: true
              validation_split: 0.1
          circles:
            distribution_kwargs:
              bijector_name: bernstein_poly
              low: -3
              high: 3
              bounds: smooth
              allow_flexible_bounds: true
              shift: false
              scale: false
              num_layers: 2
              order: 50
            parameter_kwargs:
              hidden_units:
              - 16
              - 16
              activation: relu
              batch_norm: false,
              dropout: 0
              conditional: True,
              conditional_event_shape: 1
            fit_kwargs:
              epochs: 10000
              batch_size: 256
              early_stopping: 4
              learning_rate: 0.01
              lr_patience: 25
              lr_reduction_factor: 0.5
              monitor: val_loss
              reduce_lr_on_plateau: true
              verbose: true
              validation_split: 0.1
        datasets.circles*:
          n_samples: 16384
          noise: 0.05
          factor: 0.5
          scale:
          - 0.05
          - 0.95
        log-level: info
        seed: 1
        textwidth: 487.8225
    outs:
    - path: results/conditional_coupling_flow_circles/dataset.pdf
      hash: md5
      md5: c17ea1c3cc4d7e80b9cb861e6f6031a8
      size: 25008
    - path: results/conditional_coupling_flow_circles/mcp
      hash: md5
      md5: a21a961a8c3f5c7d8c2825b5f3315e9f.dir
      size: 703
      nfiles: 3
    - path: results/conditional_coupling_flow_circles/metrics.yaml
      hash: md5
      md5: ab54870ec64d50b108c56a9cd62b4be1
      size: 54
    - path: results/conditional_coupling_flow_circles/samples.pdf
      hash: md5
      md5: 100c66ed0b31f0a0a738dc8f677c677a
      size: 103111
    - path: results/conditional_coupling_flow_circles/train.log
      hash: md5
      md5: 566b26449da163bdd2c881807a566c99
      size: 2599
  conditional@elementwise_flow-moons:
    cmd: python scripts/train.py --log-level info --log-file train.log --experiment-name
      conditional-moons conditional@elementwise_flow-moons elementwise_flow moons
      results/conditional_elementwise_flow_moons --test-mode=true
    deps:
    - path: pyproject.toml
      hash: md5
      md5: 2a54ba60e8ef29904fb8d0cef7f12cae
      size: 1977
    - path: scripts/train.py
      hash: md5
      md5: b8abe5a0490f79c11c5ac593ef939e98
      size: 7938
    - path: src/mctm
      hash: md5
      md5: 93c9a244f1df71804f2202b31be4c442.dir
      size: 84575
      nfiles: 16
    params:
      params.yaml:
        conditional_distributions.elementwise_flow*:
          moons:
            distribution_kwargs:
              bijector_name: bernstein_poly
              low: -3
              high: 3
              bounds: smooth
              allow_flexible_bounds: true
              shift: false
              scale: false
              order: 50
            parameter_kwargs:
              conditional: true
              activation: relu
              batch_norm: true
              dropout: 0
              hidden_units:
              - 16
              - 16
              input_shape: 1
            fit_kwargs:
              epochs: 10000
              batch_size: 256
              early_stopping: 4
              learning_rate: 0.01
              lr_patience: 25
              lr_reduction_factor: 0.5
              monitor: val_loss
              reduce_lr_on_plateau: true
              verbose: true
              validation_split: 0.1
          circles:
            distribution_kwargs:
              bijector_name: bernstein_poly
              low: -3
              high: 3
              bounds: smooth
              allow_flexible_bounds: true
              shift: false
              scale: false
              order: 50
            parameter_kwargs:
              conditional: true
              activation: relu
              batch_norm: true
              dropout: 0
              hidden_units:
              - 16
              - 16
              input_shape: 1
            fit_kwargs:
              epochs: 10000
              batch_size: 256
              early_stopping: 4
              learning_rate: 0.01
              lr_patience: 25
              lr_reduction_factor: 0.5
              monitor: val_loss
              reduce_lr_on_plateau: true
              verbose: true
              validation_split: 0.1
        datasets.moons*:
          n_samples: 16384
          noise: 0.05
          scale:
          - 0.05
          - 0.95
        log-level: info
        seed: 1
        textwidth: 487.8225
    outs:
    - path: results/conditional_elementwise_flow_moons/dataset.pdf
      hash: md5
      md5: a9a3b900df0d2879c8a5776f57325055
      size: 24850
    - path: results/conditional_elementwise_flow_moons/mcp
      hash: md5
      md5: f551956b9d98c0d683355ef1279c98bd.dir
      size: 29696
      nfiles: 3
    - path: results/conditional_elementwise_flow_moons/metrics.yaml
      hash: md5
      md5: 42cedcb369a18b82480d12f669ae0810
      size: 56
    - path: results/conditional_elementwise_flow_moons/samples.pdf
      hash: md5
      md5: 363e1996f355344e4d4c5626e419f693
      size: 113076
    - path: results/conditional_elementwise_flow_moons/train.log
      hash: md5
      md5: 1d804eb555811781c9215c52bd967204
      size: 2510
  unconditional_hybrid@coupling_flow-moons:
    cmd: python scripts/train.py --log-level info --log-file train.log --experiment-name
      unconditional-hybrid-moons unconditional_hybrid@coupling_flow-moons coupling_flow
      moons results/unconditional_hybrid_coupling_flow_moons/  --test-mode=true
    deps:
    - path: pyproject.toml
      hash: md5
      md5: 2a54ba60e8ef29904fb8d0cef7f12cae
      size: 1977
    - path: scripts/train.py
      hash: md5
      md5: b8abe5a0490f79c11c5ac593ef939e98
      size: 7938
    - path: src/mctm
      hash: md5
      md5: 93c9a244f1df71804f2202b31be4c442.dir
      size: 84575
      nfiles: 16
    params:
      params.yaml:
        datasets.moons*:
          n_samples: 16384
          noise: 0.05
          scale:
          - 0.05
          - 0.95
        log-level: info
        seed: 1
        textwidth: 487.8225
        unconditional_hybrid_distributions.coupling_flow.moons*:
          distribution_kwargs:
            bijector_name: bernstein_poly
            low: 0
            high: 1
            bounds: smooth
            allow_flexible_bounds: true
            shift: false
            scale: false
            num_layers: 1
            order: 25
          freeze_base_model: false
          base_checkpoint_path: false
          parameter_kwargs:
            hidden_units:
            - 1024
            - 1024
            - 1024
            activation: relu
            batch_norm: false
            dropout: 0
          base_distribution: elementwise_flow
          base_distribution_kwargs:
            bijector_name: bernstein_poly
            low: -3
            high: 3
            bounds: smooth
            allow_flexible_bounds: true
            shift: false
            scale: false
            order: 25
          base_parameter_kwargs:
            conditional: false
            dtype: float32
          fit_kwargs:
            epochs: 10000
            batch_size: 256
            early_stopping: 4
            learning_rate: 0.01
            lr_patience: 25
            lr_reduction_factor: 0.5
            monitor: val_loss
            reduce_lr_on_plateau: true
            verbose: true
            validation_split: 0.1
    outs:
    - path: results/unconditional_hybrid_coupling_flow_moons/copula_contour.pdf
      hash: md5
      md5: c58a3e9b4b28c20f7d261fb67adb5080
      size: 58378
    - path: results/unconditional_hybrid_coupling_flow_moons/copula_surface.pdf
      hash: md5
      md5: 8dfc658f5483d2b7753f3ef22cf0dd83
      size: 790415
    - path: results/unconditional_hybrid_coupling_flow_moons/data.pdf
      hash: md5
      md5: d88b0b96b39f835a912dd82d014e6243
      size: 84129
    - path: results/unconditional_hybrid_coupling_flow_moons/dataset.pdf
      hash: md5
      md5: 192095035002f33e7212b97320aaeff5
      size: 24850
    - path: results/unconditional_hybrid_coupling_flow_moons/mcp
      hash: md5
      md5: d9c53f6052c7ea94380f07e53393ac04.dir
      size: 1927
      nfiles: 3
    - path: results/unconditional_hybrid_coupling_flow_moons/metrics.yaml
      hash: md5
      md5: f9d2fc1383a012a245d170eacfd3e2ef
      size: 54
    - path: results/unconditional_hybrid_coupling_flow_moons/samples.pdf
      hash: md5
      md5: 06ec151c34f190c0556f2096142972ba
      size: 83795
    - path: results/unconditional_hybrid_coupling_flow_moons/train.log
      hash: md5
      md5: b1c2ad1e03fe2a70c6582a43a6924e0d
      size: 2310
    - path: results/unconditional_hybrid_coupling_flow_moons/z1.pdf
      hash: md5
      md5: 5898ef4b675755f0d2fd72ea1af1dba2
      size: 85065
    - path: results/unconditional_hybrid_coupling_flow_moons/z2.pdf
      hash: md5
      md5: 6ea682e177dcfebbfa724b19d83b18e1
      size: 90588
  conditional@multivariate_flow-circles:
    cmd: python scripts/train.py --log-level info --log-file train.log --experiment-name
      conditional-circles conditional@multivariate_flow-circles multivariate_flow
      circles results/conditional_multivariate_flow_circles --test-mode=true
    deps:
    - path: pyproject.toml
      hash: md5
      md5: 2a54ba60e8ef29904fb8d0cef7f12cae
      size: 1977
    - path: scripts/train.py
      hash: md5
      md5: b8abe5a0490f79c11c5ac593ef939e98
      size: 7938
    - path: src/mctm
      hash: md5
      md5: 93c9a244f1df71804f2202b31be4c442.dir
      size: 84575
      nfiles: 16
    params:
      params.yaml:
        conditional_distributions.multivariate_flow*:
          moons:
            distribution_kwargs:
              bijector_name: bernstein_poly
              low: -3
              high: 3
              bounds: smooth
              allow_flexible_bounds: true
              shift: false
              scale: false
              order: 50
            parameter_kwargs:
              conditional: true
              activation: relu
              batch_norm: true
              dropout: 0
              hidden_units:
              - 16
              - 16
              input_shape: 1
            fit_kwargs:
              epochs: 10000
              batch_size: 256
              early_stopping: 4
              learning_rate: 0.01
              lr_patience: 25
              lr_reduction_factor: 0.5
              monitor: val_loss
              reduce_lr_on_plateau: true
              verbose: true
              validation_split: 0.1
          circles:
            distribution_kwargs:
              bijector_name: bernstein_poly
              low: -3
              high: 3
              bounds: smooth
              allow_flexible_bounds: true
              shift: false
              scale: false
              order: 50
            parameter_kwargs:
              conditional: true
              activation: relu
              batch_norm: true
              dropout: 0
              hidden_units:
              - 16
              - 16
              input_shape: 1
            fit_kwargs:
              epochs: 10000
              batch_size: 256
              early_stopping: 4
              learning_rate: 0.01
              lr_patience: 25
              lr_reduction_factor: 0.5
              monitor: val_loss
              reduce_lr_on_plateau: true
              verbose: true
              validation_split: 0.1
        datasets.circles*:
          n_samples: 16384
          noise: 0.05
          factor: 0.5
          scale:
          - 0.05
          - 0.95
        log-level: info
        seed: 1
        textwidth: 487.8225
    outs:
    - path: results/conditional_multivariate_flow_circles/dataset.pdf
      hash: md5
      md5: 2f18aa3a7cc1cf023eecb215afb105e7
      size: 25008
    - path: results/conditional_multivariate_flow_circles/mcp
      hash: md5
      md5: 680760bc2025dd9f6fb44036334e910d.dir
      size: 30308
      nfiles: 3
    - path: results/conditional_multivariate_flow_circles/metrics.yaml
      hash: md5
      md5: e1f177d851f9de50ad89c497e4d5fa52
      size: 55
    - path: results/conditional_multivariate_flow_circles/samples.pdf
      hash: md5
      md5: 0fdf09d164134561be431fcfca92dfd0
      size: 106582
    - path: results/conditional_multivariate_flow_circles/train.log
      hash: md5
      md5: 6c3397df65f890308b86ca7b118f3081
      size: 2540
  conditional@multivariate_normal-moons:
    cmd: python scripts/train.py --log-level info --log-file train.log --experiment-name
      conditional-moons conditional@multivariate_normal-moons multivariate_normal
      moons results/conditional_multivariate_normal_moons --test-mode=true
    deps:
    - path: pyproject.toml
      hash: md5
      md5: 2a54ba60e8ef29904fb8d0cef7f12cae
      size: 1977
    - path: scripts/train.py
      hash: md5
      md5: b8abe5a0490f79c11c5ac593ef939e98
      size: 7938
    - path: src/mctm
      hash: md5
      md5: 93c9a244f1df71804f2202b31be4c442.dir
      size: 84575
      nfiles: 16
    params:
      params.yaml:
        conditional_distributions.multivariate_normal*:
          moons:
            distribution_kwargs: {}
            parameter_kwargs:
              conditional: true
              activation: relu
              batch_norm: true
              dropout: 0
              hidden_units:
              - 16
              - 16
              input_shape: 1
            fit_kwargs:
              epochs: 10000
              batch_size: 256
              early_stopping: 4
              learning_rate: 0.01
              lr_patience: 25
              lr_reduction_factor: 0.5
              monitor: val_loss
              reduce_lr_on_plateau: true
              verbose: true
              validation_split: 0.1
          circles:
            distribution_kwargs: {}
            parameter_kwargs:
              conditional: true
              activation: relu
              batch_norm: true
              dropout: 0
              hidden_units:
              - 16
              - 16
              input_shape: 1
            fit_kwargs:
              epochs: 10000
              batch_size: 256
              early_stopping: 4
              learning_rate: 0.01
              lr_patience: 25
              lr_reduction_factor: 0.5
              monitor: val_loss
              reduce_lr_on_plateau: true
              verbose: true
              validation_split: 0.1
        datasets.moons*:
          n_samples: 16384
          noise: 0.05
          scale:
          - 0.05
          - 0.95
        log-level: info
        seed: 1
        textwidth: 487.8225
    outs:
    - path: results/conditional_multivariate_normal_moons/dataset.pdf
      hash: md5
      md5: b9ec2a641a193bf131fb7a5470f6b291
      size: 24850
    - path: results/conditional_multivariate_normal_moons/mcp
      hash: md5
      md5: e54dec6f32604b3a06aded83038c5509.dir
      size: 10309
      nfiles: 3
    - path: results/conditional_multivariate_normal_moons/metrics.yaml
      hash: md5
      md5: 78e2501da851e43c38ade4748246fb1d
      size: 53
    - path: results/conditional_multivariate_normal_moons/samples.pdf
      hash: md5
      md5: c0c5c65db121b13dec38eb7986c287ac
      size: 102991
    - path: results/conditional_multivariate_normal_moons/train.log
      hash: md5
      md5: 9e097eed148822cab0151be8e57198a2
      size: 2318
  conditional@elementwise_flow-circles:
    cmd: python scripts/train.py --log-level info --log-file train.log --experiment-name
      conditional-circles conditional@elementwise_flow-circles elementwise_flow circles
      results/conditional_elementwise_flow_circles --test-mode=true
    deps:
    - path: pyproject.toml
      hash: md5
      md5: 2a54ba60e8ef29904fb8d0cef7f12cae
      size: 1977
    - path: scripts/train.py
      hash: md5
      md5: b8abe5a0490f79c11c5ac593ef939e98
      size: 7938
    - path: src/mctm
      hash: md5
      md5: 93c9a244f1df71804f2202b31be4c442.dir
      size: 84575
      nfiles: 16
    params:
      params.yaml:
        conditional_distributions.elementwise_flow*:
          moons:
            distribution_kwargs:
              bijector_name: bernstein_poly
              low: -3
              high: 3
              bounds: smooth
              allow_flexible_bounds: true
              shift: false
              scale: false
              order: 50
            parameter_kwargs:
              conditional: true
              activation: relu
              batch_norm: true
              dropout: 0
              hidden_units:
              - 16
              - 16
              input_shape: 1
            fit_kwargs:
              epochs: 10000
              batch_size: 256
              early_stopping: 4
              learning_rate: 0.01
              lr_patience: 25
              lr_reduction_factor: 0.5
              monitor: val_loss
              reduce_lr_on_plateau: true
              verbose: true
              validation_split: 0.1
          circles:
            distribution_kwargs:
              bijector_name: bernstein_poly
              low: -3
              high: 3
              bounds: smooth
              allow_flexible_bounds: true
              shift: false
              scale: false
              order: 50
            parameter_kwargs:
              conditional: true
              activation: relu
              batch_norm: true
              dropout: 0
              hidden_units:
              - 16
              - 16
              input_shape: 1
            fit_kwargs:
              epochs: 10000
              batch_size: 256
              early_stopping: 4
              learning_rate: 0.01
              lr_patience: 25
              lr_reduction_factor: 0.5
              monitor: val_loss
              reduce_lr_on_plateau: true
              verbose: true
              validation_split: 0.1
        datasets.circles*:
          n_samples: 16384
          noise: 0.05
          factor: 0.5
          scale:
          - 0.05
          - 0.95
        log-level: info
        seed: 1
        textwidth: 487.8225
    outs:
    - path: results/conditional_elementwise_flow_circles/dataset.pdf
      hash: md5
      md5: 68cf3a81283a6c5b07c6113bb3f6afba
      size: 25008
    - path: results/conditional_elementwise_flow_circles/mcp
      hash: md5
      md5: ca80829bd780c3dc639848012530c79b.dir
      size: 29696
      nfiles: 3
    - path: results/conditional_elementwise_flow_circles/metrics.yaml
      hash: md5
      md5: 4d0605f09d482b074656634855261830
      size: 55
    - path: results/conditional_elementwise_flow_circles/samples.pdf
      hash: md5
      md5: f3a2b3ef87f9663c5c3e1f6f0f0f27b0
      size: 108667
    - path: results/conditional_elementwise_flow_circles/train.log
      hash: md5
      md5: 1e0b88e5596fc0187cd8b830228f0aac
      size: 2536
  conditional@multivariate_flow-moons:
    cmd: python scripts/train.py --log-level info --log-file train.log --experiment-name
      conditional-moons conditional@multivariate_flow-moons multivariate_flow moons
      results/conditional_multivariate_flow_moons --test-mode=true
    deps:
    - path: pyproject.toml
      hash: md5
      md5: 2a54ba60e8ef29904fb8d0cef7f12cae
      size: 1977
    - path: scripts/train.py
      hash: md5
      md5: b8abe5a0490f79c11c5ac593ef939e98
      size: 7938
    - path: src/mctm
      hash: md5
      md5: 93c9a244f1df71804f2202b31be4c442.dir
      size: 84575
      nfiles: 16
    params:
      params.yaml:
        conditional_distributions.multivariate_flow*:
          moons:
            distribution_kwargs:
              bijector_name: bernstein_poly
              low: -3
              high: 3
              bounds: smooth
              allow_flexible_bounds: true
              shift: false
              scale: false
              order: 50
            parameter_kwargs:
              conditional: true
              activation: relu
              batch_norm: true
              dropout: 0
              hidden_units:
              - 16
              - 16
              input_shape: 1
            fit_kwargs:
              epochs: 10000
              batch_size: 256
              early_stopping: 4
              learning_rate: 0.01
              lr_patience: 25
              lr_reduction_factor: 0.5
              monitor: val_loss
              reduce_lr_on_plateau: true
              verbose: true
              validation_split: 0.1
          circles:
            distribution_kwargs:
              bijector_name: bernstein_poly
              low: -3
              high: 3
              bounds: smooth
              allow_flexible_bounds: true
              shift: false
              scale: false
              order: 50
            parameter_kwargs:
              conditional: true
              activation: relu
              batch_norm: true
              dropout: 0
              hidden_units:
              - 16
              - 16
              input_shape: 1
            fit_kwargs:
              epochs: 10000
              batch_size: 256
              early_stopping: 4
              learning_rate: 0.01
              lr_patience: 25
              lr_reduction_factor: 0.5
              monitor: val_loss
              reduce_lr_on_plateau: true
              verbose: true
              validation_split: 0.1
        datasets.moons*:
          n_samples: 16384
          noise: 0.05
          scale:
          - 0.05
          - 0.95
        log-level: info
        seed: 1
        textwidth: 487.8225
    outs:
    - path: results/conditional_multivariate_flow_moons/dataset.pdf
      hash: md5
      md5: a6971f4b0c975d938cfcb29e5fe88ef6
      size: 24850
    - path: results/conditional_multivariate_flow_moons/mcp
      hash: md5
      md5: 3aa2cd8475fe925f21f2df210c2ba6c4.dir
      size: 30308
      nfiles: 3
    - path: results/conditional_multivariate_flow_moons/metrics.yaml
      hash: md5
      md5: 3c7c3cacd8799a34421c4f2168952eca
      size: 54
    - path: results/conditional_multivariate_flow_moons/samples.pdf
      hash: md5
      md5: be56cd03129298a9cc939eb0bfed943c
      size: 99345
    - path: results/conditional_multivariate_flow_moons/train.log
      hash: md5
      md5: ed21354b2bb4903e952d7dcebca456db
      size: 2512
  unconditional_hybrid@coupling_flow-circles:
    cmd: python scripts/train.py --log-level info --log-file train.log --experiment-name
      unconditional-hybrid-circles unconditional_hybrid@coupling_flow-circles coupling_flow
      circles results/unconditional_hybrid_coupling_flow_circles/  --test-mode=true
    deps:
    - path: pyproject.toml
      hash: md5
      md5: 2a54ba60e8ef29904fb8d0cef7f12cae
      size: 1977
    - path: scripts/train.py
      hash: md5
      md5: b8abe5a0490f79c11c5ac593ef939e98
      size: 7938
    - path: src/mctm
      hash: md5
      md5: 93c9a244f1df71804f2202b31be4c442.dir
      size: 84575
      nfiles: 16
    params:
      params.yaml:
        datasets.circles*:
          n_samples: 16384
          noise: 0.05
          factor: 0.5
          scale:
          - 0.05
          - 0.95
        log-level: info
        seed: 1
        textwidth: 487.8225
        unconditional_hybrid_distributions.coupling_flow.circles*:
          distribution_kwargs:
            bijector_name: bernstein_poly
            low: 0
            high: 1
            bounds: smooth
            allow_flexible_bounds: true
            shift: false
            scale: false
            num_layers: 1
            order: 80
          freeze_base_model: false
          base_checkpoint_path: false
          parameter_kwargs:
            hidden_units:
            - 512
            - 512
            activation: relu
            batch_norm: false
            dropout: 0
          base_distribution: elementwise_flow
          base_distribution_kwargs:
            bijector_name: bernstein_poly
            low: -3
            high: 3
            bounds: smooth
            allow_flexible_bounds: true
            shift: false
            scale: false
            order: 25
          base_parameter_kwargs:
            conditional: false
            dtype: float32
          fit_kwargs:
            epochs: 10000
            batch_size: 256
            early_stopping: 4
            learning_rate: 0.01
            lr_patience: 25
            lr_reduction_factor: 0.5
            monitor: val_loss
            reduce_lr_on_plateau: true
            verbose: true
            validation_split: 0.1
    outs:
    - path: results/unconditional_hybrid_coupling_flow_circles/copula_contour.pdf
      hash: md5
      md5: 16fbfea663b70bbfbad524d3a393b986
      size: 58481
    - path: results/unconditional_hybrid_coupling_flow_circles/copula_surface.pdf
      hash: md5
      md5: b16c353027ad54ca39775a615895815b
      size: 793100
    - path: results/unconditional_hybrid_coupling_flow_circles/data.pdf
      hash: md5
      md5: d967b405a14afda8748eaf109d35bef6
      size: 83762
    - path: results/unconditional_hybrid_coupling_flow_circles/dataset.pdf
      hash: md5
      md5: 6763c2cd9ffd83040b667b800edbe0d6
      size: 25008
    - path: results/unconditional_hybrid_coupling_flow_circles/mcp
      hash: md5
      md5: 3853ecd11c1754cfa7563dba2eae78cb.dir
      size: 1927
      nfiles: 3
    - path: results/unconditional_hybrid_coupling_flow_circles/metrics.yaml
      hash: md5
      md5: 371ed17bde3f6cea874aa0e0acaa1835
      size: 53
    - path: results/unconditional_hybrid_coupling_flow_circles/samples.pdf
      hash: md5
      md5: f83094fc6cf8a2cd0a4b79c8ec8e0624
      size: 82552
    - path: results/unconditional_hybrid_coupling_flow_circles/train.log
      hash: md5
      md5: 68e3abc50cb4febf2f41de23ae88d1b6
      size: 2330
    - path: results/unconditional_hybrid_coupling_flow_circles/z1.pdf
      hash: md5
      md5: e1f955c92adbf14ec189cc5ad38c2d5d
      size: 84477
    - path: results/unconditional_hybrid_coupling_flow_circles/z2.pdf
      hash: md5
      md5: 2a834b9b960ca14bad251ce3c19c6211
      size: 91723
  conditional@multivariate_normal-circles:
    cmd: python scripts/train.py --log-level info --log-file train.log --experiment-name
      conditional-circles conditional@multivariate_normal-circles multivariate_normal
      circles results/conditional_multivariate_normal_circles --test-mode=true
    deps:
    - path: pyproject.toml
      hash: md5
      md5: 2a54ba60e8ef29904fb8d0cef7f12cae
      size: 1977
    - path: scripts/train.py
      hash: md5
      md5: b8abe5a0490f79c11c5ac593ef939e98
      size: 7938
    - path: src/mctm
      hash: md5
      md5: 93c9a244f1df71804f2202b31be4c442.dir
      size: 84575
      nfiles: 16
    params:
      params.yaml:
        conditional_distributions.multivariate_normal*:
          moons:
            distribution_kwargs: {}
            parameter_kwargs:
              conditional: true
              activation: relu
              batch_norm: true
              dropout: 0
              hidden_units:
              - 16
              - 16
              input_shape: 1
            fit_kwargs:
              epochs: 10000
              batch_size: 256
              early_stopping: 4
              learning_rate: 0.01
              lr_patience: 25
              lr_reduction_factor: 0.5
              monitor: val_loss
              reduce_lr_on_plateau: true
              verbose: true
              validation_split: 0.1
          circles:
            distribution_kwargs: {}
            parameter_kwargs:
              conditional: true
              activation: relu
              batch_norm: true
              dropout: 0
              hidden_units:
              - 16
              - 16
              input_shape: 1
            fit_kwargs:
              epochs: 10000
              batch_size: 256
              early_stopping: 4
              learning_rate: 0.01
              lr_patience: 25
              lr_reduction_factor: 0.5
              monitor: val_loss
              reduce_lr_on_plateau: true
              verbose: true
              validation_split: 0.1
        datasets.circles*:
          n_samples: 16384
          noise: 0.05
          factor: 0.5
          scale:
          - 0.05
          - 0.95
        log-level: info
        seed: 1
        textwidth: 487.8225
    outs:
    - path: results/conditional_multivariate_normal_circles/dataset.pdf
  train-sim@dataset0-unconditional_masked_autoregressive_flow:
    cmd: python scripts/train.py --log-level info --log-file train.log --experiment-name
      sim-moons --run-name unconditional_masked_autoregressive_flow_moons train-sim@dataset0-unconditional_masked_autoregressive_flow
      sim moons results/unconditional_masked_autoregressive_flow_sim_moons --test-mode=false
    deps:
    - path: pyproject.toml
      hash: md5
      md5: 2a54ba60e8ef29904fb8d0cef7f12cae
      size: 1977
    - path: scripts/train.py
      hash: md5
      md5: 1598ba53554e9994925258fb8e07c030
      size: 8126
    - path: src/mctm
      hash: md5
      md5: 41bb4b18993e1753dfb4880761165160.dir
      size: 87051
      nfiles: 16
    params:
      params.yaml:
        seed: 1
        textwidth: 487.8225
      params/sim/dataset.yaml:
        dataset_kwargs.moons*:
          n_samples: 16384
          noise: 0.05
          scale:
          - 0.05
          - 0.95
          random_state: 1
      params/sim/moons/unconditional_masked_autoregressive_flow.yaml:
        compile_kwargs:
          jit_compile: true
        fit_kwargs:
          batch_size: 256
          early_stopping: false
          reduce_lr_on_plateau: false
          epochs: 10
          learning_rate:
            scheduler_kwargs:
              initial_learning_rate: 0.01
              decay_steps: 100
            scheduler_name: cosine_decay
          monitor: val_loss
          validation_split: 0.1
          verbose: true
        model_kwargs:
          distribution: masked_autoregressive_flow
          distribution_kwargs:
            allow_flexible_bounds: false
            bijector_name: bernstein_poly
            bounds: smooth
            high: 4
            low: -4
            num_layers: 1
            order: 100
            scale: false
            shift: false
            base_distribution_kwargs:
              distribution_type: truncated_normal
          parameter_kwargs:
            activation: tanh
            hidden_units:
            - 16
            - 32
            - 64
    outs:
    - path: results/unconditional_masked_autoregressive_flow_sim_moons/dataset.pdf
      hash: md5
      md5: fa7a2419938ad1ce488ff31f5c23d3de
      size: 260561
    - path: results/unconditional_masked_autoregressive_flow_sim_moons/mcp
      hash: md5
      md5: 96d5e4979e5039f88ff9cae90a9e4e53.dir
      size: 193136
      nfiles: 3
    - path: results/unconditional_masked_autoregressive_flow_sim_moons/metrics.yaml
      hash: md5
      md5: 6ed550f0feeb350e27bc54c87c3724df
      size: 54
    - path: results/unconditional_masked_autoregressive_flow_sim_moons/samples.pdf
      hash: md5
      md5: ec72c30d880c9ce80d741f5d712bbc3d
      size: 181913
    - path: results/unconditional_masked_autoregressive_flow_sim_moons/train.log
      hash: md5
      md5: c8c3269d0981e697716c4e51f68b3d67
      size: 2203
  train-sim@dataset0-unconditional_hybrid_coupling_flow_bernstein_poly:
    cmd: python scripts/train.py --log-level info --log-file train.log --experiment-name
      sim-moons --run-name unconditional_hybrid_coupling_flow_bernstein_poly_moons
      --stage-name train-sim@dataset0-unconditional_hybrid_coupling_flow_bernstein_poly
      --dataset-type sim --dataset-name moons --results-path results/sim/moons/unconditional_hybrid_coupling_flow_bernstein_poly
      --test-mode true
    deps:
    - path: pyproject.toml
      hash: md5
      md5: f1fac6d7d97fc8eea5b24bdad7befc0b
      size: 2050
    - path: scripts/train.py
      hash: md5
      md5: 6a4b0d066827367245d52ce94d2228ad
      size: 17396
    - path: src/mctm
      hash: md5
      md5: ee1d11c1ebf292ce510305ecee45eff6.dir
      size: 124120
      nfiles: 17
    params:
      params.yaml:
        seed: 1
        textwidth: 487.8225
      params/sim/dataset.yaml:
        dataset_kwargs.moons*:
          n_samples: 16384
          noise: 0.05
          scale:
          - 0.05
          - 0.95
          random_state: 1
      params/sim/moons/unconditional_hybrid_coupling_flow_bernstein_poly.yaml:
        compile_kwargs:
          jit_compile: true
        fit_kwargs:
          batch_size: 256
          early_stopping: false
          epochs: 200
          learning_rate:
            scheduler_kwargs:
              decay_steps: 200
              initial_learning_rate: 0.01
            scheduler_name: cosine_decay
          monitor: val_loss
          reduce_lr_on_plateau: false
          validation_split: 0.1
          verbose: true
        model_kwargs:
          base_checkpoint_path: false
          base_distribution: elementwise_flow
          base_distribution_kwargs:
            allow_flexible_bounds: true
            bijector_name: bernstein_poly
            bounds: smooth
            high: 4
            low: -4
            order: 100
            scale: false
            shift: false
          base_parameter_kwargs:
            conditional: false
            dtype: float32
          distribution: coupling_flow
          distribution_kwargs:
            allow_flexible_bounds: false
            bijector_name: bernstein_poly
            bounds: identity
            high: 1
            low: 0
            num_layers: 4
            order: 64
            scale: false
            shift: false
          freeze_base_model: false
          parameter_kwargs:
            activation: relu
            batch_norm: false
            dropout: 0
            hidden_units:
            - 16
            - 32
    outs:
    - path: results/sim/moons/unconditional_hybrid_coupling_flow_bernstein_poly/dataset.pdf
      hash: md5
      md5: 302a27bac86cf4be780af57b1273b569
      size: 24850
    - path: results/sim/moons/unconditional_hybrid_coupling_flow_bernstein_poly/metrics.yaml
      hash: md5
      md5: c2738fd634ca485b652c8f0fd2c49983
      size: 53
    - path: 
        results/sim/moons/unconditional_hybrid_coupling_flow_bernstein_poly/model_checkpoint.weights.h5
      hash: md5
      md5: d642f7f77fefb27298bfb5c9f594d9e0
      size: 173496
    - path: results/sim/moons/unconditional_hybrid_coupling_flow_bernstein_poly/samples.pdf
      hash: md5
      md5: 6c31f8666db4ef580fe09ec76a783038
      size: 119593
    - path: results/sim/moons/unconditional_hybrid_coupling_flow_bernstein_poly/train.log
      hash: md5
      md5: a6fc06cf106c93645e3fabd946c35c79
      size: 1930
  train-sim@dataset0-conditional_coupling_flow_bernstein_poly:
    cmd: python scripts/train.py --log-level info --log-file train.log --experiment-name
      sim-moons --run-name conditional_coupling_flow_bernstein_poly_moons --stage-name
      train-sim@dataset0-conditional_coupling_flow_bernstein_poly --dataset-type sim
      --dataset-name moons --results-path results/sim/moons/conditional_coupling_flow_bernstein_poly
      --test-mode false
    deps:
    - path: ../pyproject.toml
      hash: md5
      md5: 1bb8cefe554dc1c36064f36ce3518fca
      size: 2100
    - path: ../src/mctm/__init__.py
      hash: md5
      md5: 50bfe848b7a3b24849bf3c51890564e5
      size: 54
    - path: ../src/mctm/activations.py
      hash: md5
      md5: fbcc1a7e509e4df7654ccd420ee95cca
      size: 6973
    - path: ../src/mctm/data/__init__.py
      hash: md5
      md5: 4bb4f98e76433de954fedc2402f91b79
      size: 67
    - path: ../src/mctm/data/sklearn_datasets.py
      hash: md5
      md5: 50a45734213822dae2cf7607c270e772
      size: 1044
    - path: ../src/mctm/distributions.py
      hash: md5
      md5: 0d4ff4172e3a859a3b4f065de6d812f9
      size: 43692
    - path: ../src/mctm/models.py
      hash: md5
      md5: c7f2f0e6665129b399432f06f678d4d0
      size: 14118
    - path: ../src/mctm/nn.py
      hash: md5
      md5: e19e5322185ca8b0ca12ea054aa302b9
      size: 13279
    - path: ../src/mctm/parameters.py
      hash: md5
      md5: bec689a85638f3d6fda317622b51f74d
      size: 13349
    - path: ../src/mctm/preprocessing.py
      hash: md5
      md5: 395dbc40ef7a285ba1f11bb6c974eeb8
      size: 4395
    - path: ../src/mctm/scheduler.py
      hash: md5
      md5: 968fe1c35be0e11147ab55012795e31c
      size: 4211
    - path: ../src/mctm/utils/__init__.py
      hash: md5
      md5: c697ac50e99dd1ba97a749c0a6dd4a28
      size: 5768
    - path: ../src/mctm/utils/decorators.py
      hash: md5
      md5: 8f38fef6acf3e8cf79ef3b52290d32d0
      size: 3799
    - path: ../src/mctm/utils/mlflow.py
      hash: md5
      md5: 21f9a348ffad2b7e63efd8b977332230
      size: 2458
    - path: ../src/mctm/utils/pipeline.py
      hash: md5
      md5: d10ee5e4bd333b5dcdc618c86ec94036
      size: 11960
    - path: ../src/mctm/utils/tensorflow.py
      hash: md5
      md5: 01646f069ce1736f3bb3337625f8e9f3
      size: 6355
    - path: ../src/mctm/utils/visualisation.py
      hash: md5
      md5: 309a92b943855a8121347b1516e4277f
      size: 17052
    - path: scripts/train.py
      hash: md5
      md5: 30d0130ef9fd3fc881e6f7137ce31117
      size: 15730
    params:
      params.yaml:
        seed: 1
        textwidth: 487.8225
      params/sim/dataset.yaml:
        dataset_kwargs.moons*:
          n_samples: 16384
          noise: 0.05
          scale:
          - 0.05
          - 0.95
          random_state: 1
      params/sim/moons/conditional_coupling_flow_bernstein_poly.yaml:
        compile_kwargs:
          jit_compile: true
        fit_kwargs:
          batch_size: 512
          early_stopping: 15
          epochs: 200
          learning_rate:
            scheduler_kwargs:
              decay_steps: 200
              initial_learning_rate: 0.0005
            scheduler_name: cosine_decay
          monitor: val_loss
          reduce_lr_on_plateau: false
          validation_split: 0.1
          verbose: true
        model_kwargs:
          distribution: coupling_flow
          num_layers: 2
          bijector: BernsteinPolynomial
          bijector_kwargs:
            extrapolation: false
            domain:
            - 0
            - 1
          invert: true
          parameters_constraint_fn_kwargs:
            allow_flexible_bounds: false
            bounds: linear
            low: 0
            high: 1
          num_parameters: 128
          layer_overwrites:
            -2:
              parameters_constraint_fn_kwargs:
                low: -5
                high: 5
            -1:
              parameters_constraint_fn_kwargs:
                low: -5
                high: 5
          parameters_fn_kwargs:
            activation: relu
            batch_norm: false
            dropout: 0
            hidden_units:
            - 128
            - 128
            - 128
            conditional: true
            conditional_event_shape: 1
    outs:
    - path: results/sim/moons/conditional_coupling_flow_bernstein_poly/dataset.pdf
      hash: md5
      md5: 8dd8e3293b1a1038aee4d5decc153a45
      size: 260561
    - path: results/sim/moons/conditional_coupling_flow_bernstein_poly/metrics.yaml
      hash: md5
<<<<<<< HEAD
      md5: 04bad8adab5d33b1f68fed9eaa4b1949
      size: 53
=======
      md5: 93a432beb744b74bc5a91e5308881696
      size: 54
>>>>>>> dca89a17
    - path: 
        results/sim/moons/conditional_coupling_flow_bernstein_poly/model_checkpoint.weights.h5
      hash: md5
      md5: 22423696c7469c1619a1abaae77fbcfd
      size: 2432984
    - path: results/sim/moons/conditional_coupling_flow_bernstein_poly/samples.pdf
      hash: md5
      md5: 8329a802d68a2fd0366a808c706e8bc6
      size: 179396
    - path: results/sim/moons/conditional_coupling_flow_bernstein_poly/train.log
      hash: md5
      md5: b33421d4603bc616cc97d4d5e0c18c16
      size: 5711
  train-sim@dataset1-unconditional_elementwise_flow_bernstein_poly:
    cmd: python scripts/train.py --log-level info --log-file train.log --experiment-name
      sim-circles --run-name unconditional_elementwise_flow_bernstein_poly_circles
      --stage-name train-sim@dataset1-unconditional_elementwise_flow_bernstein_poly
      --dataset-type sim --dataset-name circles --results-path results/sim/circles/unconditional_elementwise_flow_bernstein_poly
      --test-mode true
    deps:
    - path: pyproject.toml
      hash: md5
      md5: f1fac6d7d97fc8eea5b24bdad7befc0b
      size: 2050
    - path: scripts/train.py
      hash: md5
      md5: 67f6c9d8269b2b91ecaccd24a4232e71
      size: 17431
    - path: src/mctm
      hash: md5
      md5: ee1d11c1ebf292ce510305ecee45eff6.dir
      size: 124120
      nfiles: 17
    params:
      params.yaml:
        seed: 1
        textwidth: 487.8225
      params/sim/circles/unconditional_elementwise_flow_bernstein_poly.yaml:
        compile_kwargs:
          jit_compile: true
        fit_kwargs:
          batch_size: 256
          early_stopping: 4
          epochs: 10000
          learning_rate: 0.01
          lr_patience: 25
          lr_reduction_factor: 0.5
          monitor: val_loss
          reduce_lr_on_plateau: true
          validation_split: 0.1
          verbose: true
        model_kwargs:
          distribution: elementwise_flow
          distribution_kwargs:
            allow_flexible_bounds: true
            bijector_name: bernstein_poly
            bounds: smooth
            high: 3
            low: -3
            order: 80
            scale: false
            shift: false
          parameter_kwargs:
            conditional: false
            dtype: float32
      params/sim/dataset.yaml:
        dataset_kwargs.circles*:
          n_samples: 16384
          noise: 0.05
          factor: 0.5
          scale:
          - 0.05
          - 0.95
          random_state: 1
    outs:
    - path: results/sim/circles/unconditional_elementwise_flow_bernstein_poly/dataset.pdf
      hash: md5
      md5: 26a9717033b21724b7e2b0636582aab9
      size: 25008
    - path: results/sim/circles/unconditional_elementwise_flow_bernstein_poly/metrics.yaml
      hash: md5
      md5: 8f0b0c0ab6497971b2b95edb6238f86d
      size: 54
    - path: 
        results/sim/circles/unconditional_elementwise_flow_bernstein_poly/model_checkpoint.weights.h5
      hash: md5
      md5: df933ab2fd8b4520a5e44f45251ca359
      size: 11000
    - path: results/sim/circles/unconditional_elementwise_flow_bernstein_poly/samples.pdf
      hash: md5
      md5: d3030786ed1eb3843e9b82625f80d432
      size: 103133
    - path: results/sim/circles/unconditional_elementwise_flow_bernstein_poly/train.log
      hash: md5
      md5: 42c74302772b25514b787205f7539128
      size: 1359
  train-sim@dataset1-unconditional_multivariate_normal:
    cmd: python scripts/train.py --log-level info --log-file train.log --experiment-name
      sim-circles --run-name unconditional_multivariate_normal_circles --stage-name
      train-sim@dataset1-unconditional_multivariate_normal --dataset-type sim --dataset-name
      circles --results-path results/sim/circles/unconditional_multivariate_normal
      --test-mode true
    deps:
    - path: ../pyproject.toml
      hash: md5
      md5: 1bb8cefe554dc1c36064f36ce3518fca
      size: 2100
    - path: ../src/mctm/__init__.py
      hash: md5
      md5: 50bfe848b7a3b24849bf3c51890564e5
      size: 54
    - path: ../src/mctm/activations.py
      hash: md5
      md5: fbcc1a7e509e4df7654ccd420ee95cca
      size: 6973
    - path: ../src/mctm/data/__init__.py
      hash: md5
      md5: 4bb4f98e76433de954fedc2402f91b79
      size: 67
    - path: ../src/mctm/data/sklearn_datasets.py
      hash: md5
      md5: 50a45734213822dae2cf7607c270e772
      size: 1044
    - path: ../src/mctm/distributions.py
      hash: md5
      md5: 0d4ff4172e3a859a3b4f065de6d812f9
      size: 43692
    - path: ../src/mctm/models.py
      hash: md5
      md5: c7f2f0e6665129b399432f06f678d4d0
      size: 14118
    - path: ../src/mctm/nn.py
      hash: md5
      md5: e19e5322185ca8b0ca12ea054aa302b9
      size: 13279
    - path: ../src/mctm/parameters.py
      hash: md5
      md5: bec689a85638f3d6fda317622b51f74d
      size: 13349
    - path: ../src/mctm/preprocessing.py
      hash: md5
      md5: 395dbc40ef7a285ba1f11bb6c974eeb8
      size: 4395
    - path: ../src/mctm/scheduler.py
      hash: md5
      md5: 968fe1c35be0e11147ab55012795e31c
      size: 4211
    - path: ../src/mctm/utils/__init__.py
      hash: md5
      md5: c697ac50e99dd1ba97a749c0a6dd4a28
      size: 5768
    - path: ../src/mctm/utils/decorators.py
      hash: md5
      md5: 8f38fef6acf3e8cf79ef3b52290d32d0
      size: 3799
    - path: ../src/mctm/utils/mlflow.py
      hash: md5
      md5: 21f9a348ffad2b7e63efd8b977332230
      size: 2458
    - path: ../src/mctm/utils/pipeline.py
      hash: md5
      md5: d10ee5e4bd333b5dcdc618c86ec94036
      size: 11960
    - path: ../src/mctm/utils/tensorflow.py
      hash: md5
      md5: 01646f069ce1736f3bb3337625f8e9f3
      size: 6355
    - path: ../src/mctm/utils/visualisation.py
      hash: md5
      md5: 309a92b943855a8121347b1516e4277f
      size: 17052
    - path: scripts/train.py
      hash: md5
      md5: 30d0130ef9fd3fc881e6f7137ce31117
      size: 15730
    params:
      params.yaml:
        seed: 1
        textwidth: 487.8225
      params/sim/circles/unconditional_multivariate_normal.yaml:
        compile_kwargs:
          jit_compile: true
        fit_kwargs:
          batch_size: 256
          early_stopping: false
          epochs: 200
          learning_rate:
            scheduler_kwargs:
              decay_steps: 200
              initial_learning_rate: 0.01
            scheduler_name: cosine_decay
          monitor: val_loss
          reduce_lr_on_plateau: false
          validation_split: 0.1
          verbose: true
        model_kwargs:
          distribution: multivariate_normal
          parameters_fn_kwargs:
            conditional: false
            dtype: float32
      params/sim/dataset.yaml:
        dataset_kwargs.circles*:
          n_samples: 16384
          noise: 0.05
          factor: 0.5
          scale:
          - 0.05
          - 0.95
          random_state: 1
    outs:
    - path: results/sim/circles/unconditional_multivariate_normal/dataset.pdf
      hash: md5
      md5: 0018f6346e218b6876fca72e0f622079
      size: 25002
    - path: results/sim/circles/unconditional_multivariate_normal/metrics.yaml
      hash: md5
      md5: c2776455dcfff59f2984f2b7b1d27175
      size: 53
    - path: 
        results/sim/circles/unconditional_multivariate_normal/model_checkpoint.weights.h5
      hash: md5
      md5: 1a64b033dc42a87b6cdf9ab69150932b
      size: 11000
    - path: results/sim/circles/unconditional_multivariate_normal/samples.pdf
      hash: md5
      md5: 297e28cdfc83fda270c2ec92154688f5
      size: 99915
    - path: results/sim/circles/unconditional_multivariate_normal/train.log
      hash: md5
      md5: 81af3c07f0bdae709d78f161a5000087
      size: 1888
  train-sim@dataset0-unconditional_coupling_flow_quadratic_spline:
    cmd: python scripts/train.py --log-level info --log-file train.log --experiment-name
      sim-moons --run-name unconditional_coupling_flow_quadratic_spline_moons --stage-name
      train-sim@dataset0-unconditional_coupling_flow_quadratic_spline --dataset-type
      sim --dataset-name moons --results-path results/sim/moons/unconditional_coupling_flow_quadratic_spline
      --test-mode true
    deps:
    - path: ../pyproject.toml
      hash: md5
      md5: 1bb8cefe554dc1c36064f36ce3518fca
      size: 2100
    - path: ../src/mctm/__init__.py
      hash: md5
      md5: 50bfe848b7a3b24849bf3c51890564e5
      size: 54
    - path: ../src/mctm/activations.py
      hash: md5
      md5: fbcc1a7e509e4df7654ccd420ee95cca
      size: 6973
    - path: ../src/mctm/data/__init__.py
      hash: md5
      md5: 4bb4f98e76433de954fedc2402f91b79
      size: 67
    - path: ../src/mctm/data/sklearn_datasets.py
      hash: md5
      md5: 50a45734213822dae2cf7607c270e772
      size: 1044
    - path: ../src/mctm/distributions.py
      hash: md5
      md5: 0d4ff4172e3a859a3b4f065de6d812f9
      size: 43692
    - path: ../src/mctm/models.py
      hash: md5
      md5: c7f2f0e6665129b399432f06f678d4d0
      size: 14118
    - path: ../src/mctm/nn.py
      hash: md5
      md5: e19e5322185ca8b0ca12ea054aa302b9
      size: 13279
    - path: ../src/mctm/parameters.py
      hash: md5
      md5: bec689a85638f3d6fda317622b51f74d
      size: 13349
    - path: ../src/mctm/preprocessing.py
      hash: md5
      md5: 395dbc40ef7a285ba1f11bb6c974eeb8
      size: 4395
    - path: ../src/mctm/scheduler.py
      hash: md5
      md5: 968fe1c35be0e11147ab55012795e31c
      size: 4211
    - path: ../src/mctm/utils/__init__.py
      hash: md5
      md5: c697ac50e99dd1ba97a749c0a6dd4a28
      size: 5768
    - path: ../src/mctm/utils/decorators.py
      hash: md5
      md5: 8f38fef6acf3e8cf79ef3b52290d32d0
      size: 3799
    - path: ../src/mctm/utils/mlflow.py
      hash: md5
      md5: 21f9a348ffad2b7e63efd8b977332230
      size: 2458
    - path: ../src/mctm/utils/pipeline.py
      hash: md5
      md5: d10ee5e4bd333b5dcdc618c86ec94036
      size: 11960
    - path: ../src/mctm/utils/tensorflow.py
      hash: md5
      md5: 01646f069ce1736f3bb3337625f8e9f3
      size: 6355
    - path: ../src/mctm/utils/visualisation.py
      hash: md5
      md5: 309a92b943855a8121347b1516e4277f
      size: 17052
    - path: scripts/train.py
      hash: md5
      md5: 30d0130ef9fd3fc881e6f7137ce31117
      size: 15730
    params:
      params.yaml:
        seed: 1
        textwidth: 487.8225
      params/sim/dataset.yaml:
        dataset_kwargs.moons*:
          n_samples: 16384
          noise: 0.05
          scale:
          - 0.05
          - 0.95
          random_state: 1
      params/sim/moons/unconditional_coupling_flow_quadratic_spline.yaml:
        compile_kwargs:
          jit_compile: true
        fit_kwargs:
          batch_size: 512
          early_stopping: false
          epochs: 200
          learning_rate:
            scheduler_kwargs:
              decay_steps: 200
              initial_learning_rate: 0.01
            scheduler_name: cosine_decay
          monitor: val_loss
          reduce_lr_on_plateau: false
          validation_split: 0.1
          verbose: true
        model_kwargs:
          distribution: coupling_flow
          num_layers: 2
          bijector: RationalQuadraticSpline
          bijector_kwargs:
            range_min: -5
          parameters_constraint_fn_kwargs:
            interval_width: 10
            min_slope: 0.001
            min_bin_width: 0.001
            nbins: 32
          num_parameters: 95
          parameters_fn_kwargs:
            activation: relu
            batch_norm: false
            dropout: 0
            hidden_units:
            - 128
            - 128
            - 128
    outs:
    - path: results/sim/moons/unconditional_coupling_flow_quadratic_spline/dataset.pdf
      hash: md5
      md5: 06b899e74cca366c2beaf9422c61f819
      size: 24844
    - path: results/sim/moons/unconditional_coupling_flow_quadratic_spline/metrics.yaml
      hash: md5
      md5: 56303d7a2b1632d4bc7cd970c1150538
      size: 54
    - path: 
        results/sim/moons/unconditional_coupling_flow_quadratic_spline/model_checkpoint.weights.h5
      hash: md5
      md5: 411dd6e421438f3044eb4627f1460b6c
      size: 1119168
    - path: results/sim/moons/unconditional_coupling_flow_quadratic_spline/samples.pdf
      hash: md5
      md5: a8e1d532cd249015a2327445b8689d56
      size: 101172
    - path: results/sim/moons/unconditional_coupling_flow_quadratic_spline/train.log
      hash: md5
      md5: 53e1c02eeb104c5f4bd5f5a92dd184af
      size: 4622
  train-sim@dataset1-conditional_multivariate_flow_bernstein_poly:
    cmd: python scripts/train.py --log-level info --log-file train.log --experiment-name
      sim-circles --run-name conditional_multivariate_flow_bernstein_poly_circles
      --stage-name train-sim@dataset1-conditional_multivariate_flow_bernstein_poly
      --dataset-type sim --dataset-name circles --results-path results/sim/circles/conditional_multivariate_flow_bernstein_poly
      --test-mode true
    deps:
    - path: pyproject.toml
      hash: md5
      md5: f1fac6d7d97fc8eea5b24bdad7befc0b
      size: 2050
    - path: scripts/train.py
      hash: md5
      md5: 67f6c9d8269b2b91ecaccd24a4232e71
      size: 17431
    - path: src/mctm
      hash: md5
      md5: ee1d11c1ebf292ce510305ecee45eff6.dir
      size: 124120
      nfiles: 17
    params:
      params.yaml:
        seed: 1
        textwidth: 487.8225
      params/sim/circles/conditional_multivariate_flow_bernstein_poly.yaml:
        compile_kwargs:
          jit_compile: false
        fit_kwargs:
          batch_size: 256
          early_stopping: 4
          epochs: 10000
          learning_rate: 0.01
          lr_patience: 25
          lr_reduction_factor: 0.5
          monitor: val_loss
          reduce_lr_on_plateau: true
          validation_split: 0.1
          verbose: true
        model_kwargs:
          distribution: multivariate_flow
          distribution_kwargs:
            allow_flexible_bounds: true
            bijector_name: bernstein_poly
            bounds: smooth
            high: 3
            low: -3
            order: 50
            scale: false
            shift: false
          parameter_kwargs:
            activation: relu
            batch_norm: true
            conditional: true
            conditional_event_shape: 1
            dropout: 0
            hidden_units:
            - 16
            - 16
      params/sim/dataset.yaml:
        dataset_kwargs.circles*:
          n_samples: 16384
          noise: 0.05
          factor: 0.5
          scale:
          - 0.05
          - 0.95
          random_state: 1
    outs:
    - path: results/sim/circles/conditional_multivariate_flow_bernstein_poly/dataset.pdf
      hash: md5
      md5: 132c12906f4f579c306c59bcc8dc9720
      size: 25008
    - path: results/sim/circles/conditional_multivariate_flow_bernstein_poly/metrics.yaml
      hash: md5
      md5: e2ad0a575d8dc0902b6a14c281fc014e
      size: 54
    - path: 
        results/sim/circles/conditional_multivariate_flow_bernstein_poly/model_checkpoint.weights.h5
      hash: md5
      md5: 4c3357463a8aa8389cb8635fe762a203
      size: 82048
    - path: results/sim/circles/conditional_multivariate_flow_bernstein_poly/samples.pdf
      hash: md5
      md5: 8efb365f77606adc731f620d542eec74
      size: 100381
    - path: results/sim/circles/conditional_multivariate_flow_bernstein_poly/train.log
      hash: md5
      md5: 26f30daff8d0d74d7374d869c7387b19
      size: 1651
  train-sim@dataset0-unconditional_elementwise_flow_bernstein_poly:
    cmd: python scripts/train.py --log-level info --log-file train.log --experiment-name
      sim-moons --run-name unconditional_elementwise_flow_bernstein_poly_moons --stage-name
      train-sim@dataset0-unconditional_elementwise_flow_bernstein_poly --dataset-type
      sim --dataset-name moons --results-path results/sim/moons/unconditional_elementwise_flow_bernstein_poly
      --test-mode true
    deps:
    - path: pyproject.toml
      hash: md5
      md5: f1fac6d7d97fc8eea5b24bdad7befc0b
      size: 2050
    - path: scripts/train.py
      hash: md5
      md5: 67f6c9d8269b2b91ecaccd24a4232e71
      size: 17431
    - path: src/mctm
      hash: md5
      md5: ee1d11c1ebf292ce510305ecee45eff6.dir
      size: 124120
      nfiles: 17
    params:
      params.yaml:
        seed: 1
        textwidth: 487.8225
      params/sim/dataset.yaml:
        dataset_kwargs.moons*:
          n_samples: 16384
          noise: 0.05
          scale:
          - 0.05
          - 0.95
          random_state: 1
      params/sim/moons/unconditional_elementwise_flow_bernstein_poly.yaml:
        compile_kwargs:
          jit_compile: true
        fit_kwargs:
          batch_size: 256
          early_stopping: false
          epochs: 200
          learning_rate:
            scheduler_kwargs:
              decay_steps: 200
              initial_learning_rate: 0.01
            scheduler_name: cosine_decay
          monitor: val_loss
          reduce_lr_on_plateau: false
          validation_split: 0.1
          verbose: true
        model_kwargs:
          distribution: elementwise_flow
          distribution_kwargs:
            allow_flexible_bounds: false
            base_distribution_kwargs:
              distribution_name: truncated_normal
            bijector_name: bernstein_poly
            bounds: smooth
            high: 4
            low: -4
            order: 100
            scale: false
            shift: false
          parameter_kwargs:
            conditional: false
            dtype: float32
    outs:
    - path: results/sim/moons/unconditional_elementwise_flow_bernstein_poly/dataset.pdf
      hash: md5
      md5: 4d48b4bdf5ace33142c96a22403018a9
      size: 24850
    - path: results/sim/moons/unconditional_elementwise_flow_bernstein_poly/metrics.yaml
      hash: md5
      md5: 81e3a9b42bc345ac880be47ebffa21d3
      size: 53
    - path: 
        results/sim/moons/unconditional_elementwise_flow_bernstein_poly/model_checkpoint.weights.h5
      hash: md5
      md5: a991fc75bea30130c08d13383b6b778b
      size: 13048
    - path: results/sim/moons/unconditional_elementwise_flow_bernstein_poly/samples.pdf
      hash: md5
      md5: 62b1bee0d979e7f8245052ed71f6b8a4
      size: 108358
    - path: results/sim/moons/unconditional_elementwise_flow_bernstein_poly/train.log
      hash: md5
      md5: a454b25a1da566b22983cf96c8d49765
      size: 1593
  train-sim@dataset1-unconditional_multivariate_flow_bernstein_poly:
    cmd: python scripts/train.py --log-level info --log-file train.log --experiment-name
      sim-circles --run-name unconditional_multivariate_flow_bernstein_poly_circles
      --stage-name train-sim@dataset1-unconditional_multivariate_flow_bernstein_poly
      --dataset-type sim --dataset-name circles --results-path results/sim/circles/unconditional_multivariate_flow_bernstein_poly
      --test-mode true
    deps:
    - path: pyproject.toml
      hash: md5
      md5: f1fac6d7d97fc8eea5b24bdad7befc0b
      size: 2050
    - path: scripts/train.py
      hash: md5
      md5: 6a4b0d066827367245d52ce94d2228ad
      size: 17396
    - path: src/mctm
      hash: md5
      md5: d4066220045f052184fe8c5407afdde6.dir
      size: 124156
      nfiles: 17
    params:
      params.yaml:
        seed: 1
        textwidth: 487.8225
      params/sim/circles/unconditional_multivariate_flow_bernstein_poly.yaml:
        compile_kwargs:
          jit_compile: true
        fit_kwargs:
          batch_size: 256
          early_stopping: 4
          epochs: 10000
          learning_rate: 0.01
          lr_patience: 25
          lr_reduction_factor: 0.5
          monitor: val_loss
          reduce_lr_on_plateau: true
          validation_split: 0.1
          verbose: true
        model_kwargs:
          distribution: multivariate_flow
          distribution_kwargs:
            allow_flexible_bounds: true
            bijector_name: bernstein_poly
            bounds: smooth
            high: 3
            low: -3
            order: 50
            scale: false
            shift: false
          parameter_kwargs:
            conditional: false
            dtype: float32
      params/sim/dataset.yaml:
        dataset_kwargs.circles*:
          n_samples: 16384
          noise: 0.05
          factor: 0.5
          scale:
          - 0.05
          - 0.95
          random_state: 1
    outs:
    - path: results/sim/circles/unconditional_multivariate_flow_bernstein_poly/dataset.pdf
      hash: md5
      md5: 1493cee4b3b3db75fd073dc2ab7d6126
      size: 25008
    - path: results/sim/circles/unconditional_multivariate_flow_bernstein_poly/metrics.yaml
      hash: md5
      md5: 96045fc14f3a55943bb26b2f6e1aa88c
      size: 51
    - path: 
        results/sim/circles/unconditional_multivariate_flow_bernstein_poly/model_checkpoint.weights.h5
      hash: md5
      md5: 52b9e404239cb6b06392b04f2f695e01
      size: 11000
    - path: results/sim/circles/unconditional_multivariate_flow_bernstein_poly/samples.pdf
      hash: md5
      md5: a4f27a9a3c974eeeab3a3e0032ec04b6
      size: 96764
    - path: results/sim/circles/unconditional_multivariate_flow_bernstein_poly/train.log
      hash: md5
      md5: de812b5f6c0b2fc1f8e3647b7b907f43
      size: 1357
  train-sim@dataset1-conditional_elementwise_flow_bernstein_poly:
    cmd: python scripts/train.py --log-level info --log-file train.log --experiment-name
      sim-circles --run-name conditional_elementwise_flow_bernstein_poly_circles --stage-name
      train-sim@dataset1-conditional_elementwise_flow_bernstein_poly --dataset-type
      sim --dataset-name circles --results-path results/sim/circles/conditional_elementwise_flow_bernstein_poly
      --test-mode true
    deps:
    - path: pyproject.toml
      hash: md5
      md5: f1fac6d7d97fc8eea5b24bdad7befc0b
      size: 2050
    - path: scripts/train.py
      hash: md5
      md5: 6a4b0d066827367245d52ce94d2228ad
      size: 17396
    - path: src/mctm
      hash: md5
      md5: ee1d11c1ebf292ce510305ecee45eff6.dir
      size: 124120
      nfiles: 17
    params:
      params.yaml:
        seed: 1
        textwidth: 487.8225
      params/sim/circles/conditional_elementwise_flow_bernstein_poly.yaml:
        compile_kwargs:
          jit_compile: true
        fit_kwargs:
          batch_size: 256
          early_stopping: 4
          epochs: 10000
          learning_rate: 0.01
          lr_patience: 25
          lr_reduction_factor: 0.5
          monitor: val_loss
          reduce_lr_on_plateau: true
          validation_split: 0.1
          verbose: true
        model_kwargs:
          distribution: elementwise_flow
          distribution_kwargs:
            allow_flexible_bounds: true
            bijector_name: bernstein_poly
            bounds: smooth
            high: 3
            low: -3
            order: 50
            scale: false
            shift: false
          parameter_kwargs:
            activation: relu
            batch_norm: true
            conditional: true
            conditional_event_shape: 1
            dropout: 0
            hidden_units:
            - 16
            - 16
      params/sim/dataset.yaml:
        dataset_kwargs.circles*:
          n_samples: 16384
          noise: 0.05
          factor: 0.5
          scale:
          - 0.05
          - 0.95
          random_state: 1
    outs:
    - path: results/sim/circles/conditional_elementwise_flow_bernstein_poly/dataset.pdf
      hash: md5
      md5: 355fb4bc6e033f49b92c7ff5abfecb20
      size: 25008
    - path: results/sim/circles/conditional_elementwise_flow_bernstein_poly/metrics.yaml
      hash: md5
      md5: 4d49d7acde8744a50a3ff459a3dedb47
      size: 57
    - path: 
        results/sim/circles/conditional_elementwise_flow_bernstein_poly/model_checkpoint.weights.h5
      hash: md5
      md5: 8e1168f567799266e64ba5b3bce7bc4c
      size: 81280
    - path: results/sim/circles/conditional_elementwise_flow_bernstein_poly/samples.pdf
      hash: md5
      md5: 1f1447bfa4824129e467338b854f6baf
      size: 104336
    - path: results/sim/circles/conditional_elementwise_flow_bernstein_poly/train.log
      hash: md5
      md5: 75b22f3caed91997cd647a9408012f2a
      size: 1453
  train-sim@dataset0-unconditional_multivariate_normal:
    cmd: python scripts/train.py --log-level info --log-file train.log --experiment-name
      sim-moons --run-name unconditional_multivariate_normal_moons --stage-name train-sim@dataset0-unconditional_multivariate_normal
      --dataset-type sim --dataset-name moons --results-path results/sim/moons/unconditional_multivariate_normal
      --test-mode true
    deps:
    - path: ../pyproject.toml
      hash: md5
      md5: 1bb8cefe554dc1c36064f36ce3518fca
      size: 2100
    - path: ../src/mctm/__init__.py
      hash: md5
      md5: 50bfe848b7a3b24849bf3c51890564e5
      size: 54
    - path: ../src/mctm/activations.py
      hash: md5
      md5: fbcc1a7e509e4df7654ccd420ee95cca
      size: 6973
    - path: ../src/mctm/data/__init__.py
      hash: md5
      md5: 4bb4f98e76433de954fedc2402f91b79
      size: 67
    - path: ../src/mctm/data/sklearn_datasets.py
      hash: md5
      md5: 50a45734213822dae2cf7607c270e772
      size: 1044
    - path: ../src/mctm/distributions.py
      hash: md5
      md5: 0d4ff4172e3a859a3b4f065de6d812f9
      size: 43692
    - path: ../src/mctm/models.py
      hash: md5
      md5: c7f2f0e6665129b399432f06f678d4d0
      size: 14118
    - path: ../src/mctm/nn.py
      hash: md5
      md5: e19e5322185ca8b0ca12ea054aa302b9
      size: 13279
    - path: ../src/mctm/parameters.py
      hash: md5
      md5: bec689a85638f3d6fda317622b51f74d
      size: 13349
    - path: ../src/mctm/preprocessing.py
      hash: md5
      md5: 395dbc40ef7a285ba1f11bb6c974eeb8
      size: 4395
    - path: ../src/mctm/scheduler.py
      hash: md5
      md5: 968fe1c35be0e11147ab55012795e31c
      size: 4211
    - path: ../src/mctm/utils/__init__.py
      hash: md5
      md5: c697ac50e99dd1ba97a749c0a6dd4a28
      size: 5768
    - path: ../src/mctm/utils/decorators.py
      hash: md5
      md5: 8f38fef6acf3e8cf79ef3b52290d32d0
      size: 3799
    - path: ../src/mctm/utils/mlflow.py
      hash: md5
      md5: 21f9a348ffad2b7e63efd8b977332230
      size: 2458
    - path: ../src/mctm/utils/pipeline.py
      hash: md5
      md5: d10ee5e4bd333b5dcdc618c86ec94036
      size: 11960
    - path: ../src/mctm/utils/tensorflow.py
      hash: md5
      md5: 01646f069ce1736f3bb3337625f8e9f3
      size: 6355
    - path: ../src/mctm/utils/visualisation.py
      hash: md5
      md5: 309a92b943855a8121347b1516e4277f
      size: 17052
    - path: scripts/train.py
      hash: md5
      md5: 30d0130ef9fd3fc881e6f7137ce31117
      size: 15730
    params:
      params.yaml:
        seed: 1
        textwidth: 487.8225
      params/sim/dataset.yaml:
        dataset_kwargs.moons*:
          n_samples: 16384
          noise: 0.05
          scale:
          - 0.05
          - 0.95
          random_state: 1
      params/sim/moons/unconditional_multivariate_normal.yaml:
        compile_kwargs:
          jit_compile: true
        fit_kwargs:
          batch_size: 256
          early_stopping: false
          epochs: 200
          learning_rate:
            scheduler_kwargs:
              decay_steps: 200
              initial_learning_rate: 0.01
            scheduler_name: cosine_decay
          monitor: val_loss
          reduce_lr_on_plateau: false
          validation_split: 0.1
          verbose: true
        model_kwargs:
          distribution: multivariate_normal
          parameters_fn_kwargs:
            conditional: false
            dtype: float32
    outs:
    - path: results/sim/moons/unconditional_multivariate_normal/dataset.pdf
      hash: md5
      md5: ee7d78d637dab05f3b30dc47969ddaef
      size: 24844
    - path: results/sim/moons/unconditional_multivariate_normal/metrics.yaml
      hash: md5
      md5: f3ff8955b36288e80f9c185edc409e94
      size: 53
    - path: results/sim/moons/unconditional_multivariate_normal/model_checkpoint.weights.h5
      hash: md5
      md5: c14c5f34e4d0a7bdf8454f91b25aa2bf
      size: 11000
    - path: results/sim/moons/unconditional_multivariate_normal/samples.pdf
      hash: md5
      md5: 727bd0be2725bee94b17de375f126524
      size: 103221
    - path: results/sim/moons/unconditional_multivariate_normal/train.log
      hash: md5
      md5: 31200d5f8765a8df2cbd8481fa56987e
      size: 1833
  train-sim@dataset1-conditional_masked_autoregressive_flow_bernstein_poly:
    cmd: python scripts/train.py --log-level info --log-file train.log --experiment-name
      sim-circles --run-name conditional_masked_autoregressive_flow_bernstein_poly_circles
      --stage-name train-sim@dataset1-conditional_masked_autoregressive_flow_bernstein_poly
      --dataset-type sim --dataset-name circles --results-path results/sim/circles/conditional_masked_autoregressive_flow_bernstein_poly
      --test-mode true
    deps:
    - path: ../pyproject.toml
      hash: md5
      md5: 1bb8cefe554dc1c36064f36ce3518fca
      size: 2100
    - path: ../src/mctm/__init__.py
      hash: md5
      md5: 50bfe848b7a3b24849bf3c51890564e5
      size: 54
    - path: ../src/mctm/activations.py
      hash: md5
      md5: fbcc1a7e509e4df7654ccd420ee95cca
      size: 6973
    - path: ../src/mctm/data/__init__.py
      hash: md5
      md5: 4bb4f98e76433de954fedc2402f91b79
      size: 67
    - path: ../src/mctm/data/sklearn_datasets.py
      hash: md5
      md5: 50a45734213822dae2cf7607c270e772
      size: 1044
    - path: ../src/mctm/distributions.py
      hash: md5
      md5: 0d4ff4172e3a859a3b4f065de6d812f9
      size: 43692
    - path: ../src/mctm/models.py
      hash: md5
      md5: c7f2f0e6665129b399432f06f678d4d0
      size: 14118
    - path: ../src/mctm/nn.py
      hash: md5
      md5: e19e5322185ca8b0ca12ea054aa302b9
      size: 13279
    - path: ../src/mctm/parameters.py
      hash: md5
      md5: bec689a85638f3d6fda317622b51f74d
      size: 13349
    - path: ../src/mctm/preprocessing.py
      hash: md5
      md5: 395dbc40ef7a285ba1f11bb6c974eeb8
      size: 4395
    - path: ../src/mctm/scheduler.py
      hash: md5
      md5: 968fe1c35be0e11147ab55012795e31c
      size: 4211
    - path: ../src/mctm/utils/__init__.py
      hash: md5
      md5: c697ac50e99dd1ba97a749c0a6dd4a28
      size: 5768
    - path: ../src/mctm/utils/decorators.py
      hash: md5
      md5: 8f38fef6acf3e8cf79ef3b52290d32d0
      size: 3799
    - path: ../src/mctm/utils/mlflow.py
      hash: md5
      md5: 21f9a348ffad2b7e63efd8b977332230
      size: 2458
    - path: ../src/mctm/utils/pipeline.py
      hash: md5
      md5: d10ee5e4bd333b5dcdc618c86ec94036
      size: 11960
    - path: ../src/mctm/utils/tensorflow.py
      hash: md5
      md5: 01646f069ce1736f3bb3337625f8e9f3
      size: 6355
    - path: ../src/mctm/utils/visualisation.py
      hash: md5
      md5: 309a92b943855a8121347b1516e4277f
      size: 17052
    - path: scripts/train.py
      hash: md5
      md5: 30d0130ef9fd3fc881e6f7137ce31117
      size: 15730
    params:
      params.yaml:
        seed: 1
        textwidth: 487.8225
      params/sim/circles/conditional_masked_autoregressive_flow_bernstein_poly.yaml:
        compile_kwargs:
          jit_compile: true
        fit_kwargs:
          batch_size: 512
          early_stopping: false
          epochs: 200
          learning_rate:
            scheduler_kwargs:
              decay_steps: 200
              initial_learning_rate: 0.01
            scheduler_name: cosine_decay
          monitor: val_loss
          reduce_lr_on_plateau: false
          validation_split: 0.1
          verbose: true
        model_kwargs:
          distribution: masked_autoregressive_flow
          num_layers: 2
          bijector: BernsteinPolynomial
          bijector_kwargs:
            extrapolation: false
            domain:
            - -5
            - 5
          invert: true
          parameters_constraint_fn_kwargs:
            allow_flexible_bounds: false
            bounds: linear
            low: -5
            high: 5
          num_parameters: 16
          layer_overwrites:
            0:
              bijector_kwargs:
                domain:
                - 0
                - 1
          parameters_fn_kwargs:
            activation: relu
            conditional: true
            conditional_event_shape: 1
            hidden_units:
            - 16
            - 16
            - 16
      params/sim/dataset.yaml:
        dataset_kwargs.circles*:
          n_samples: 16384
          noise: 0.05
          factor: 0.5
          scale:
          - 0.05
          - 0.95
          random_state: 1
    outs:
    - path: 
        results/sim/circles/conditional_masked_autoregressive_flow_bernstein_poly/dataset.pdf
      hash: md5
      md5: 6fae1165832ed40e4c49f165e051c95f
      size: 25002
    - path: 
        results/sim/circles/conditional_masked_autoregressive_flow_bernstein_poly/metrics.yaml
      hash: md5
      md5: 8c0b8db913ae061e4c9f410b43a291d8
      size: 52
    - path: 
        results/sim/circles/conditional_masked_autoregressive_flow_bernstein_poly/model_checkpoint.weights.h5
      hash: md5
      md5: 2313f68a0cf7d3f25a660908d467bae0
      size: 52336
    - path: 
        results/sim/circles/conditional_masked_autoregressive_flow_bernstein_poly/samples.pdf
      hash: md5
      md5: bc6e697f0731e0feb267d5122772ffa6
      size: 101391
    - path: 
        results/sim/circles/conditional_masked_autoregressive_flow_bernstein_poly/train.log
      hash: md5
      md5: 336c21bdf2cc6c47a76aa2426f8b4aba
      size: 4781
  train-sim@dataset0-conditional_elementwise_flow_bernstein_poly:
    cmd: python scripts/train.py --log-level info --log-file train.log --experiment-name
      sim-moons --run-name conditional_elementwise_flow_bernstein_poly_moons --stage-name
      train-sim@dataset0-conditional_elementwise_flow_bernstein_poly --dataset-type
      sim --dataset-name moons --results-path results/sim/moons/conditional_elementwise_flow_bernstein_poly
      --test-mode true
    deps:
    - path: pyproject.toml
      hash: md5
      md5: f1fac6d7d97fc8eea5b24bdad7befc0b
      size: 2050
    - path: scripts/train.py
      hash: md5
      md5: 67f6c9d8269b2b91ecaccd24a4232e71
      size: 17431
    - path: src/mctm
      hash: md5
      md5: ee1d11c1ebf292ce510305ecee45eff6.dir
      size: 124120
      nfiles: 17
    params:
      params.yaml:
        seed: 1
        textwidth: 487.8225
      params/sim/dataset.yaml:
        dataset_kwargs.moons*:
          n_samples: 16384
          noise: 0.05
          scale:
          - 0.05
          - 0.95
          random_state: 1
      params/sim/moons/conditional_elementwise_flow_bernstein_poly.yaml:
        compile_kwargs:
          jit_compile: true
        fit_kwargs:
          batch_size: 256
          early_stopping: false
          epochs: 200
          learning_rate:
            scheduler_kwargs:
              decay_steps: 200
              initial_learning_rate: 0.01
            scheduler_name: cosine_decay
          monitor: val_loss
          reduce_lr_on_plateau: false
          validation_split: 0.1
          verbose: true
        model_kwargs:
          distribution: elementwise_flow
          distribution_kwargs:
            allow_flexible_bounds: false
            base_distribution_kwargs:
              distribution_name: truncated_normal
            bijector_name: bernstein_poly
            bounds: smooth
            high: 4
            low: -4
            order: 100
            scale: false
            shift: false
          parameter_kwargs:
            activation: relu
            batch_norm: true
            conditional: true
            conditional_event_shape: 1
            dropout: 0
            hidden_units:
            - 16
            - 16
    outs:
    - path: results/sim/moons/conditional_elementwise_flow_bernstein_poly/dataset.pdf
      hash: md5
      md5: 936081f329377c29c4b3930ea5eb0a45
      size: 24850
    - path: results/sim/moons/conditional_elementwise_flow_bernstein_poly/metrics.yaml
      hash: md5
      md5: ad0055f846321053fed1fc61f166cc54
      size: 54
    - path: 
        results/sim/moons/conditional_elementwise_flow_bernstein_poly/model_checkpoint.weights.h5
      hash: md5
      md5: 0025ee3d489fe1384cc7e074c15daf0d
      size: 108928
    - path: results/sim/moons/conditional_elementwise_flow_bernstein_poly/samples.pdf
      hash: md5
      md5: c357058ad5f555d684fb72cd9a975043
      size: 106312
    - path: results/sim/moons/conditional_elementwise_flow_bernstein_poly/train.log
      hash: md5
      md5: 5639f8906786a3f05c145e98b241bc85
      size: 1685
  train-sim@dataset1-conditional_coupling_flow_bernstein_poly:
    cmd: python scripts/train.py --log-level info --log-file train.log --experiment-name
      sim-circles --run-name conditional_coupling_flow_bernstein_poly_circles --stage-name
      train-sim@dataset1-conditional_coupling_flow_bernstein_poly --dataset-type sim
      --dataset-name circles --results-path results/sim/circles/conditional_coupling_flow_bernstein_poly
      --test-mode true
    deps:
    - path: ../pyproject.toml
      hash: md5
      md5: 1bb8cefe554dc1c36064f36ce3518fca
      size: 2100
    - path: ../src/mctm/__init__.py
      hash: md5
      md5: 50bfe848b7a3b24849bf3c51890564e5
      size: 54
    - path: ../src/mctm/activations.py
      hash: md5
      md5: fbcc1a7e509e4df7654ccd420ee95cca
      size: 6973
    - path: ../src/mctm/data/__init__.py
      hash: md5
      md5: 4bb4f98e76433de954fedc2402f91b79
      size: 67
    - path: ../src/mctm/data/sklearn_datasets.py
      hash: md5
      md5: 50a45734213822dae2cf7607c270e772
      size: 1044
    - path: ../src/mctm/distributions.py
      hash: md5
      md5: 0d4ff4172e3a859a3b4f065de6d812f9
      size: 43692
    - path: ../src/mctm/models.py
      hash: md5
      md5: c7f2f0e6665129b399432f06f678d4d0
      size: 14118
    - path: ../src/mctm/nn.py
      hash: md5
      md5: e19e5322185ca8b0ca12ea054aa302b9
      size: 13279
    - path: ../src/mctm/parameters.py
      hash: md5
      md5: bec689a85638f3d6fda317622b51f74d
      size: 13349
    - path: ../src/mctm/preprocessing.py
      hash: md5
      md5: 395dbc40ef7a285ba1f11bb6c974eeb8
      size: 4395
    - path: ../src/mctm/scheduler.py
      hash: md5
      md5: 968fe1c35be0e11147ab55012795e31c
      size: 4211
    - path: ../src/mctm/utils/__init__.py
      hash: md5
      md5: c697ac50e99dd1ba97a749c0a6dd4a28
      size: 5768
    - path: ../src/mctm/utils/decorators.py
      hash: md5
      md5: 8f38fef6acf3e8cf79ef3b52290d32d0
      size: 3799
    - path: ../src/mctm/utils/mlflow.py
      hash: md5
      md5: 21f9a348ffad2b7e63efd8b977332230
      size: 2458
    - path: ../src/mctm/utils/pipeline.py
      hash: md5
      md5: d10ee5e4bd333b5dcdc618c86ec94036
      size: 11960
    - path: ../src/mctm/utils/tensorflow.py
      hash: md5
      md5: 01646f069ce1736f3bb3337625f8e9f3
      size: 6355
    - path: ../src/mctm/utils/visualisation.py
      hash: md5
      md5: 309a92b943855a8121347b1516e4277f
      size: 17052
    - path: scripts/train.py
      hash: md5
      md5: 30d0130ef9fd3fc881e6f7137ce31117
      size: 15730
    params:
      params.yaml:
        seed: 1
        textwidth: 487.8225
      params/sim/circles/conditional_coupling_flow_bernstein_poly.yaml:
        compile_kwargs:
          jit_compile: true
        fit_kwargs:
          batch_size: 512
          early_stopping: 15
          epochs: 200
          learning_rate:
            scheduler_kwargs:
              decay_steps: 200
              initial_learning_rate: 0.0005
            scheduler_name: cosine_decay
          monitor: val_loss
          reduce_lr_on_plateau: false
          validation_split: 0.1
          verbose: true
        model_kwargs:
          distribution: coupling_flow
          num_layers: 2
          bijector: BernsteinPolynomial
          bijector_kwargs:
            extrapolation: false
            domain:
            - 0
            - 1
          invert: true
          parameters_constraint_fn_kwargs:
            allow_flexible_bounds: false
            bounds: linear
            low: 0
            high: 1
          num_parameters: 128
          layer_overwrites:
            -2:
              parameters_constraint_fn_kwargs:
                low: -5
                high: 5
            -1:
              parameters_constraint_fn_kwargs:
                low: -5
                high: 5
          parameters_fn_kwargs:
            activation: relu
            batch_norm: false
            dropout: 0
            hidden_units:
            - 128
            - 128
            - 128
            conditional: true
            conditional_event_shape: 1
      params/sim/dataset.yaml:
        dataset_kwargs.circles*:
          n_samples: 16384
          noise: 0.05
          factor: 0.5
          scale:
          - 0.05
          - 0.95
          random_state: 1
    outs:
    - path: results/sim/circles/conditional_coupling_flow_bernstein_poly/dataset.pdf
      hash: md5
      md5: b1d097c9168e675d6c66d2bc9ed90f5c
      size: 25002
    - path: results/sim/circles/conditional_coupling_flow_bernstein_poly/metrics.yaml
      hash: md5
      md5: 1790149f87a3e52d40eed27b04939a7e
      size: 53
    - path: 
        results/sim/circles/conditional_coupling_flow_bernstein_poly/model_checkpoint.weights.h5
      hash: md5
      md5: f6b303d34387ebcb1899d10c8f79c000
      size: 2432984
    - path: results/sim/circles/conditional_coupling_flow_bernstein_poly/samples.pdf
      hash: md5
      md5: dc0a29fa8b4b51aad764cdb5c54d79f5
      size: 97205
    - path: results/sim/circles/conditional_coupling_flow_bernstein_poly/train.log
      hash: md5
      md5: 50acc24907dca41725aed43136b1f290
      size: 5637
  train-sim@dataset0-unconditional_coupling_flow_bernstein_poly:
    cmd: python scripts/train.py --log-level info --log-file train.log --experiment-name
      sim-moons --run-name unconditional_coupling_flow_bernstein_poly_moons --stage-name
      train-sim@dataset0-unconditional_coupling_flow_bernstein_poly --dataset-type
      sim --dataset-name moons --results-path results/sim/moons/unconditional_coupling_flow_bernstein_poly
      --test-mode true
    deps:
    - path: ../pyproject.toml
      hash: md5
      md5: 1bb8cefe554dc1c36064f36ce3518fca
      size: 2100
    - path: ../src/mctm/__init__.py
      hash: md5
      md5: 50bfe848b7a3b24849bf3c51890564e5
      size: 54
    - path: ../src/mctm/activations.py
      hash: md5
      md5: fbcc1a7e509e4df7654ccd420ee95cca
      size: 6973
    - path: ../src/mctm/data/__init__.py
      hash: md5
      md5: 4bb4f98e76433de954fedc2402f91b79
      size: 67
    - path: ../src/mctm/data/sklearn_datasets.py
      hash: md5
      md5: 50a45734213822dae2cf7607c270e772
      size: 1044
    - path: ../src/mctm/distributions.py
      hash: md5
      md5: 0d4ff4172e3a859a3b4f065de6d812f9
      size: 43692
    - path: ../src/mctm/models.py
      hash: md5
      md5: c7f2f0e6665129b399432f06f678d4d0
      size: 14118
    - path: ../src/mctm/nn.py
      hash: md5
      md5: e19e5322185ca8b0ca12ea054aa302b9
      size: 13279
    - path: ../src/mctm/parameters.py
      hash: md5
      md5: bec689a85638f3d6fda317622b51f74d
      size: 13349
    - path: ../src/mctm/preprocessing.py
      hash: md5
      md5: 395dbc40ef7a285ba1f11bb6c974eeb8
      size: 4395
    - path: ../src/mctm/scheduler.py
      hash: md5
      md5: 968fe1c35be0e11147ab55012795e31c
      size: 4211
    - path: ../src/mctm/utils/__init__.py
      hash: md5
      md5: c697ac50e99dd1ba97a749c0a6dd4a28
      size: 5768
    - path: ../src/mctm/utils/decorators.py
      hash: md5
      md5: 8f38fef6acf3e8cf79ef3b52290d32d0
      size: 3799
    - path: ../src/mctm/utils/mlflow.py
      hash: md5
      md5: 21f9a348ffad2b7e63efd8b977332230
      size: 2458
    - path: ../src/mctm/utils/pipeline.py
      hash: md5
      md5: d10ee5e4bd333b5dcdc618c86ec94036
      size: 11960
    - path: ../src/mctm/utils/tensorflow.py
      hash: md5
      md5: 01646f069ce1736f3bb3337625f8e9f3
      size: 6355
    - path: ../src/mctm/utils/visualisation.py
      hash: md5
      md5: 309a92b943855a8121347b1516e4277f
      size: 17052
    - path: scripts/train.py
      hash: md5
      md5: 30d0130ef9fd3fc881e6f7137ce31117
      size: 15730
    params:
      params.yaml:
        seed: 1
        textwidth: 487.8225
      params/sim/dataset.yaml:
        dataset_kwargs.moons*:
          n_samples: 16384
          noise: 0.05
          scale:
          - 0.05
          - 0.95
          random_state: 1
      params/sim/moons/unconditional_coupling_flow_bernstein_poly.yaml:
        compile_kwargs:
          jit_compile: true
        fit_kwargs:
          batch_size: 512
          early_stopping: 15
          epochs: 200
          learning_rate:
            scheduler_kwargs:
              decay_steps: 200
              initial_learning_rate: 0.0005
            scheduler_name: cosine_decay
          monitor: val_loss
          reduce_lr_on_plateau: false
          validation_split: 0.1
          verbose: true
        model_kwargs:
          distribution: coupling_flow
          num_layers: 2
          bijector: BernsteinPolynomial
          bijector_kwargs:
            extrapolation: false
            domain:
            - 0
            - 1
          invert: true
          parameters_constraint_fn_kwargs:
            allow_flexible_bounds: false
            bounds: linear
            low: 0
            high: 1
          num_parameters: 128
          layer_overwrites:
            -2:
              parameters_constraint_fn_kwargs:
                low: -5
                high: 5
            -1:
              parameters_constraint_fn_kwargs:
                low: -5
                high: 5
          parameters_fn_kwargs:
            activation: relu
            batch_norm: false
            dropout: 0
            hidden_units:
            - 128
            - 128
            - 128
    outs:
    - path: results/sim/moons/unconditional_coupling_flow_bernstein_poly/dataset.pdf
      hash: md5
      md5: af8466a95c1e7774636aa2a40359e391
      size: 24844
    - path: results/sim/moons/unconditional_coupling_flow_bernstein_poly/metrics.yaml
      hash: md5
      md5: 7617b52774d1ed277193032c65115487
      size: 52
    - path: 
        results/sim/moons/unconditional_coupling_flow_bernstein_poly/model_checkpoint.weights.h5
      hash: md5
      md5: 55dd12fc09e50f156b0e104069739dd7
      size: 1221320
    - path: results/sim/moons/unconditional_coupling_flow_bernstein_poly/samples.pdf
      hash: md5
      md5: 308c8302657be2cb54673d53288eb808
      size: 98862
    - path: results/sim/moons/unconditional_coupling_flow_bernstein_poly/train.log
      hash: md5
      md5: efd0a4854e862351a7d76e8e3644a0cd
      size: 5234
  train-sim@dataset0-conditional_multivariate_flow_bernstein_poly:
    cmd: python scripts/train.py --log-level info --log-file train.log --experiment-name
      sim-moons --run-name conditional_multivariate_flow_bernstein_poly_moons --stage-name
      train-sim@dataset0-conditional_multivariate_flow_bernstein_poly --dataset-type
      sim --dataset-name moons --results-path results/sim/moons/conditional_multivariate_flow_bernstein_poly
      --test-mode true
    deps:
    - path: pyproject.toml
      hash: md5
      md5: f1fac6d7d97fc8eea5b24bdad7befc0b
      size: 2050
    - path: scripts/train.py
      hash: md5
      md5: 67f6c9d8269b2b91ecaccd24a4232e71
      size: 17431
    - path: src/mctm
      hash: md5
      md5: ee1d11c1ebf292ce510305ecee45eff6.dir
      size: 124120
      nfiles: 17
    params:
      params.yaml:
        seed: 1
        textwidth: 487.8225
      params/sim/dataset.yaml:
        dataset_kwargs.moons*:
          n_samples: 16384
          noise: 0.05
          scale:
          - 0.05
          - 0.95
          random_state: 1
      params/sim/moons/conditional_multivariate_flow_bernstein_poly.yaml:
        compile_kwargs:
          jit_compile: false
        fit_kwargs:
          batch_size: 256
          early_stopping: false
          epochs: 200
          learning_rate:
            scheduler_kwargs:
              decay_steps: 200
              initial_learning_rate: 0.01
            scheduler_name: cosine_decay
          monitor: val_loss
          reduce_lr_on_plateau: false
          validation_split: 0.1
          verbose: true
        model_kwargs:
          distribution: multivariate_flow
          distribution_kwargs:
            allow_flexible_bounds: false
            bijector_name: bernstein_poly
            bounds: smooth
            high: 4
            low: -4
            order: 100
            scale: false
            shift: false
          parameter_kwargs:
            activation: relu
            batch_norm: true
            conditional: true
            conditional_event_shape: 1
            dropout: 0
            hidden_units:
            - 16
            - 16
    outs:
    - path: results/sim/moons/conditional_multivariate_flow_bernstein_poly/dataset.pdf
      hash: md5
      md5: 6186c52215ff27c9e6c31b6e8973abba
      size: 24850
    - path: results/sim/moons/conditional_multivariate_flow_bernstein_poly/metrics.yaml
      hash: md5
      md5: 203d5806765a9c7be1d47c04cc285e1f
      size: 54
    - path: 
        results/sim/moons/conditional_multivariate_flow_bernstein_poly/model_checkpoint.weights.h5
      hash: md5
      md5: c1f1b5092b29904ed9acaea48696c08c
      size: 109696
    - path: results/sim/moons/conditional_multivariate_flow_bernstein_poly/samples.pdf
      hash: md5
      md5: 83025f316e252ee660af6ad393733890
      size: 97306
    - path: results/sim/moons/conditional_multivariate_flow_bernstein_poly/train.log
      hash: md5
      md5: 777656171e6f337889fd046c7d976494
      size: 1815
  train-sim@dataset1-unconditional_hybrid_masked_autoregressive_flow_bernstein_poly_first_dim_masked:
    cmd: python scripts/train.py --log-level info --log-file train.log --experiment-name
      sim-circles --run-name 
      unconditional_hybrid_masked_autoregressive_flow_bernstein_poly_first_dim_masked_circles
      --stage-name 
      train-sim@dataset1-unconditional_hybrid_masked_autoregressive_flow_bernstein_poly_first_dim_masked
      --dataset-type sim --dataset-name circles --results-path 
      results/sim/circles/unconditional_hybrid_masked_autoregressive_flow_bernstein_poly_first_dim_masked
      --test-mode true
    deps:
    - path: pyproject.toml
      hash: md5
      md5: f1fac6d7d97fc8eea5b24bdad7befc0b
      size: 2050
    - path: scripts/train.py
      hash: md5
      md5: 6a4b0d066827367245d52ce94d2228ad
      size: 17396
    - path: src/mctm
      hash: md5
      md5: ee1d11c1ebf292ce510305ecee45eff6.dir
      size: 124120
      nfiles: 17
    params:
      params.yaml:
        seed: 1
        textwidth: 487.8225
      params/sim/circles/unconditional_hybrid_masked_autoregressive_flow_bernstein_poly_first_dim_masked.yaml:
        compile_kwargs:
          jit_compile: false
        fit_kwargs:
          batch_size: 256
          early_stopping: 4
          epochs: 10000
          learning_rate: 0.01
          lr_patience: 25
          lr_reduction_factor: 0.5
          monitor: val_loss
          reduce_lr_on_plateau: true
          validation_split: 0.1
          verbose: true
        model_kwargs:
          base_checkpoint_path: false
          base_distribution: elementwise_flow
          base_distribution_kwargs:
            allow_flexible_bounds: true
            bijector_name: bernstein_poly
            bounds: smooth
            high: 3
            low: -3
            order: 80
            scale: false
            shift: false
          base_parameter_kwargs:
            conditional: false
            dtype: float32
          distribution: masked_autoregressive_flow_first_dim_masked
          distribution_kwargs:
            allow_flexible_bounds: true
            bijector_name: bernstein_poly
            bounds: smooth
            high: 1
            low: 0
            order: 100
            scale: false
            shift: false
            num_layers: 1
          freeze_base_model: false
          parameter_kwargs:
            made_kwargs:
              activation: relu
              hidden_units: []
            x0_kwargs:
              activation: relu
              batch_norm: false
              bias_initializer: zeros
              dropout: 0
              hidden_units:
              - 16
              - 16
              kernel_initializer: glorot_uniform
      params/sim/dataset.yaml:
        dataset_kwargs.circles*:
          n_samples: 16384
          noise: 0.05
          factor: 0.5
          scale:
          - 0.05
          - 0.95
          random_state: 1
    outs:
    - path: 
        results/sim/circles/unconditional_hybrid_masked_autoregressive_flow_bernstein_poly_first_dim_masked/dataset.pdf
      hash: md5
      md5: 0efced3735dbae058a335dbfaff0d36d
      size: 25008
    - path: 
        results/sim/circles/unconditional_hybrid_masked_autoregressive_flow_bernstein_poly_first_dim_masked/metrics.yaml
      hash: md5
      md5: ba460aa38aab5b2a480b5cd7a31fec8b
      size: 52
    - path: 
        results/sim/circles/unconditional_hybrid_masked_autoregressive_flow_bernstein_poly_first_dim_masked/model_checkpoint.weights.h5
      hash: md5
      md5: 9be1a1d463d3db7be92d2ea9597e7332
      size: 51800
    - path: 
        results/sim/circles/unconditional_hybrid_masked_autoregressive_flow_bernstein_poly_first_dim_masked/samples.pdf
      hash: md5
      md5: aeb2ddc14df2705931e3cba18223a7f8
      size: 95279
    - path: 
        results/sim/circles/unconditional_hybrid_masked_autoregressive_flow_bernstein_poly_first_dim_masked/train.log
      hash: md5
      md5: 2cf7ba3fc064c1bdcc25cd1692bd2d40
      size: 2137
  train-sim@dataset1-unconditional_hybrid_coupling_flow_bernstein_poly:
    cmd: python scripts/train.py --log-level info --log-file train.log --experiment-name
      sim-circles --run-name unconditional_hybrid_coupling_flow_bernstein_poly_circles
      --stage-name train-sim@dataset1-unconditional_hybrid_coupling_flow_bernstein_poly
      --dataset-type sim --dataset-name circles --results-path results/sim/circles/unconditional_hybrid_coupling_flow_bernstein_poly
      --test-mode true
    deps:
    - path: pyproject.toml
      hash: md5
      md5: f1fac6d7d97fc8eea5b24bdad7befc0b
      size: 2050
    - path: scripts/train.py
      hash: md5
      md5: 6a4b0d066827367245d52ce94d2228ad
      size: 17396
    - path: src/mctm
      hash: md5
      md5: ee1d11c1ebf292ce510305ecee45eff6.dir
      size: 124120
      nfiles: 17
    params:
      params.yaml:
        seed: 1
        textwidth: 487.8225
      params/sim/circles/unconditional_hybrid_coupling_flow_bernstein_poly.yaml:
        compile_kwargs:
          jit_compile: true
        fit_kwargs:
          batch_size: 256
          early_stopping: 4
          epochs: 10000
          learning_rate: 0.01
          lr_patience: 25
          lr_reduction_factor: 0.5
          monitor: val_loss
          reduce_lr_on_plateau: true
          validation_split: 0.1
          verbose: true
        model_kwargs:
          base_checkpoint_path: false
          base_distribution: elementwise_flow
          base_distribution_kwargs:
            allow_flexible_bounds: true
            bijector_name: bernstein_poly
            bounds: smooth
            high: 3
            low: -3
            order: 25
            scale: false
            shift: false
          base_parameter_kwargs:
            conditional: false
            dtype: float32
          distribution: coupling_flow
          distribution_kwargs:
            allow_flexible_bounds: true
            bijector_name: bernstein_poly
            bounds: smooth
            high: 1
            low: 0
            num_layers: 1
            order: 80
            scale: false
            shift: false
          freeze_base_model: false
          parameter_kwargs:
            activation: relu
            batch_norm: false
            dropout: 0
            hidden_units:
            - 512
            - 512
      params/sim/dataset.yaml:
        dataset_kwargs.circles*:
          n_samples: 16384
          noise: 0.05
          factor: 0.5
          scale:
          - 0.05
          - 0.95
          random_state: 1
    outs:
    - path: 
        results/sim/circles/unconditional_hybrid_coupling_flow_bernstein_poly/dataset.pdf
      hash: md5
      md5: 2ec4b6e5c964fc55adf3c023945eba38
      size: 25008
    - path: 
        results/sim/circles/unconditional_hybrid_coupling_flow_bernstein_poly/metrics.yaml
      hash: md5
      md5: f3e8903fc47bd3c71d98589c5dbc558f
      size: 53
    - path: 
        results/sim/circles/unconditional_hybrid_coupling_flow_bernstein_poly/model_checkpoint.weights.h5
      hash: md5
      md5: 14fa94c75cae870c6b09a7f1f53c2d2b
      size: 3678080
    - path: 
        results/sim/circles/unconditional_hybrid_coupling_flow_bernstein_poly/samples.pdf
      hash: md5
      md5: c414028b05d73efdf7a6faaaa25f44e0
      size: 104491
    - path: results/sim/circles/unconditional_hybrid_coupling_flow_bernstein_poly/train.log
      hash: md5
      md5: 7d8d5559bb3d1b8ce4e051059e9be29e
      size: 1766
  train-sim@dataset0-conditional_multivariate_normal:
    cmd: python scripts/train.py --log-level info --log-file train.log --experiment-name
      sim-moons --run-name conditional_multivariate_normal_moons --stage-name train-sim@dataset0-conditional_multivariate_normal
      --dataset-type sim --dataset-name moons --results-path results/sim/moons/conditional_multivariate_normal
      --test-mode true
    deps:
    - path: ../pyproject.toml
      hash: md5
      md5: 1bb8cefe554dc1c36064f36ce3518fca
      size: 2100
    - path: ../src/mctm/__init__.py
      hash: md5
      md5: 50bfe848b7a3b24849bf3c51890564e5
      size: 54
    - path: ../src/mctm/activations.py
      hash: md5
      md5: fbcc1a7e509e4df7654ccd420ee95cca
      size: 6973
    - path: ../src/mctm/data/__init__.py
      hash: md5
      md5: 4bb4f98e76433de954fedc2402f91b79
      size: 67
    - path: ../src/mctm/data/sklearn_datasets.py
      hash: md5
      md5: 50a45734213822dae2cf7607c270e772
      size: 1044
    - path: ../src/mctm/distributions.py
      hash: md5
      md5: 0d4ff4172e3a859a3b4f065de6d812f9
      size: 43692
    - path: ../src/mctm/models.py
      hash: md5
      md5: c7f2f0e6665129b399432f06f678d4d0
      size: 14118
    - path: ../src/mctm/nn.py
      hash: md5
      md5: e19e5322185ca8b0ca12ea054aa302b9
      size: 13279
    - path: ../src/mctm/parameters.py
      hash: md5
      md5: bec689a85638f3d6fda317622b51f74d
      size: 13349
    - path: ../src/mctm/preprocessing.py
      hash: md5
      md5: 395dbc40ef7a285ba1f11bb6c974eeb8
      size: 4395
    - path: ../src/mctm/scheduler.py
      hash: md5
      md5: 968fe1c35be0e11147ab55012795e31c
      size: 4211
    - path: ../src/mctm/utils/__init__.py
      hash: md5
      md5: c697ac50e99dd1ba97a749c0a6dd4a28
      size: 5768
    - path: ../src/mctm/utils/decorators.py
      hash: md5
      md5: 8f38fef6acf3e8cf79ef3b52290d32d0
      size: 3799
    - path: ../src/mctm/utils/mlflow.py
      hash: md5
      md5: 21f9a348ffad2b7e63efd8b977332230
      size: 2458
    - path: ../src/mctm/utils/pipeline.py
      hash: md5
      md5: d10ee5e4bd333b5dcdc618c86ec94036
      size: 11960
    - path: ../src/mctm/utils/tensorflow.py
      hash: md5
      md5: 01646f069ce1736f3bb3337625f8e9f3
      size: 6355
    - path: ../src/mctm/utils/visualisation.py
      hash: md5
      md5: 309a92b943855a8121347b1516e4277f
      size: 17052
    - path: scripts/train.py
      hash: md5
      md5: 30d0130ef9fd3fc881e6f7137ce31117
      size: 15730
    params:
      params.yaml:
        seed: 1
        textwidth: 487.8225
      params/sim/dataset.yaml:
        dataset_kwargs.moons*:
          n_samples: 16384
          noise: 0.05
          scale:
          - 0.05
          - 0.95
          random_state: 1
      params/sim/moons/conditional_multivariate_normal.yaml:
        compile_kwargs:
          jit_compile: false
        fit_kwargs:
          batch_size: 256
          early_stopping: false
          epochs: 200
          learning_rate:
            scheduler_kwargs:
              decay_steps: 200
              initial_learning_rate: 0.01
            scheduler_name: cosine_decay
          monitor: val_loss
          reduce_lr_on_plateau: false
          validation_split: 0.1
          verbose: true
        model_kwargs:
          distribution: multivariate_normal
          parameters_fn_kwargs:
            activation: relu
            batch_norm: true
            conditional: true
            conditional_event_shape: 1
            dropout: 0
            hidden_units:
            - 16
            - 16
    outs:
    - path: results/sim/moons/conditional_multivariate_normal/dataset.pdf
      hash: md5
      md5: 4e94d0a37a21c64d105659dbb37f68cd
      size: 24844
    - path: results/sim/moons/conditional_multivariate_normal/metrics.yaml
      hash: md5
      md5: dfca43c179f43ead8ae9ba954c92ba48
      size: 52
    - path: results/sim/moons/conditional_multivariate_normal/model_checkpoint.weights.h5
      hash: md5
      md5: 8fdc1f99dad69b7c07d3f1a24caed75b
      size: 55560
    - path: results/sim/moons/conditional_multivariate_normal/samples.pdf
      hash: md5
      md5: 829184488fe23dbabe63d9b408b77442
      size: 101640
    - path: results/sim/moons/conditional_multivariate_normal/train.log
      hash: md5
      md5: e48035a32065899135689b4c72826449
      size: 2295
  train-sim@dataset1-unconditional_coupling_flow_bernstein_poly:
    cmd: python scripts/train.py --log-level info --log-file train.log --experiment-name
      sim-circles --run-name unconditional_coupling_flow_bernstein_poly_circles --stage-name
      train-sim@dataset1-unconditional_coupling_flow_bernstein_poly --dataset-type
      sim --dataset-name circles --results-path results/sim/circles/unconditional_coupling_flow_bernstein_poly
      --test-mode true
    deps:
    - path: ../pyproject.toml
      hash: md5
      md5: 1bb8cefe554dc1c36064f36ce3518fca
      size: 2100
    - path: ../src/mctm/__init__.py
      hash: md5
      md5: 50bfe848b7a3b24849bf3c51890564e5
      size: 54
    - path: ../src/mctm/activations.py
      hash: md5
      md5: fbcc1a7e509e4df7654ccd420ee95cca
      size: 6973
    - path: ../src/mctm/data/__init__.py
      hash: md5
      md5: 4bb4f98e76433de954fedc2402f91b79
      size: 67
    - path: ../src/mctm/data/sklearn_datasets.py
      hash: md5
      md5: 50a45734213822dae2cf7607c270e772
      size: 1044
    - path: ../src/mctm/distributions.py
      hash: md5
      md5: 0d4ff4172e3a859a3b4f065de6d812f9
      size: 43692
    - path: ../src/mctm/models.py
      hash: md5
      md5: c7f2f0e6665129b399432f06f678d4d0
      size: 14118
    - path: ../src/mctm/nn.py
      hash: md5
      md5: e19e5322185ca8b0ca12ea054aa302b9
      size: 13279
    - path: ../src/mctm/parameters.py
      hash: md5
      md5: bec689a85638f3d6fda317622b51f74d
      size: 13349
    - path: ../src/mctm/preprocessing.py
      hash: md5
      md5: 395dbc40ef7a285ba1f11bb6c974eeb8
      size: 4395
    - path: ../src/mctm/scheduler.py
      hash: md5
      md5: 968fe1c35be0e11147ab55012795e31c
      size: 4211
    - path: ../src/mctm/utils/__init__.py
      hash: md5
      md5: c697ac50e99dd1ba97a749c0a6dd4a28
      size: 5768
    - path: ../src/mctm/utils/decorators.py
      hash: md5
      md5: 8f38fef6acf3e8cf79ef3b52290d32d0
      size: 3799
    - path: ../src/mctm/utils/mlflow.py
      hash: md5
      md5: 21f9a348ffad2b7e63efd8b977332230
      size: 2458
    - path: ../src/mctm/utils/pipeline.py
      hash: md5
      md5: d10ee5e4bd333b5dcdc618c86ec94036
      size: 11960
    - path: ../src/mctm/utils/tensorflow.py
      hash: md5
      md5: 01646f069ce1736f3bb3337625f8e9f3
      size: 6355
    - path: ../src/mctm/utils/visualisation.py
      hash: md5
      md5: 309a92b943855a8121347b1516e4277f
      size: 17052
    - path: scripts/train.py
      hash: md5
      md5: 30d0130ef9fd3fc881e6f7137ce31117
      size: 15730
    params:
      params.yaml:
        seed: 1
        textwidth: 487.8225
      params/sim/circles/unconditional_coupling_flow_bernstein_poly.yaml:
        compile_kwargs:
          jit_compile: true
        fit_kwargs:
          batch_size: 512
          early_stopping: 15
          epochs: 200
          learning_rate:
            scheduler_kwargs:
              decay_steps: 200
              initial_learning_rate: 0.0005
            scheduler_name: cosine_decay
          monitor: val_loss
          reduce_lr_on_plateau: false
          validation_split: 0.1
          verbose: true
        model_kwargs:
          distribution: coupling_flow
          num_layers: 2
          bijector: BernsteinPolynomial
          bijector_kwargs:
            extrapolation: false
            domain:
            - 0
            - 1
          invert: true
          parameters_constraint_fn_kwargs:
            allow_flexible_bounds: false
            bounds: linear
            low: 0
            high: 1
          num_parameters: 128
          layer_overwrites:
            -2:
              parameters_constraint_fn_kwargs:
                low: -5
                high: 5
            -1:
              parameters_constraint_fn_kwargs:
                low: -5
                high: 5
          parameters_fn_kwargs:
            activation: relu
            batch_norm: false
            dropout: 0
            hidden_units:
            - 128
            - 128
            - 128
      params/sim/dataset.yaml:
        dataset_kwargs.circles*:
          n_samples: 16384
          noise: 0.05
          factor: 0.5
          scale:
          - 0.05
          - 0.95
          random_state: 1
    outs:
    - path: results/sim/circles/unconditional_coupling_flow_bernstein_poly/dataset.pdf
      hash: md5
      md5: 1cabb789065e66e64c4ee01c2b0f2703
      size: 25002
    - path: results/sim/circles/unconditional_coupling_flow_bernstein_poly/metrics.yaml
      hash: md5
      md5: dd019ae2e2df6da71e9f167f88f1a7bb
      size: 54
    - path: 
        results/sim/circles/unconditional_coupling_flow_bernstein_poly/model_checkpoint.weights.h5
      hash: md5
      md5: 20f85b27d862b6f64500b94ede8c5ad3
      size: 1221320
    - path: results/sim/circles/unconditional_coupling_flow_bernstein_poly/samples.pdf
      hash: md5
      md5: f162e79d86543f0dc90700c572cea8e3
      size: 96877
    - path: results/sim/circles/unconditional_coupling_flow_bernstein_poly/train.log
      hash: md5
      md5: c8a59291159eacabcd1a3ddf933ce9ae
      size: 5291
  train-sim@dataset0-conditional_masked_autoregressive_flow_bernstein_poly:
    cmd: python scripts/train.py --log-level info --log-file train.log --experiment-name
      sim-moons --run-name conditional_masked_autoregressive_flow_bernstein_poly_moons
      --stage-name train-sim@dataset0-conditional_masked_autoregressive_flow_bernstein_poly
      --dataset-type sim --dataset-name moons --results-path results/sim/moons/conditional_masked_autoregressive_flow_bernstein_poly
      --test-mode true
    deps:
    - path: ../pyproject.toml
      hash: md5
      md5: 1bb8cefe554dc1c36064f36ce3518fca
      size: 2100
    - path: ../src/mctm/__init__.py
      hash: md5
      md5: 50bfe848b7a3b24849bf3c51890564e5
      size: 54
    - path: ../src/mctm/activations.py
      hash: md5
      md5: fbcc1a7e509e4df7654ccd420ee95cca
      size: 6973
    - path: ../src/mctm/data/__init__.py
      hash: md5
      md5: 4bb4f98e76433de954fedc2402f91b79
      size: 67
    - path: ../src/mctm/data/sklearn_datasets.py
      hash: md5
      md5: 50a45734213822dae2cf7607c270e772
      size: 1044
    - path: ../src/mctm/distributions.py
      hash: md5
      md5: 0d4ff4172e3a859a3b4f065de6d812f9
      size: 43692
    - path: ../src/mctm/models.py
      hash: md5
      md5: c7f2f0e6665129b399432f06f678d4d0
      size: 14118
    - path: ../src/mctm/nn.py
      hash: md5
      md5: e19e5322185ca8b0ca12ea054aa302b9
      size: 13279
    - path: ../src/mctm/parameters.py
      hash: md5
      md5: bec689a85638f3d6fda317622b51f74d
      size: 13349
    - path: ../src/mctm/preprocessing.py
      hash: md5
      md5: 395dbc40ef7a285ba1f11bb6c974eeb8
      size: 4395
    - path: ../src/mctm/scheduler.py
      hash: md5
      md5: 968fe1c35be0e11147ab55012795e31c
      size: 4211
    - path: ../src/mctm/utils/__init__.py
      hash: md5
      md5: c697ac50e99dd1ba97a749c0a6dd4a28
      size: 5768
    - path: ../src/mctm/utils/decorators.py
      hash: md5
      md5: 8f38fef6acf3e8cf79ef3b52290d32d0
      size: 3799
    - path: ../src/mctm/utils/mlflow.py
      hash: md5
      md5: 21f9a348ffad2b7e63efd8b977332230
      size: 2458
    - path: ../src/mctm/utils/pipeline.py
      hash: md5
      md5: d10ee5e4bd333b5dcdc618c86ec94036
      size: 11960
    - path: ../src/mctm/utils/tensorflow.py
      hash: md5
      md5: 01646f069ce1736f3bb3337625f8e9f3
      size: 6355
    - path: ../src/mctm/utils/visualisation.py
      hash: md5
      md5: 309a92b943855a8121347b1516e4277f
      size: 17052
    - path: scripts/train.py
      hash: md5
      md5: 30d0130ef9fd3fc881e6f7137ce31117
      size: 15730
    params:
      params.yaml:
        seed: 1
        textwidth: 487.8225
      params/sim/dataset.yaml:
        dataset_kwargs.moons*:
          n_samples: 16384
          noise: 0.05
          scale:
          - 0.05
          - 0.95
          random_state: 1
      params/sim/moons/conditional_masked_autoregressive_flow_bernstein_poly.yaml:
        compile_kwargs:
          jit_compile: true
        fit_kwargs:
          batch_size: 512
          early_stopping: false
          epochs: 200
          learning_rate:
            scheduler_kwargs:
              decay_steps: 200
              initial_learning_rate: 0.01
            scheduler_name: cosine_decay
          monitor: val_loss
          reduce_lr_on_plateau: false
          validation_split: 0.1
          verbose: true
        model_kwargs:
          distribution: masked_autoregressive_flow
          num_layers: 2
          bijector: BernsteinPolynomial
          bijector_kwargs:
            extrapolation: false
            domain:
            - -5
            - 5
          invert: true
          parameters_constraint_fn_kwargs:
            allow_flexible_bounds: false
            bounds: linear
            low: -5
            high: 5
          num_parameters: 16
          layer_overwrites:
            0:
              bijector_kwargs:
                domain:
                - 0
                - 1
          parameters_fn_kwargs:
            activation: relu
            conditional: true
            conditional_event_shape: 1
            hidden_units:
            - 16
            - 16
            - 16
    outs:
    - path: 
        results/sim/moons/conditional_masked_autoregressive_flow_bernstein_poly/dataset.pdf
      hash: md5
      md5: a853d707e9947cbb8767a3da8fa4738b
      size: 24844
    - path: 
        results/sim/moons/conditional_masked_autoregressive_flow_bernstein_poly/metrics.yaml
      hash: md5
      md5: 51d26d4e044059c01106242bb924f278
      size: 53
    - path: 
        results/sim/moons/conditional_masked_autoregressive_flow_bernstein_poly/model_checkpoint.weights.h5
      hash: md5
      md5: 0382e7f20080e4eeb9c3ef0f841f09a0
      size: 52336
    - path: 
        results/sim/moons/conditional_masked_autoregressive_flow_bernstein_poly/samples.pdf
      hash: md5
      md5: d1a415b43ec6d85334692a56fc9a2c15
      size: 103626
    - path: 
        results/sim/moons/conditional_masked_autoregressive_flow_bernstein_poly/train.log
      hash: md5
      md5: dd89c98c86d78f9702b0ed949d0d3ef5
      size: 4727
  train-sim@dataset1-conditional_multivariate_normal:
    cmd: python scripts/train.py --log-level info --log-file train.log --experiment-name
      sim-circles --run-name conditional_multivariate_normal_circles --stage-name
      train-sim@dataset1-conditional_multivariate_normal --dataset-type sim --dataset-name
      circles --results-path results/sim/circles/conditional_multivariate_normal --test-mode
      true
    deps:
    - path: ../pyproject.toml
      hash: md5
      md5: 1bb8cefe554dc1c36064f36ce3518fca
      size: 2100
    - path: ../src/mctm/__init__.py
      hash: md5
      md5: 50bfe848b7a3b24849bf3c51890564e5
      size: 54
    - path: ../src/mctm/activations.py
      hash: md5
      md5: fbcc1a7e509e4df7654ccd420ee95cca
      size: 6973
    - path: ../src/mctm/data/__init__.py
      hash: md5
      md5: 4bb4f98e76433de954fedc2402f91b79
      size: 67
    - path: ../src/mctm/data/sklearn_datasets.py
      hash: md5
      md5: 50a45734213822dae2cf7607c270e772
      size: 1044
    - path: ../src/mctm/distributions.py
      hash: md5
      md5: 0d4ff4172e3a859a3b4f065de6d812f9
      size: 43692
    - path: ../src/mctm/models.py
      hash: md5
      md5: c7f2f0e6665129b399432f06f678d4d0
      size: 14118
    - path: ../src/mctm/nn.py
      hash: md5
      md5: e19e5322185ca8b0ca12ea054aa302b9
      size: 13279
    - path: ../src/mctm/parameters.py
      hash: md5
      md5: bec689a85638f3d6fda317622b51f74d
      size: 13349
    - path: ../src/mctm/preprocessing.py
      hash: md5
      md5: 395dbc40ef7a285ba1f11bb6c974eeb8
      size: 4395
    - path: ../src/mctm/scheduler.py
      hash: md5
      md5: 968fe1c35be0e11147ab55012795e31c
      size: 4211
    - path: ../src/mctm/utils/__init__.py
      hash: md5
      md5: c697ac50e99dd1ba97a749c0a6dd4a28
      size: 5768
    - path: ../src/mctm/utils/decorators.py
      hash: md5
      md5: 8f38fef6acf3e8cf79ef3b52290d32d0
      size: 3799
    - path: ../src/mctm/utils/mlflow.py
      hash: md5
      md5: 21f9a348ffad2b7e63efd8b977332230
      size: 2458
    - path: ../src/mctm/utils/pipeline.py
      hash: md5
      md5: d10ee5e4bd333b5dcdc618c86ec94036
      size: 11960
    - path: ../src/mctm/utils/tensorflow.py
      hash: md5
      md5: 01646f069ce1736f3bb3337625f8e9f3
      size: 6355
    - path: ../src/mctm/utils/visualisation.py
      hash: md5
      md5: 309a92b943855a8121347b1516e4277f
      size: 17052
    - path: scripts/train.py
      hash: md5
      md5: 30d0130ef9fd3fc881e6f7137ce31117
      size: 15730
    params:
      params.yaml:
        seed: 1
        textwidth: 487.8225
      params/sim/circles/conditional_multivariate_normal.yaml:
        compile_kwargs:
          jit_compile: false
        fit_kwargs:
          batch_size: 256
          early_stopping: false
          epochs: 200
          learning_rate:
            scheduler_kwargs:
              decay_steps: 200
              initial_learning_rate: 0.01
            scheduler_name: cosine_decay
          monitor: val_loss
          reduce_lr_on_plateau: false
          validation_split: 0.1
          verbose: true
        model_kwargs:
          distribution: multivariate_normal
          parameters_fn_kwargs:
            activation: relu
            batch_norm: true
            conditional: true
            conditional_event_shape: 1
            dropout: 0
            hidden_units:
            - 16
            - 16
      params/sim/dataset.yaml:
        dataset_kwargs.circles*:
          n_samples: 16384
          noise: 0.05
          factor: 0.5
          scale:
          - 0.05
          - 0.95
          random_state: 1
    outs:
    - path: results/sim/circles/conditional_multivariate_normal/dataset.pdf
      hash: md5
      md5: 3afa0cb455a2ae7a82b490f80040371a
      size: 25002
    - path: results/sim/circles/conditional_multivariate_normal/metrics.yaml
      hash: md5
      md5: e4ee2d15529f4066d5efaa3b9c70d23f
      size: 54
    - path: results/sim/circles/conditional_multivariate_normal/model_checkpoint.weights.h5
      hash: md5
      md5: c8d558e397632041d8c289a6dcfcaf70
      size: 55560
    - path: results/sim/circles/conditional_multivariate_normal/samples.pdf
      hash: md5
      md5: 4c1454441931b38b113b7502f71ea8ed
      size: 97246
    - path: results/sim/circles/conditional_multivariate_normal/train.log
      hash: md5
      md5: 8e706981fc0b1832440ba67a36f0d148
      size: 2352
  train-sim@dataset0-unconditional_hybrid_masked_autoregressive_flow_bernstein_poly_first_dim_masked:
    cmd: python scripts/train.py --log-level info --log-file train.log --experiment-name
      sim-moons --run-name 
      unconditional_hybrid_masked_autoregressive_flow_bernstein_poly_first_dim_masked_moons
      --stage-name 
      train-sim@dataset0-unconditional_hybrid_masked_autoregressive_flow_bernstein_poly_first_dim_masked
      --dataset-type sim --dataset-name moons --results-path 
      results/sim/moons/unconditional_hybrid_masked_autoregressive_flow_bernstein_poly_first_dim_masked
      --test-mode true
    deps:
    - path: pyproject.toml
      hash: md5
      md5: f1fac6d7d97fc8eea5b24bdad7befc0b
      size: 2050
    - path: scripts/train.py
      hash: md5
      md5: 67f6c9d8269b2b91ecaccd24a4232e71
      size: 17431
    - path: src/mctm
      hash: md5
      md5: ee1d11c1ebf292ce510305ecee45eff6.dir
      size: 124120
      nfiles: 17
    params:
      params.yaml:
        seed: 1
        textwidth: 487.8225
      params/sim/dataset.yaml:
        dataset_kwargs.moons*:
          n_samples: 16384
          noise: 0.05
          scale:
          - 0.05
          - 0.95
          random_state: 1
      params/sim/moons/unconditional_hybrid_masked_autoregressive_flow_bernstein_poly_first_dim_masked.yaml:
        compile_kwargs:
          jit_compile: false
        fit_kwargs:
          batch_size: 256
          early_stopping: false
          epochs: 200
          learning_rate:
            scheduler_kwargs:
              decay_steps: 200
              initial_learning_rate: 0.01
            scheduler_name: cosine_decay
          monitor: val_loss
          reduce_lr_on_plateau: false
          validation_split: 0.1
          verbose: true
        model_kwargs:
          base_checkpoint_path: false
          base_distribution: elementwise_flow
          base_distribution_kwargs:
            allow_flexible_bounds: false
            bijector_name: bernstein_poly
            bounds: smooth
            high: 4
            low: -4
            order: 100
            scale: false
            shift: false
          base_parameter_kwargs:
            conditional: false
            dtype: float32
          distribution: masked_autoregressive_flow_first_dim_masked
          distribution_kwargs:
            allow_flexible_bounds: false
            bijector_name: bernstein_poly
            bounds: identity
            high: 1
            low: 0
            num_layers: 4
            order: 64
            scale: false
            shift: false
          freeze_base_model: false
          parameter_kwargs:
            made_kwargs:
              activation: relu
              hidden_units: []
            x0_kwargs:
              activation: relu
              batch_norm: false
              bias_initializer: zeros
              dropout: 0
              hidden_units:
              - 8
              - 16
              kernel_initializer: glorot_uniform
    outs:
    - path: 
        results/sim/moons/unconditional_hybrid_masked_autoregressive_flow_bernstein_poly_first_dim_masked/dataset.pdf
      hash: md5
      md5: a8bcca9e0fa8fe997199557e2eb3505b
      size: 24850
    - path: 
        results/sim/moons/unconditional_hybrid_masked_autoregressive_flow_bernstein_poly_first_dim_masked/metrics.yaml
      hash: md5
      md5: 359ff0860e9f8e7bcc8a1e484b6d645c
      size: 53
    - path: 
        results/sim/moons/unconditional_hybrid_masked_autoregressive_flow_bernstein_poly_first_dim_masked/model_checkpoint.weights.h5
      hash: md5
      md5: 49a3ebc4889bfa4e8ab9db62d8d709d5
      size: 117752
    - path: 
        results/sim/moons/unconditional_hybrid_masked_autoregressive_flow_bernstein_poly_first_dim_masked/samples.pdf
      hash: md5
      md5: d0d59747a5cf6b990a29230587ea38dc
      size: 119458
    - path: 
        results/sim/moons/unconditional_hybrid_masked_autoregressive_flow_bernstein_poly_first_dim_masked/train.log
      hash: md5
      md5: 1b714361973f8e2ffcd21c6ddedd6620
      size: 2303
  train-sim@dataset0-unconditional_multivariate_flow_bernstein_poly:
    cmd: python scripts/train.py --log-level info --log-file train.log --experiment-name
      sim-moons --run-name unconditional_multivariate_flow_bernstein_poly_moons --stage-name
      train-sim@dataset0-unconditional_multivariate_flow_bernstein_poly --dataset-type
      sim --dataset-name moons --results-path results/sim/moons/unconditional_multivariate_flow_bernstein_poly
      --test-mode true
    deps:
    - path: pyproject.toml
      hash: md5
      md5: f1fac6d7d97fc8eea5b24bdad7befc0b
      size: 2050
    - path: scripts/train.py
      hash: md5
      md5: 6a4b0d066827367245d52ce94d2228ad
      size: 17396
    - path: src/mctm
      hash: md5
      md5: d4066220045f052184fe8c5407afdde6.dir
      size: 124156
      nfiles: 17
    params:
      params.yaml:
        seed: 1
        textwidth: 487.8225
      params/sim/dataset.yaml:
        dataset_kwargs.moons*:
          n_samples: 16384
          noise: 0.05
          scale:
          - 0.05
          - 0.95
          random_state: 1
      params/sim/moons/unconditional_multivariate_flow_bernstein_poly.yaml:
        compile_kwargs:
          jit_compile: true
        fit_kwargs:
          batch_size: 256
          early_stopping: false
          epochs: 200
          learning_rate:
            scheduler_kwargs:
              decay_steps: 200
              initial_learning_rate: 0.01
            scheduler_name: cosine_decay
          monitor: val_loss
          reduce_lr_on_plateau: false
          validation_split: 0.1
          verbose: true
        model_kwargs:
          distribution: multivariate_flow
          distribution_kwargs:
            allow_flexible_bounds: false
            bijector_name: bernstein_poly
            bounds: smooth
            high: 4
            low: -4
            order: 100
            scale: false
            shift: false
          parameter_kwargs:
            conditional: false
            dtype: float32
    outs:
    - path: results/sim/moons/unconditional_multivariate_flow_bernstein_poly/dataset.pdf
      hash: md5
      md5: 710aa4a86145b0aa89991dc0ae552f3e
      size: 24850
    - path: results/sim/moons/unconditional_multivariate_flow_bernstein_poly/metrics.yaml
      hash: md5
      md5: a57e29a3269a7d0bb009335dae5b2ae5
      size: 54
    - path: 
        results/sim/moons/unconditional_multivariate_flow_bernstein_poly/model_checkpoint.weights.h5
      hash: md5
      md5: 82a295bd3fb05454446995111ec97dd3
      size: 13048
    - path: results/sim/moons/unconditional_multivariate_flow_bernstein_poly/samples.pdf
      hash: md5
      md5: 337d38d723746e0286dd89403c02ec9d
      size: 89090
    - path: results/sim/moons/unconditional_multivariate_flow_bernstein_poly/train.log
      hash: md5
      md5: f0befa0103b983cb98bdbec0ad098ceb
      size: 1524
  train-sim@dataset1-unconditional_masked_autoregressive_flow_bernstein_poly:
    cmd: python scripts/train.py --log-level info --log-file train.log --experiment-name
      sim-circles --run-name unconditional_masked_autoregressive_flow_bernstein_poly_circles
      --stage-name train-sim@dataset1-unconditional_masked_autoregressive_flow_bernstein_poly
      --dataset-type sim --dataset-name circles --results-path results/sim/circles/unconditional_masked_autoregressive_flow_bernstein_poly
      --test-mode true
    deps:
    - path: ../pyproject.toml
      hash: md5
      md5: 1bb8cefe554dc1c36064f36ce3518fca
      size: 2100
    - path: ../src/mctm/__init__.py
      hash: md5
      md5: 50bfe848b7a3b24849bf3c51890564e5
      size: 54
    - path: ../src/mctm/activations.py
      hash: md5
      md5: fbcc1a7e509e4df7654ccd420ee95cca
      size: 6973
    - path: ../src/mctm/data/__init__.py
      hash: md5
      md5: 4bb4f98e76433de954fedc2402f91b79
      size: 67
    - path: ../src/mctm/data/sklearn_datasets.py
      hash: md5
      md5: 50a45734213822dae2cf7607c270e772
      size: 1044
    - path: ../src/mctm/distributions.py
      hash: md5
      md5: 0d4ff4172e3a859a3b4f065de6d812f9
      size: 43692
    - path: ../src/mctm/models.py
      hash: md5
      md5: c7f2f0e6665129b399432f06f678d4d0
      size: 14118
    - path: ../src/mctm/nn.py
      hash: md5
      md5: e19e5322185ca8b0ca12ea054aa302b9
      size: 13279
    - path: ../src/mctm/parameters.py
      hash: md5
      md5: bec689a85638f3d6fda317622b51f74d
      size: 13349
    - path: ../src/mctm/preprocessing.py
      hash: md5
      md5: 395dbc40ef7a285ba1f11bb6c974eeb8
      size: 4395
    - path: ../src/mctm/scheduler.py
      hash: md5
      md5: 968fe1c35be0e11147ab55012795e31c
      size: 4211
    - path: ../src/mctm/utils/__init__.py
      hash: md5
      md5: c697ac50e99dd1ba97a749c0a6dd4a28
      size: 5768
    - path: ../src/mctm/utils/decorators.py
      hash: md5
      md5: 8f38fef6acf3e8cf79ef3b52290d32d0
      size: 3799
    - path: ../src/mctm/utils/mlflow.py
      hash: md5
      md5: 21f9a348ffad2b7e63efd8b977332230
      size: 2458
    - path: ../src/mctm/utils/pipeline.py
      hash: md5
      md5: d10ee5e4bd333b5dcdc618c86ec94036
      size: 11960
    - path: ../src/mctm/utils/tensorflow.py
      hash: md5
      md5: 01646f069ce1736f3bb3337625f8e9f3
      size: 6355
    - path: ../src/mctm/utils/visualisation.py
      hash: md5
      md5: 309a92b943855a8121347b1516e4277f
      size: 17052
    - path: scripts/train.py
      hash: md5
      md5: 30d0130ef9fd3fc881e6f7137ce31117
      size: 15730
    params:
      params.yaml:
        seed: 1
        textwidth: 487.8225
      params/sim/circles/unconditional_masked_autoregressive_flow_bernstein_poly.yaml:
        compile_kwargs:
          jit_compile: true
        fit_kwargs:
          batch_size: 512
          early_stopping: false
          epochs: 200
          learning_rate:
            scheduler_kwargs:
              decay_steps: 200
              initial_learning_rate: 0.01
            scheduler_name: cosine_decay
          monitor: val_loss
          reduce_lr_on_plateau: false
          validation_split: 0.1
          verbose: true
        model_kwargs:
          distribution: masked_autoregressive_flow
          num_layers: 2
          bijector: BernsteinPolynomial
          bijector_kwargs:
            extrapolation: false
            domain:
            - -5
            - 5
          invert: true
          parameters_constraint_fn_kwargs:
            allow_flexible_bounds: false
            bounds: linear
            low: -5
            high: 5
          num_parameters: 16
          layer_overwrites:
            0:
              bijector_kwargs:
                domain:
                - 0
                - 1
          parameters_fn_kwargs:
            activation: relu
            hidden_units:
            - 16
            - 16
            - 16
      params/sim/dataset.yaml:
        dataset_kwargs.circles*:
          n_samples: 16384
          noise: 0.05
          factor: 0.5
          scale:
          - 0.05
          - 0.95
          random_state: 1
    outs:
    - path: 
        results/sim/circles/unconditional_masked_autoregressive_flow_bernstein_poly/dataset.pdf
      hash: md5
      md5: 9e790edd5bccded76eb4f184012729b1
      size: 25002
    - path: 
        results/sim/circles/unconditional_masked_autoregressive_flow_bernstein_poly/metrics.yaml
      hash: md5
      md5: 8c0b8db913ae061e4c9f410b43a291d8
      size: 52
    - path: 
        results/sim/circles/unconditional_masked_autoregressive_flow_bernstein_poly/model_checkpoint.weights.h5
      hash: md5
      md5: 2313f68a0cf7d3f25a660908d467bae0
      size: 52336
    - path: 
        results/sim/circles/unconditional_masked_autoregressive_flow_bernstein_poly/samples.pdf
      hash: md5
      md5: 4d25a571165b283abfc3d5ceb6fad572
      size: 101391
    - path: 
        results/sim/circles/unconditional_masked_autoregressive_flow_bernstein_poly/train.log
      hash: md5
      md5: 14a6d9960ab515d5ee6128ffc2c265d3
      size: 4434
  train-sim@dataset0-unconditional_masked_autoregressive_flow_bernstein_poly:
    cmd: python scripts/train.py --log-level info --log-file train.log --experiment-name
      sim-moons --run-name unconditional_masked_autoregressive_flow_bernstein_poly_moons
      --stage-name train-sim@dataset0-unconditional_masked_autoregressive_flow_bernstein_poly
      --dataset-type sim --dataset-name moons --results-path results/sim/moons/unconditional_masked_autoregressive_flow_bernstein_poly
      --test-mode true
    deps:
    - path: ../pyproject.toml
      hash: md5
      md5: 1bb8cefe554dc1c36064f36ce3518fca
      size: 2100
    - path: ../src/mctm/__init__.py
      hash: md5
      md5: 50bfe848b7a3b24849bf3c51890564e5
      size: 54
    - path: ../src/mctm/activations.py
      hash: md5
      md5: fbcc1a7e509e4df7654ccd420ee95cca
      size: 6973
    - path: ../src/mctm/data/__init__.py
      hash: md5
      md5: 4bb4f98e76433de954fedc2402f91b79
      size: 67
    - path: ../src/mctm/data/sklearn_datasets.py
      hash: md5
      md5: 50a45734213822dae2cf7607c270e772
      size: 1044
    - path: ../src/mctm/distributions.py
      hash: md5
      md5: 0d4ff4172e3a859a3b4f065de6d812f9
      size: 43692
    - path: ../src/mctm/models.py
      hash: md5
      md5: c7f2f0e6665129b399432f06f678d4d0
      size: 14118
    - path: ../src/mctm/nn.py
      hash: md5
      md5: e19e5322185ca8b0ca12ea054aa302b9
      size: 13279
    - path: ../src/mctm/parameters.py
      hash: md5
      md5: bec689a85638f3d6fda317622b51f74d
      size: 13349
    - path: ../src/mctm/preprocessing.py
      hash: md5
      md5: 395dbc40ef7a285ba1f11bb6c974eeb8
      size: 4395
    - path: ../src/mctm/scheduler.py
      hash: md5
      md5: 968fe1c35be0e11147ab55012795e31c
      size: 4211
    - path: ../src/mctm/utils/__init__.py
      hash: md5
      md5: c697ac50e99dd1ba97a749c0a6dd4a28
      size: 5768
    - path: ../src/mctm/utils/decorators.py
      hash: md5
      md5: 8f38fef6acf3e8cf79ef3b52290d32d0
      size: 3799
    - path: ../src/mctm/utils/mlflow.py
      hash: md5
      md5: 21f9a348ffad2b7e63efd8b977332230
      size: 2458
    - path: ../src/mctm/utils/pipeline.py
      hash: md5
      md5: d10ee5e4bd333b5dcdc618c86ec94036
      size: 11960
    - path: ../src/mctm/utils/tensorflow.py
      hash: md5
      md5: 01646f069ce1736f3bb3337625f8e9f3
      size: 6355
    - path: ../src/mctm/utils/visualisation.py
      hash: md5
      md5: 309a92b943855a8121347b1516e4277f
      size: 17052
    - path: scripts/train.py
      hash: md5
      md5: 30d0130ef9fd3fc881e6f7137ce31117
      size: 15730
    params:
      params.yaml:
        seed: 1
        textwidth: 487.8225
      params/sim/dataset.yaml:
        dataset_kwargs.moons*:
          n_samples: 16384
          noise: 0.05
          scale:
          - 0.05
          - 0.95
          random_state: 1
      params/sim/moons/unconditional_masked_autoregressive_flow_bernstein_poly.yaml:
        compile_kwargs:
          jit_compile: true
        fit_kwargs:
          batch_size: 512
          early_stopping: false
          epochs: 200
          learning_rate:
            scheduler_kwargs:
              decay_steps: 200
              initial_learning_rate: 0.01
            scheduler_name: cosine_decay
          monitor: val_loss
          reduce_lr_on_plateau: false
          validation_split: 0.1
          verbose: true
        model_kwargs:
          distribution: masked_autoregressive_flow
          num_layers: 2
          bijector: BernsteinPolynomial
          bijector_kwargs:
            extrapolation: false
            domain:
            - -5
            - 5
          invert: true
          parameters_constraint_fn_kwargs:
            allow_flexible_bounds: false
            bounds: linear
            low: -5
            high: 5
          num_parameters: 16
          layer_overwrites:
            0:
              bijector_kwargs:
                domain:
                - 0
                - 1
          parameters_fn_kwargs:
            activation: relu
            hidden_units:
            - 16
            - 16
            - 16
    outs:
    - path: 
        results/sim/moons/unconditional_masked_autoregressive_flow_bernstein_poly/dataset.pdf
      hash: md5
      md5: 4e94d0a37a21c64d105659dbb37f68cd
      size: 24844
    - path: 
        results/sim/moons/unconditional_masked_autoregressive_flow_bernstein_poly/metrics.yaml
      hash: md5
      md5: 51d26d4e044059c01106242bb924f278
      size: 53
    - path: 
        results/sim/moons/unconditional_masked_autoregressive_flow_bernstein_poly/model_checkpoint.weights.h5
      hash: md5
      md5: 0382e7f20080e4eeb9c3ef0f841f09a0
      size: 52336
    - path: 
        results/sim/moons/unconditional_masked_autoregressive_flow_bernstein_poly/samples.pdf
      hash: md5
      md5: aee2593341401f98f8f51da752f2e2fb
      size: 103626
    - path: 
        results/sim/moons/unconditional_masked_autoregressive_flow_bernstein_poly/train.log
      hash: md5
      md5: 44e939973775964b11757172a04a544e
      size: 4380
  train-malnutrition@mctm:
    cmd: python scripts/train.py --log-level info --log-file train.log --experiment-name
      malnutrition --run-name mctm --stage-name train-malnutrition@mctm --dataset-type
      malnutrition --dataset-name india --results-path results/malnutrition/mctm --test-mode
      true
    deps:
    - path: pyproject.toml
      hash: md5
      md5: f1fac6d7d97fc8eea5b24bdad7befc0b
      size: 2050
    - path: scripts/train.py
      hash: md5
      md5: 20f1b71ed8b7765594d2558ae9fecda8
      size: 17412
    - path: src/mctm
      hash: md5
      md5: 770a2bf3315b0df6a7963519c9f8578e.dir
      size: 133080
      nfiles: 17
    params:
      params.yaml:
        seed: 1
        textwidth: 487.8225
      params/malnutrition/dataset.yaml:
        dataset_kwargs.india*:
          data_path: datasets/malnutrition/india.raw
          covariates:
          - cage
          targets:
          - stunting
          - wasting
          - underweight
          stratify: true
          scale: true
          column_transformers:
          - - passthrough
            - - cage
      params/malnutrition/mctm.yaml:
        compile_kwargs: {}
        fit_kwargs:
          epochs: 100
          batch_size: 128
          learning_rate:
            scheduler_kwargs:
              decay_steps: 100
              initial_learning_rate: 0.005
            scheduler_name: cosine_decay
          reduce_lr_on_plateau: false
          early_stopping: false
          monitor: val_loss
          verbose: true
        model_kwargs:
          distribution: normalizing_flow
          bijectors:
          - bijector: BernsteinBijector
            bijector_kwargs:
              domain:
              - -4
              - 4
              extrapolation: true
            parameters_constraint_fn: mctm.activations.get_thetas_constrain_fn
            parameters_constraint_fn_kwargs:
              allow_flexible_bounds: true
              bounds: smooth
              high: 4
              low: -4
            parameters_fn: parameter_vector
            parameters_fn_kwargs:
              dtype: float32
              parameter_shape:
              - 3
              - 6
          - bijector: Shift
            parameters_fn: bernstein_polynomial
            parameters_fn_kwargs:
              conditional_event_shape: 1
              domain: &id001
              - 0
              - 35
              dtype: float
              extrapolation: true
              parameter_shape:
              - 3
              polynomial_order: 6
          - bijector: ScaleMatvecLinearOperator
            parameters_constraint_fn: mctm.activations.lambda_parameters_constraint_fn
            parameters_fn: bernstein_polynomial
            parameters_fn_kwargs:
              conditional_event_shape: 1
              domain: *id001
              dtype: float
              extrapolation: true
              parameter_shape:
              - 3
              polynomial_order: 3
    outs:
    - path: results/malnutrition/mctm/dataset.pdf
      hash: md5
      md5: adfaf65703e50c959094d3238a4f2c2a
      size: 2394190
    - path: results/malnutrition/mctm/metrics.yaml
      hash: md5
      md5: 0a1afc219deca306340c1f032b42a786
      size: 52
    - path: results/malnutrition/mctm/model_checkpoint.weights.h5
      hash: md5
      md5: fe5c13da6bb5d51c2dba6dd8de05b6ec
      size: 15240
    - path: results/malnutrition/mctm/samples.pdf
      hash: md5
      md5: 9509e40853469ca966eedafdf91f9197
      size: 246775
    - path: results/malnutrition/mctm/train.log
      hash: md5
      md5: 18acabcbfb71608785582d62ae4b9d49
      size: 3885
  train-sim@dataset0-conditional_coupling_flow_quadratic_spline:
    cmd: python scripts/train.py --log-level info --log-file train.log --experiment-name
      sim-moons --run-name conditional_coupling_flow_quadratic_spline_moons --stage-name
      train-sim@dataset0-conditional_coupling_flow_quadratic_spline --dataset-type
      sim --dataset-name moons --results-path results/sim/moons/conditional_coupling_flow_quadratic_spline
      --test-mode false
    deps:
    - path: ../pyproject.toml
      hash: md5
      md5: 1bb8cefe554dc1c36064f36ce3518fca
      size: 2100
    - path: ../src/mctm/__init__.py
      hash: md5
      md5: 50bfe848b7a3b24849bf3c51890564e5
      size: 54
    - path: ../src/mctm/activations.py
      hash: md5
      md5: fbcc1a7e509e4df7654ccd420ee95cca
      size: 6973
    - path: ../src/mctm/data/__init__.py
      hash: md5
      md5: 4bb4f98e76433de954fedc2402f91b79
      size: 67
    - path: ../src/mctm/data/sklearn_datasets.py
      hash: md5
      md5: 50a45734213822dae2cf7607c270e772
      size: 1044
    - path: ../src/mctm/distributions.py
      hash: md5
      md5: 0d4ff4172e3a859a3b4f065de6d812f9
      size: 43692
    - path: ../src/mctm/models.py
      hash: md5
      md5: c7f2f0e6665129b399432f06f678d4d0
      size: 14118
    - path: ../src/mctm/nn.py
      hash: md5
      md5: e19e5322185ca8b0ca12ea054aa302b9
      size: 13279
    - path: ../src/mctm/parameters.py
      hash: md5
      md5: bec689a85638f3d6fda317622b51f74d
      size: 13349
    - path: ../src/mctm/preprocessing.py
      hash: md5
      md5: 395dbc40ef7a285ba1f11bb6c974eeb8
      size: 4395
    - path: ../src/mctm/scheduler.py
      hash: md5
      md5: 968fe1c35be0e11147ab55012795e31c
      size: 4211
    - path: ../src/mctm/utils/__init__.py
      hash: md5
      md5: c697ac50e99dd1ba97a749c0a6dd4a28
      size: 5768
    - path: ../src/mctm/utils/decorators.py
      hash: md5
      md5: 8f38fef6acf3e8cf79ef3b52290d32d0
      size: 3799
    - path: ../src/mctm/utils/mlflow.py
      hash: md5
      md5: 21f9a348ffad2b7e63efd8b977332230
      size: 2458
    - path: ../src/mctm/utils/pipeline.py
      hash: md5
      md5: d10ee5e4bd333b5dcdc618c86ec94036
      size: 11960
    - path: ../src/mctm/utils/tensorflow.py
      hash: md5
      md5: 01646f069ce1736f3bb3337625f8e9f3
      size: 6355
    - path: ../src/mctm/utils/visualisation.py
      hash: md5
      md5: 309a92b943855a8121347b1516e4277f
      size: 17052
    - path: scripts/train.py
      hash: md5
      md5: 30d0130ef9fd3fc881e6f7137ce31117
      size: 15730
    params:
      params.yaml:
        seed: 1
        textwidth: 487.8225
      params/sim/dataset.yaml:
        dataset_kwargs.moons*:
          n_samples: 16384
          noise: 0.05
          scale:
          - 0.05
          - 0.95
          random_state: 1
      params/sim/moons/conditional_coupling_flow_quadratic_spline.yaml:
        compile_kwargs:
          jit_compile: true
        fit_kwargs:
          batch_size: 512
          early_stopping: false
          epochs: 200
          learning_rate:
            scheduler_kwargs:
              decay_steps: 200
              initial_learning_rate: 0.01
            scheduler_name: cosine_decay
          monitor: val_loss
          reduce_lr_on_plateau: false
          validation_split: 0.1
          verbose: true
        model_kwargs:
          distribution: coupling_flow
          num_layers: 2
          bijector: RationalQuadraticSpline
          bijector_kwargs:
            range_min: -5
          parameters_constraint_fn_kwargs:
            interval_width: 10
            min_slope: 0.001
            min_bin_width: 0.001
            nbins: 32
          num_parameters: 95
          parameters_fn_kwargs:
            activation: relu
            batch_norm: false
            dropout: 0
            hidden_units:
            - 128
            - 128
            - 128
            conditional: true
            conditional_event_shape: 1
    outs:
    - path: results/sim/moons/conditional_coupling_flow_quadratic_spline/dataset.pdf
      hash: md5
      md5: 59585039a5bb8e8eb7b561f20c311c5f
      size: 260561
    - path: results/sim/moons/conditional_coupling_flow_quadratic_spline/metrics.yaml
      hash: md5
<<<<<<< HEAD
      md5: 3fc5a7c347e5d6057ff22f3b27a28413
      size: 53
=======
      md5: 5de9cc8349a8f34daa3128e8a0adc038
      size: 54
>>>>>>> dca89a17
    - path: 
        results/sim/moons/conditional_coupling_flow_quadratic_spline/model_checkpoint.weights.h5
      hash: md5
      md5: 36d69a596a6902487a6f7e3525491aae
      size: 2228400
    - path: results/sim/moons/conditional_coupling_flow_quadratic_spline/samples.pdf
      hash: md5
      md5: 13fb2ccf014b3da6cc74b9af734e478d
      size: 155923
    - path: results/sim/moons/conditional_coupling_flow_quadratic_spline/train.log
      hash: md5
      md5: e6548bd4177683f788d534566dfc72a3
      size: 4901
  train-sim@dataset0-conditional_masked_autoregressive_flow_quadratic_spline:
    cmd: python scripts/train.py --log-level info --log-file train.log --experiment-name
      sim-moons --run-name conditional_masked_autoregressive_flow_quadratic_spline_moons
      --stage-name train-sim@dataset0-conditional_masked_autoregressive_flow_quadratic_spline
      --dataset-type sim --dataset-name moons --results-path results/sim/moons/conditional_masked_autoregressive_flow_quadratic_spline
      --test-mode true
    deps:
    - path: ../pyproject.toml
      hash: md5
      md5: 1bb8cefe554dc1c36064f36ce3518fca
      size: 2100
    - path: ../src/mctm/__init__.py
      hash: md5
      md5: 50bfe848b7a3b24849bf3c51890564e5
      size: 54
    - path: ../src/mctm/activations.py
      hash: md5
      md5: fbcc1a7e509e4df7654ccd420ee95cca
      size: 6973
    - path: ../src/mctm/data/__init__.py
      hash: md5
      md5: 4bb4f98e76433de954fedc2402f91b79
      size: 67
    - path: ../src/mctm/data/sklearn_datasets.py
      hash: md5
      md5: 50a45734213822dae2cf7607c270e772
      size: 1044
    - path: ../src/mctm/distributions.py
      hash: md5
      md5: 0d4ff4172e3a859a3b4f065de6d812f9
      size: 43692
    - path: ../src/mctm/models.py
      hash: md5
      md5: c7f2f0e6665129b399432f06f678d4d0
      size: 14118
    - path: ../src/mctm/nn.py
      hash: md5
      md5: e19e5322185ca8b0ca12ea054aa302b9
      size: 13279
    - path: ../src/mctm/parameters.py
      hash: md5
      md5: bec689a85638f3d6fda317622b51f74d
      size: 13349
    - path: ../src/mctm/preprocessing.py
      hash: md5
      md5: 395dbc40ef7a285ba1f11bb6c974eeb8
      size: 4395
    - path: ../src/mctm/scheduler.py
      hash: md5
      md5: 968fe1c35be0e11147ab55012795e31c
      size: 4211
    - path: ../src/mctm/utils/__init__.py
      hash: md5
      md5: c697ac50e99dd1ba97a749c0a6dd4a28
      size: 5768
    - path: ../src/mctm/utils/decorators.py
      hash: md5
      md5: 8f38fef6acf3e8cf79ef3b52290d32d0
      size: 3799
    - path: ../src/mctm/utils/mlflow.py
      hash: md5
      md5: 21f9a348ffad2b7e63efd8b977332230
      size: 2458
    - path: ../src/mctm/utils/pipeline.py
      hash: md5
      md5: d10ee5e4bd333b5dcdc618c86ec94036
      size: 11960
    - path: ../src/mctm/utils/tensorflow.py
      hash: md5
      md5: 01646f069ce1736f3bb3337625f8e9f3
      size: 6355
    - path: ../src/mctm/utils/visualisation.py
      hash: md5
      md5: 309a92b943855a8121347b1516e4277f
      size: 17052
    - path: scripts/train.py
      hash: md5
      md5: 30d0130ef9fd3fc881e6f7137ce31117
      size: 15730
    params:
      params.yaml:
        seed: 1
        textwidth: 487.8225
      params/sim/dataset.yaml:
        dataset_kwargs.moons*:
          n_samples: 16384
          noise: 0.05
          scale:
          - 0.05
          - 0.95
          random_state: 1
      params/sim/moons/conditional_masked_autoregressive_flow_quadratic_spline.yaml:
        compile_kwargs:
          jit_compile: true
        fit_kwargs:
          batch_size: 512
          early_stopping: false
          epochs: 200
          learning_rate:
            scheduler_kwargs:
              decay_steps: 200
              initial_learning_rate: 0.01
            scheduler_name: cosine_decay
          monitor: val_loss
          reduce_lr_on_plateau: false
          validation_split: 0.1
          verbose: true
        model_kwargs:
          distribution: masked_autoregressive_flow
          num_layers: 2
          bijector: RationalQuadraticSpline
          bijector_kwargs:
            range_min: -5
          parameters_constraint_fn_kwargs:
            interval_width: 10
            min_slope: 0.001
            min_bin_width: 0.001
            nbins: 32
          num_parameters: 95
          parameters_fn_kwargs:
            activation: relu
            conditional: true
            conditional_event_shape: 1
            hidden_units:
            - 16
            - 16
            - 16
    outs:
    - path: 
        results/sim/moons/conditional_masked_autoregressive_flow_quadratic_spline/dataset.pdf
      hash: md5
      md5: 3c6d56487c22f6b1b1543a3a5da3f1cb
      size: 24844
    - path: 
        results/sim/moons/conditional_masked_autoregressive_flow_quadratic_spline/metrics.yaml
      hash: md5
      md5: 5841860f209e282682d116927d919d1d
      size: 54
    - path: 
        results/sim/moons/conditional_masked_autoregressive_flow_quadratic_spline/model_checkpoint.weights.h5
      hash: md5
      md5: 0005938d5b86aec3ed0a781123d4950f
      size: 116472
    - path: 
        results/sim/moons/conditional_masked_autoregressive_flow_quadratic_spline/samples.pdf
      hash: md5
      md5: 6333041d7c29efe465c8086c7a9f24d9
      size: 100761
    - path: 
        results/sim/moons/conditional_masked_autoregressive_flow_quadratic_spline/train.log
      hash: md5
      md5: be6ba17a448b491fbb68bf2e8c808e88
      size: 4288
  train-sim@dataset0-unconditional_masked_autoregressive_flow_quadratic_spline:
    cmd: python scripts/train.py --log-level info --log-file train.log --experiment-name
      sim-moons --run-name unconditional_masked_autoregressive_flow_quadratic_spline_moons
      --stage-name train-sim@dataset0-unconditional_masked_autoregressive_flow_quadratic_spline
      --dataset-type sim --dataset-name moons --results-path results/sim/moons/unconditional_masked_autoregressive_flow_quadratic_spline
      --test-mode true
    deps:
    - path: ../pyproject.toml
      hash: md5
      md5: 1bb8cefe554dc1c36064f36ce3518fca
      size: 2100
    - path: ../src/mctm/__init__.py
      hash: md5
      md5: 50bfe848b7a3b24849bf3c51890564e5
      size: 54
    - path: ../src/mctm/activations.py
      hash: md5
      md5: fbcc1a7e509e4df7654ccd420ee95cca
      size: 6973
    - path: ../src/mctm/data/__init__.py
      hash: md5
      md5: 4bb4f98e76433de954fedc2402f91b79
      size: 67
    - path: ../src/mctm/data/sklearn_datasets.py
      hash: md5
      md5: 50a45734213822dae2cf7607c270e772
      size: 1044
    - path: ../src/mctm/distributions.py
      hash: md5
      md5: 0d4ff4172e3a859a3b4f065de6d812f9
      size: 43692
    - path: ../src/mctm/models.py
      hash: md5
      md5: c7f2f0e6665129b399432f06f678d4d0
      size: 14118
    - path: ../src/mctm/nn.py
      hash: md5
      md5: e19e5322185ca8b0ca12ea054aa302b9
      size: 13279
    - path: ../src/mctm/parameters.py
      hash: md5
      md5: bec689a85638f3d6fda317622b51f74d
      size: 13349
    - path: ../src/mctm/preprocessing.py
      hash: md5
      md5: 395dbc40ef7a285ba1f11bb6c974eeb8
      size: 4395
    - path: ../src/mctm/scheduler.py
      hash: md5
      md5: 968fe1c35be0e11147ab55012795e31c
      size: 4211
    - path: ../src/mctm/utils/__init__.py
      hash: md5
      md5: c697ac50e99dd1ba97a749c0a6dd4a28
      size: 5768
    - path: ../src/mctm/utils/decorators.py
      hash: md5
      md5: 8f38fef6acf3e8cf79ef3b52290d32d0
      size: 3799
    - path: ../src/mctm/utils/mlflow.py
      hash: md5
      md5: 21f9a348ffad2b7e63efd8b977332230
      size: 2458
    - path: ../src/mctm/utils/pipeline.py
      hash: md5
      md5: d10ee5e4bd333b5dcdc618c86ec94036
      size: 11960
    - path: ../src/mctm/utils/tensorflow.py
      hash: md5
      md5: 01646f069ce1736f3bb3337625f8e9f3
      size: 6355
    - path: ../src/mctm/utils/visualisation.py
      hash: md5
      md5: 309a92b943855a8121347b1516e4277f
      size: 17052
    - path: scripts/train.py
      hash: md5
      md5: 30d0130ef9fd3fc881e6f7137ce31117
      size: 15730
    params:
      params.yaml:
        seed: 1
        textwidth: 487.8225
      params/sim/dataset.yaml:
        dataset_kwargs.moons*:
          n_samples: 16384
          noise: 0.05
          scale:
          - 0.05
          - 0.95
          random_state: 1
      params/sim/moons/unconditional_masked_autoregressive_flow_quadratic_spline.yaml:
        compile_kwargs:
          jit_compile: true
        fit_kwargs:
          batch_size: 512
          early_stopping: false
          epochs: 200
          learning_rate:
            scheduler_kwargs:
              decay_steps: 200
              initial_learning_rate: 0.01
            scheduler_name: cosine_decay
          monitor: val_loss
          reduce_lr_on_plateau: false
          validation_split: 0.1
          verbose: true
        model_kwargs:
          distribution: masked_autoregressive_flow
          num_layers: 2
          bijector: RationalQuadraticSpline
          bijector_kwargs:
            range_min: -5
          parameters_constraint_fn_kwargs:
            interval_width: 10
            min_slope: 0.001
            min_bin_width: 0.001
            nbins: 32
          num_parameters: 95
          parameters_fn_kwargs:
            activation: relu
            hidden_units:
            - 16
            - 16
            - 16
    outs:
    - path: 
        results/sim/moons/unconditional_masked_autoregressive_flow_quadratic_spline/dataset.pdf
      hash: md5
      md5: af8466a95c1e7774636aa2a40359e391
      size: 24844
    - path: 
        results/sim/moons/unconditional_masked_autoregressive_flow_quadratic_spline/metrics.yaml
      hash: md5
      md5: 5841860f209e282682d116927d919d1d
      size: 54
    - path: 
        results/sim/moons/unconditional_masked_autoregressive_flow_quadratic_spline/model_checkpoint.weights.h5
      hash: md5
      md5: 0005938d5b86aec3ed0a781123d4950f
      size: 116472
    - path: 
        results/sim/moons/unconditional_masked_autoregressive_flow_quadratic_spline/samples.pdf
      hash: md5
      md5: bb8ba7230d3f2384744092a14c88b95e
      size: 100761
    - path: 
        results/sim/moons/unconditional_masked_autoregressive_flow_quadratic_spline/train.log
      hash: md5
      md5: 45cda5f772e5c82c0841f733b0ccc1cd
      size: 3941
  train-sim@dataset1-unconditional_masked_autoregressive_flow_quadratic_spline:
    cmd: python scripts/train.py --log-level info --log-file train.log --experiment-name
      sim-circles --run-name unconditional_masked_autoregressive_flow_quadratic_spline_circles
      --stage-name train-sim@dataset1-unconditional_masked_autoregressive_flow_quadratic_spline
      --dataset-type sim --dataset-name circles --results-path results/sim/circles/unconditional_masked_autoregressive_flow_quadratic_spline
      --test-mode true
    deps:
    - path: ../pyproject.toml
      hash: md5
      md5: 1bb8cefe554dc1c36064f36ce3518fca
      size: 2100
    - path: ../src/mctm/__init__.py
      hash: md5
      md5: 50bfe848b7a3b24849bf3c51890564e5
      size: 54
    - path: ../src/mctm/activations.py
      hash: md5
      md5: fbcc1a7e509e4df7654ccd420ee95cca
      size: 6973
    - path: ../src/mctm/data/__init__.py
      hash: md5
      md5: 4bb4f98e76433de954fedc2402f91b79
      size: 67
    - path: ../src/mctm/data/sklearn_datasets.py
      hash: md5
      md5: 50a45734213822dae2cf7607c270e772
      size: 1044
    - path: ../src/mctm/distributions.py
      hash: md5
      md5: 0d4ff4172e3a859a3b4f065de6d812f9
      size: 43692
    - path: ../src/mctm/models.py
      hash: md5
      md5: c7f2f0e6665129b399432f06f678d4d0
      size: 14118
    - path: ../src/mctm/nn.py
      hash: md5
      md5: e19e5322185ca8b0ca12ea054aa302b9
      size: 13279
    - path: ../src/mctm/parameters.py
      hash: md5
      md5: bec689a85638f3d6fda317622b51f74d
      size: 13349
    - path: ../src/mctm/preprocessing.py
      hash: md5
      md5: 395dbc40ef7a285ba1f11bb6c974eeb8
      size: 4395
    - path: ../src/mctm/scheduler.py
      hash: md5
      md5: 968fe1c35be0e11147ab55012795e31c
      size: 4211
    - path: ../src/mctm/utils/__init__.py
      hash: md5
      md5: c697ac50e99dd1ba97a749c0a6dd4a28
      size: 5768
    - path: ../src/mctm/utils/decorators.py
      hash: md5
      md5: 8f38fef6acf3e8cf79ef3b52290d32d0
      size: 3799
    - path: ../src/mctm/utils/mlflow.py
      hash: md5
      md5: 21f9a348ffad2b7e63efd8b977332230
      size: 2458
    - path: ../src/mctm/utils/pipeline.py
      hash: md5
      md5: d10ee5e4bd333b5dcdc618c86ec94036
      size: 11960
    - path: ../src/mctm/utils/tensorflow.py
      hash: md5
      md5: 01646f069ce1736f3bb3337625f8e9f3
      size: 6355
    - path: ../src/mctm/utils/visualisation.py
      hash: md5
      md5: 309a92b943855a8121347b1516e4277f
      size: 17052
    - path: scripts/train.py
      hash: md5
      md5: 30d0130ef9fd3fc881e6f7137ce31117
      size: 15730
    params:
      params.yaml:
        seed: 1
        textwidth: 487.8225
      params/sim/circles/unconditional_masked_autoregressive_flow_quadratic_spline.yaml:
        compile_kwargs:
          jit_compile: true
        fit_kwargs:
          batch_size: 512
          early_stopping: false
          epochs: 200
          learning_rate:
            scheduler_kwargs:
              decay_steps: 200
              initial_learning_rate: 0.01
            scheduler_name: cosine_decay
          monitor: val_loss
          reduce_lr_on_plateau: false
          validation_split: 0.1
          verbose: true
        model_kwargs:
          distribution: masked_autoregressive_flow
          num_layers: 2
          bijector: RationalQuadraticSpline
          bijector_kwargs:
            range_min: -5
          parameters_constraint_fn_kwargs:
            interval_width: 10
            min_slope: 0.001
            min_bin_width: 0.001
            nbins: 32
          num_parameters: 95
          parameters_fn_kwargs:
            activation: relu
            hidden_units:
            - 16
            - 16
            - 16
      params/sim/dataset.yaml:
        dataset_kwargs.circles*:
          n_samples: 16384
          noise: 0.05
          factor: 0.5
          scale:
          - 0.05
          - 0.95
          random_state: 1
    outs:
    - path: 
        results/sim/circles/unconditional_masked_autoregressive_flow_quadratic_spline/dataset.pdf
      hash: md5
      md5: a9c4b80a47ccb49f07b81d6c7fec8ed4
      size: 25002
    - path: 
        results/sim/circles/unconditional_masked_autoregressive_flow_quadratic_spline/metrics.yaml
      hash: md5
      md5: 5e14f1c43eb39d2a5966faf7918a318f
      size: 54
    - path: 
        results/sim/circles/unconditional_masked_autoregressive_flow_quadratic_spline/model_checkpoint.weights.h5
      hash: md5
      md5: 3c5b978caaecc266a576117c94e11cd5
      size: 116472
    - path: 
        results/sim/circles/unconditional_masked_autoregressive_flow_quadratic_spline/samples.pdf
      hash: md5
      md5: 74e435d7c5888a8c4f2c1fe3a5370fb3
      size: 96612
    - path: 
        results/sim/circles/unconditional_masked_autoregressive_flow_quadratic_spline/train.log
      hash: md5
      md5: e1b37735de6140bf976a6cb3c50cf193
      size: 3996
  train-sim@dataset1-conditional_masked_autoregressive_flow_quadratic_spline:
    cmd: python scripts/train.py --log-level info --log-file train.log --experiment-name
      sim-circles --run-name conditional_masked_autoregressive_flow_quadratic_spline_circles
      --stage-name train-sim@dataset1-conditional_masked_autoregressive_flow_quadratic_spline
      --dataset-type sim --dataset-name circles --results-path results/sim/circles/conditional_masked_autoregressive_flow_quadratic_spline
      --test-mode true
    deps:
    - path: ../pyproject.toml
      hash: md5
      md5: 1bb8cefe554dc1c36064f36ce3518fca
      size: 2100
    - path: ../src/mctm/__init__.py
      hash: md5
      md5: 50bfe848b7a3b24849bf3c51890564e5
      size: 54
    - path: ../src/mctm/activations.py
      hash: md5
      md5: fbcc1a7e509e4df7654ccd420ee95cca
      size: 6973
    - path: ../src/mctm/data/__init__.py
      hash: md5
      md5: 4bb4f98e76433de954fedc2402f91b79
      size: 67
    - path: ../src/mctm/data/sklearn_datasets.py
      hash: md5
      md5: 50a45734213822dae2cf7607c270e772
      size: 1044
    - path: ../src/mctm/distributions.py
      hash: md5
      md5: 0d4ff4172e3a859a3b4f065de6d812f9
      size: 43692
    - path: ../src/mctm/models.py
      hash: md5
      md5: c7f2f0e6665129b399432f06f678d4d0
      size: 14118
    - path: ../src/mctm/nn.py
      hash: md5
      md5: e19e5322185ca8b0ca12ea054aa302b9
      size: 13279
    - path: ../src/mctm/parameters.py
      hash: md5
      md5: bec689a85638f3d6fda317622b51f74d
      size: 13349
    - path: ../src/mctm/preprocessing.py
      hash: md5
      md5: 395dbc40ef7a285ba1f11bb6c974eeb8
      size: 4395
    - path: ../src/mctm/scheduler.py
      hash: md5
      md5: 968fe1c35be0e11147ab55012795e31c
      size: 4211
    - path: ../src/mctm/utils/__init__.py
      hash: md5
      md5: c697ac50e99dd1ba97a749c0a6dd4a28
      size: 5768
    - path: ../src/mctm/utils/decorators.py
      hash: md5
      md5: 8f38fef6acf3e8cf79ef3b52290d32d0
      size: 3799
    - path: ../src/mctm/utils/mlflow.py
      hash: md5
      md5: 21f9a348ffad2b7e63efd8b977332230
      size: 2458
    - path: ../src/mctm/utils/pipeline.py
      hash: md5
      md5: d10ee5e4bd333b5dcdc618c86ec94036
      size: 11960
    - path: ../src/mctm/utils/tensorflow.py
      hash: md5
      md5: 01646f069ce1736f3bb3337625f8e9f3
      size: 6355
    - path: ../src/mctm/utils/visualisation.py
      hash: md5
      md5: 309a92b943855a8121347b1516e4277f
      size: 17052
    - path: scripts/train.py
      hash: md5
      md5: 30d0130ef9fd3fc881e6f7137ce31117
      size: 15730
    params:
      params.yaml:
        seed: 1
        textwidth: 487.8225
      params/sim/circles/conditional_masked_autoregressive_flow_quadratic_spline.yaml:
        compile_kwargs:
          jit_compile: true
        fit_kwargs:
          batch_size: 512
          early_stopping: false
          epochs: 200
          learning_rate:
            scheduler_kwargs:
              decay_steps: 200
              initial_learning_rate: 0.01
            scheduler_name: cosine_decay
          monitor: val_loss
          reduce_lr_on_plateau: false
          validation_split: 0.1
          verbose: true
        model_kwargs:
          distribution: masked_autoregressive_flow
          num_layers: 2
          bijector: RationalQuadraticSpline
          bijector_kwargs:
            range_min: -5
          parameters_constraint_fn_kwargs:
            interval_width: 10
            min_slope: 0.001
            min_bin_width: 0.001
            nbins: 32
          num_parameters: 95
          parameters_fn_kwargs:
            activation: relu
            conditional: true
            conditional_event_shape: 1
            hidden_units:
            - 16
            - 16
            - 16
      params/sim/dataset.yaml:
        dataset_kwargs.circles*:
          n_samples: 16384
          noise: 0.05
          factor: 0.5
          scale:
          - 0.05
          - 0.95
          random_state: 1
    outs:
    - path: 
        results/sim/circles/conditional_masked_autoregressive_flow_quadratic_spline/dataset.pdf
      hash: md5
      md5: b1d097c9168e675d6c66d2bc9ed90f5c
      size: 25002
    - path: 
        results/sim/circles/conditional_masked_autoregressive_flow_quadratic_spline/metrics.yaml
      hash: md5
      md5: 5e14f1c43eb39d2a5966faf7918a318f
      size: 54
    - path: 
        results/sim/circles/conditional_masked_autoregressive_flow_quadratic_spline/model_checkpoint.weights.h5
      hash: md5
      md5: 3c5b978caaecc266a576117c94e11cd5
      size: 116472
    - path: 
        results/sim/circles/conditional_masked_autoregressive_flow_quadratic_spline/samples.pdf
      hash: md5
      md5: 13a2eff6282143d68a5e250c371312bd
      size: 96612
    - path: 
        results/sim/circles/conditional_masked_autoregressive_flow_quadratic_spline/train.log
      hash: md5
      md5: 7ef9a0f04fab36abc90cbb3ca31b777c
      size: 4343
  train-sim@dataset1-unconditional_coupling_flow_quadratic_spline:
    cmd: python scripts/train.py --log-level info --log-file train.log --experiment-name
      sim-circles --run-name unconditional_coupling_flow_quadratic_spline_circles
      --stage-name train-sim@dataset1-unconditional_coupling_flow_quadratic_spline
      --dataset-type sim --dataset-name circles --results-path results/sim/circles/unconditional_coupling_flow_quadratic_spline
      --test-mode true
    deps:
    - path: ../pyproject.toml
      hash: md5
      md5: 1bb8cefe554dc1c36064f36ce3518fca
      size: 2100
    - path: ../src/mctm/__init__.py
      hash: md5
      md5: 50bfe848b7a3b24849bf3c51890564e5
      size: 54
    - path: ../src/mctm/activations.py
      hash: md5
      md5: fbcc1a7e509e4df7654ccd420ee95cca
      size: 6973
    - path: ../src/mctm/data/__init__.py
      hash: md5
      md5: 4bb4f98e76433de954fedc2402f91b79
      size: 67
    - path: ../src/mctm/data/sklearn_datasets.py
      hash: md5
      md5: 50a45734213822dae2cf7607c270e772
      size: 1044
    - path: ../src/mctm/distributions.py
      hash: md5
      md5: 0d4ff4172e3a859a3b4f065de6d812f9
      size: 43692
    - path: ../src/mctm/models.py
      hash: md5
      md5: c7f2f0e6665129b399432f06f678d4d0
      size: 14118
    - path: ../src/mctm/nn.py
      hash: md5
      md5: e19e5322185ca8b0ca12ea054aa302b9
      size: 13279
    - path: ../src/mctm/parameters.py
      hash: md5
      md5: bec689a85638f3d6fda317622b51f74d
      size: 13349
    - path: ../src/mctm/preprocessing.py
      hash: md5
      md5: 395dbc40ef7a285ba1f11bb6c974eeb8
      size: 4395
    - path: ../src/mctm/scheduler.py
      hash: md5
      md5: 968fe1c35be0e11147ab55012795e31c
      size: 4211
    - path: ../src/mctm/utils/__init__.py
      hash: md5
      md5: c697ac50e99dd1ba97a749c0a6dd4a28
      size: 5768
    - path: ../src/mctm/utils/decorators.py
      hash: md5
      md5: 8f38fef6acf3e8cf79ef3b52290d32d0
      size: 3799
    - path: ../src/mctm/utils/mlflow.py
      hash: md5
      md5: 21f9a348ffad2b7e63efd8b977332230
      size: 2458
    - path: ../src/mctm/utils/pipeline.py
      hash: md5
      md5: d10ee5e4bd333b5dcdc618c86ec94036
      size: 11960
    - path: ../src/mctm/utils/tensorflow.py
      hash: md5
      md5: 01646f069ce1736f3bb3337625f8e9f3
      size: 6355
    - path: ../src/mctm/utils/visualisation.py
      hash: md5
      md5: 309a92b943855a8121347b1516e4277f
      size: 17052
    - path: scripts/train.py
      hash: md5
      md5: 30d0130ef9fd3fc881e6f7137ce31117
      size: 15730
    params:
      params.yaml:
        seed: 1
        textwidth: 487.8225
      params/sim/circles/unconditional_coupling_flow_quadratic_spline.yaml:
        compile_kwargs:
          jit_compile: true
        fit_kwargs:
          batch_size: 512
          early_stopping: false
          epochs: 200
          learning_rate:
            scheduler_kwargs:
              decay_steps: 200
              initial_learning_rate: 0.01
            scheduler_name: cosine_decay
          monitor: val_loss
          reduce_lr_on_plateau: false
          validation_split: 0.1
          verbose: true
        model_kwargs:
          distribution: coupling_flow
          num_layers: 2
          bijector: RationalQuadraticSpline
          bijector_kwargs:
            range_min: -5
          parameters_constraint_fn_kwargs:
            interval_width: 10
            min_slope: 0.001
            min_bin_width: 0.001
            nbins: 32
          num_parameters: 95
          parameters_fn_kwargs:
            activation: relu
            batch_norm: false
            dropout: 0
            hidden_units:
            - 128
            - 128
            - 128
      params/sim/dataset.yaml:
        dataset_kwargs.circles*:
          n_samples: 16384
          noise: 0.05
          factor: 0.5
          scale:
          - 0.05
          - 0.95
          random_state: 1
    outs:
    - path: results/sim/circles/unconditional_coupling_flow_quadratic_spline/dataset.pdf
      hash: md5
      md5: 4dcd138a71db67eb07c90523ba2936e3
      size: 25002
    - path: results/sim/circles/unconditional_coupling_flow_quadratic_spline/metrics.yaml
      hash: md5
      md5: 830094f9f4d0303456c4a09f5bb4faa9
      size: 54
    - path: 
        results/sim/circles/unconditional_coupling_flow_quadratic_spline/model_checkpoint.weights.h5
      hash: md5
      md5: 954f54e7e904dd503d7d92d588ff9b22
      size: 1119168
    - path: results/sim/circles/unconditional_coupling_flow_quadratic_spline/samples.pdf
      hash: md5
      md5: 4cf0ca88fe4d22ffdeb236980852018f
      size: 95934
    - path: results/sim/circles/unconditional_coupling_flow_quadratic_spline/train.log
      hash: md5
      md5: 7b989c5fa3fbc7586cd49b4afa6fb95c
      size: 4677
  train-sim@dataset1-conditional_coupling_flow_quadratic_spline:
    cmd: python scripts/train.py --log-level info --log-file train.log --experiment-name
      sim-circles --run-name conditional_coupling_flow_quadratic_spline_circles --stage-name
      train-sim@dataset1-conditional_coupling_flow_quadratic_spline --dataset-type
      sim --dataset-name circles --results-path results/sim/circles/conditional_coupling_flow_quadratic_spline
      --test-mode true
    deps:
    - path: ../pyproject.toml
      hash: md5
      md5: 1bb8cefe554dc1c36064f36ce3518fca
      size: 2100
    - path: ../src/mctm/__init__.py
      hash: md5
      md5: 50bfe848b7a3b24849bf3c51890564e5
      size: 54
    - path: ../src/mctm/activations.py
      hash: md5
      md5: fbcc1a7e509e4df7654ccd420ee95cca
      size: 6973
    - path: ../src/mctm/data/__init__.py
      hash: md5
      md5: 4bb4f98e76433de954fedc2402f91b79
      size: 67
    - path: ../src/mctm/data/sklearn_datasets.py
      hash: md5
      md5: 50a45734213822dae2cf7607c270e772
      size: 1044
    - path: ../src/mctm/distributions.py
      hash: md5
      md5: 0d4ff4172e3a859a3b4f065de6d812f9
      size: 43692
    - path: ../src/mctm/models.py
      hash: md5
      md5: c7f2f0e6665129b399432f06f678d4d0
      size: 14118
    - path: ../src/mctm/nn.py
      hash: md5
      md5: e19e5322185ca8b0ca12ea054aa302b9
      size: 13279
    - path: ../src/mctm/parameters.py
      hash: md5
      md5: bec689a85638f3d6fda317622b51f74d
      size: 13349
    - path: ../src/mctm/preprocessing.py
      hash: md5
      md5: 395dbc40ef7a285ba1f11bb6c974eeb8
      size: 4395
    - path: ../src/mctm/scheduler.py
      hash: md5
      md5: 968fe1c35be0e11147ab55012795e31c
      size: 4211
    - path: ../src/mctm/utils/__init__.py
      hash: md5
      md5: c697ac50e99dd1ba97a749c0a6dd4a28
      size: 5768
    - path: ../src/mctm/utils/decorators.py
      hash: md5
      md5: 8f38fef6acf3e8cf79ef3b52290d32d0
      size: 3799
    - path: ../src/mctm/utils/mlflow.py
      hash: md5
      md5: 21f9a348ffad2b7e63efd8b977332230
      size: 2458
    - path: ../src/mctm/utils/pipeline.py
      hash: md5
      md5: d10ee5e4bd333b5dcdc618c86ec94036
      size: 11960
    - path: ../src/mctm/utils/tensorflow.py
      hash: md5
      md5: 01646f069ce1736f3bb3337625f8e9f3
      size: 6355
    - path: ../src/mctm/utils/visualisation.py
      hash: md5
      md5: 309a92b943855a8121347b1516e4277f
      size: 17052
    - path: scripts/train.py
      hash: md5
      md5: 30d0130ef9fd3fc881e6f7137ce31117
      size: 15730
    params:
      params.yaml:
        seed: 1
        textwidth: 487.8225
      params/sim/circles/conditional_coupling_flow_quadratic_spline.yaml:
        compile_kwargs:
          jit_compile: true
        fit_kwargs:
          batch_size: 512
          early_stopping: false
          epochs: 200
          learning_rate:
            scheduler_kwargs:
              decay_steps: 200
              initial_learning_rate: 0.01
            scheduler_name: cosine_decay
          monitor: val_loss
          reduce_lr_on_plateau: false
          validation_split: 0.1
          verbose: true
        model_kwargs:
          distribution: coupling_flow
          num_layers: 2
          bijector: RationalQuadraticSpline
          bijector_kwargs:
            range_min: -5
          parameters_constraint_fn_kwargs:
            interval_width: 10
            min_slope: 0.001
            min_bin_width: 0.001
            nbins: 32
          num_parameters: 95
          parameters_fn_kwargs:
            activation: relu
            batch_norm: false
            dropout: 0
            hidden_units:
            - 128
            - 128
            - 128
            conditional: true
            conditional_event_shape: 1
      params/sim/dataset.yaml:
        dataset_kwargs.circles*:
          n_samples: 16384
          noise: 0.05
          factor: 0.5
          scale:
          - 0.05
          - 0.95
          random_state: 1
    outs:
    - path: results/sim/circles/conditional_coupling_flow_quadratic_spline/dataset.pdf
      hash: md5
      md5: b9876d17e64c2c78dea42f2430296c51
      size: 25002
    - path: results/sim/circles/conditional_coupling_flow_quadratic_spline/metrics.yaml
      hash: md5
      md5: e2d675cd08d9c04a0519ca14ca03eb76
      size: 54
    - path: 
        results/sim/circles/conditional_coupling_flow_quadratic_spline/model_checkpoint.weights.h5
      hash: md5
      md5: 7d4f9425f6fde1bb4755d0c43792fa7a
      size: 2228400
    - path: results/sim/circles/conditional_coupling_flow_quadratic_spline/samples.pdf
      hash: md5
      md5: 48d6fa957d67eaf4410df7a5259865db
      size: 96625
    - path: results/sim/circles/conditional_coupling_flow_quadratic_spline/train.log
      hash: md5
      md5: 43397b6c813cb15331b9d0e5645b8118
      size: 5024
  train-benchmark@dataset0-unconditional_masked_autoregressive_flow_quadratic_spline:
    cmd: python scripts/train.py --log-level info --log-file train.log --experiment-name
      benchmark-bsds300 --run-name unconditional_masked_autoregressive_flow_quadratic_spline_bsds300
      --stage-name 
      train-benchmark@dataset0-unconditional_masked_autoregressive_flow_quadratic_spline
      --dataset-type benchmark --dataset-name bsds300 --results-path 
      results/benchmark/bsds300/unconditional_masked_autoregressive_flow_quadratic_spline
      --test-mode true
    deps:
    - path: ../pyproject.toml
      hash: md5
      md5: 1bb8cefe554dc1c36064f36ce3518fca
      size: 2100
    - path: ../src/mctm/__init__.py
      hash: md5
      md5: 50bfe848b7a3b24849bf3c51890564e5
      size: 54
    - path: ../src/mctm/activations.py
      hash: md5
      md5: fbcc1a7e509e4df7654ccd420ee95cca
      size: 6973
    - path: ../src/mctm/data/__init__.py
      hash: md5
      md5: 4bb4f98e76433de954fedc2402f91b79
      size: 67
    - path: ../src/mctm/data/benchmark.py
      hash: md5
      md5: 68a2414c23a1d225de633677f541c81f
      size: 2461
    - path: ../src/mctm/distributions.py
      hash: md5
      md5: 0d4ff4172e3a859a3b4f065de6d812f9
      size: 43692
    - path: ../src/mctm/models.py
      hash: md5
      md5: c7f2f0e6665129b399432f06f678d4d0
      size: 14118
    - path: ../src/mctm/nn.py
      hash: md5
      md5: e19e5322185ca8b0ca12ea054aa302b9
      size: 13279
    - path: ../src/mctm/parameters.py
      hash: md5
      md5: bec689a85638f3d6fda317622b51f74d
      size: 13349
    - path: ../src/mctm/preprocessing.py
      hash: md5
      md5: 395dbc40ef7a285ba1f11bb6c974eeb8
      size: 4395
    - path: ../src/mctm/scheduler.py
      hash: md5
      md5: 968fe1c35be0e11147ab55012795e31c
      size: 4211
    - path: ../src/mctm/utils/__init__.py
      hash: md5
      md5: c697ac50e99dd1ba97a749c0a6dd4a28
      size: 5768
    - path: ../src/mctm/utils/decorators.py
      hash: md5
      md5: 8f38fef6acf3e8cf79ef3b52290d32d0
      size: 3799
    - path: ../src/mctm/utils/mlflow.py
      hash: md5
      md5: 21f9a348ffad2b7e63efd8b977332230
      size: 2458
    - path: ../src/mctm/utils/pipeline.py
      hash: md5
      md5: d10ee5e4bd333b5dcdc618c86ec94036
      size: 11960
    - path: ../src/mctm/utils/tensorflow.py
      hash: md5
      md5: 01646f069ce1736f3bb3337625f8e9f3
      size: 6355
    - path: ../src/mctm/utils/visualisation.py
      hash: md5
      md5: 309a92b943855a8121347b1516e4277f
      size: 17052
    - path: datasets/benchmark/bsds300_train.npy
      hash: md5
      md5: 10d58c2a7b77aafde3461874f48c1f1d
      size: 252000128
    - path: datasets/benchmark/bsds300_validate.npy
      hash: md5
      md5: e9fcc5f84740aa2ee46be1e58fe07962
      size: 12600128
    - path: scripts/train.py
      hash: md5
      md5: 30d0130ef9fd3fc881e6f7137ce31117
      size: 15730
    params:
      params.yaml:
        log-level: info
        seed: 1
        textwidth: 487.8225
      params/benchmark/bsds300/unconditional_masked_autoregressive_flow_quadratic_spline.yaml:
        compile_kwargs: {}
        fit_kwargs:
          batch_size: 512
          epochs: 200
          learning_rate:
            scheduler_kwargs:
              decay_steps: 200
              initial_learning_rate: 0.0005
            scheduler_name: cosine_decay
          monitor: val_loss
          reduce_lr_on_plateau: false
          early_stopping: false
          verbose: true
        model_kwargs:
          distribution: masked_autoregressive_flow
          num_layers: 10
          bijector: RationalQuadraticSpline
          bijector_kwargs:
            range_min: -3
          parameters_constraint_fn_kwargs:
            interval_width: 6
            min_slope: 0.001
            min_bin_width: 0.001
            nbins: 8
          num_parameters: 23
          parameters_fn_kwargs:
            activation: relu
            hidden_units:
            - 512
            - 512
      params/benchmark/dataset.yaml:
        dataset_kwargs.bsds300*:
          scale: 0.537
          shift: 0.914
    outs:
    - path: 
        results/benchmark/bsds300/unconditional_masked_autoregressive_flow_quadratic_spline/metrics.yaml
      hash: md5
      md5: 6951cb56ef7f25b909d1d64e0b31c768
      size: 55
    - path: 
        results/benchmark/bsds300/unconditional_masked_autoregressive_flow_quadratic_spline/model_checkpoint.weights.h5
      hash: md5
      md5: daf83aad527133a664010c64c5bd04d4
      size: 124727432
    - path: 
        results/benchmark/bsds300/unconditional_masked_autoregressive_flow_quadratic_spline/train.log
      hash: md5
      md5: fa1497117fac67c9cb968a57e29911e6
      size: 10374
  train-benchmark@dataset0-unconditional_coupling_flow_quadratic_spline:
    cmd: python scripts/train.py --log-level info --log-file train.log --experiment-name
      benchmark-bsds300 --run-name unconditional_coupling_flow_quadratic_spline_bsds300
      --stage-name train-benchmark@dataset0-unconditional_coupling_flow_quadratic_spline
      --dataset-type benchmark --dataset-name bsds300 --results-path results/benchmark/bsds300/unconditional_coupling_flow_quadratic_spline
      --test-mode true
    deps:
    - path: ../pyproject.toml
      hash: md5
      md5: 1bb8cefe554dc1c36064f36ce3518fca
      size: 2100
    - path: ../src/mctm/__init__.py
      hash: md5
      md5: 50bfe848b7a3b24849bf3c51890564e5
      size: 54
    - path: ../src/mctm/activations.py
      hash: md5
      md5: fbcc1a7e509e4df7654ccd420ee95cca
      size: 6973
    - path: ../src/mctm/data/__init__.py
      hash: md5
      md5: 4bb4f98e76433de954fedc2402f91b79
      size: 67
    - path: ../src/mctm/data/benchmark.py
      hash: md5
      md5: 68a2414c23a1d225de633677f541c81f
      size: 2461
    - path: ../src/mctm/distributions.py
      hash: md5
      md5: 0d4ff4172e3a859a3b4f065de6d812f9
      size: 43692
    - path: ../src/mctm/models.py
      hash: md5
      md5: c7f2f0e6665129b399432f06f678d4d0
      size: 14118
    - path: ../src/mctm/nn.py
      hash: md5
      md5: e19e5322185ca8b0ca12ea054aa302b9
      size: 13279
    - path: ../src/mctm/parameters.py
      hash: md5
      md5: bec689a85638f3d6fda317622b51f74d
      size: 13349
    - path: ../src/mctm/preprocessing.py
      hash: md5
      md5: 395dbc40ef7a285ba1f11bb6c974eeb8
      size: 4395
    - path: ../src/mctm/scheduler.py
      hash: md5
      md5: 968fe1c35be0e11147ab55012795e31c
      size: 4211
    - path: ../src/mctm/utils/__init__.py
      hash: md5
      md5: c697ac50e99dd1ba97a749c0a6dd4a28
      size: 5768
    - path: ../src/mctm/utils/decorators.py
      hash: md5
      md5: 8f38fef6acf3e8cf79ef3b52290d32d0
      size: 3799
    - path: ../src/mctm/utils/mlflow.py
      hash: md5
      md5: 21f9a348ffad2b7e63efd8b977332230
      size: 2458
    - path: ../src/mctm/utils/pipeline.py
      hash: md5
      md5: d10ee5e4bd333b5dcdc618c86ec94036
      size: 11960
    - path: ../src/mctm/utils/tensorflow.py
      hash: md5
      md5: 01646f069ce1736f3bb3337625f8e9f3
      size: 6355
    - path: ../src/mctm/utils/visualisation.py
      hash: md5
      md5: 309a92b943855a8121347b1516e4277f
      size: 17052
    - path: datasets/benchmark/bsds300_train.npy
      hash: md5
      md5: 10d58c2a7b77aafde3461874f48c1f1d
      size: 252000128
    - path: datasets/benchmark/bsds300_validate.npy
      hash: md5
      md5: e9fcc5f84740aa2ee46be1e58fe07962
      size: 12600128
    - path: scripts/train.py
      hash: md5
      md5: 30d0130ef9fd3fc881e6f7137ce31117
      size: 15730
    params:
      params.yaml:
        log-level: info
        seed: 1
        textwidth: 487.8225
      params/benchmark/bsds300/unconditional_coupling_flow_quadratic_spline.yaml:
        compile_kwargs: {}
        fit_kwargs:
          batch_size: 512
          epochs: 200
          learning_rate:
            scheduler_kwargs:
              decay_steps: 200
              initial_learning_rate: 0.0005
            scheduler_name: cosine_decay
          monitor: val_loss
          reduce_lr_on_plateau: false
          early_stopping: false
          verbose: true
        model_kwargs:
          distribution: coupling_flow
          num_layers: 20
          bijector: RationalQuadraticSpline
          bijector_kwargs:
            range_min: -3
          parameters_constraint_fn_kwargs:
            interval_width: 6
            min_slope: 0.001
            min_bin_width: 0.001
            nbins: 8
          num_parameters: 23
          parameters_fn: fully_connected_res_net
          parameters_fn_kwargs:
            activation: relu
            batch_norm: false
            dropout: false
            res_blocks: 1
            hidden_features: 128
      params/benchmark/dataset.yaml:
        dataset_kwargs.bsds300*:
          scale: 0.537
          shift: 0.914
    outs:
    - path: 
        results/benchmark/bsds300/unconditional_coupling_flow_quadratic_spline/metrics.yaml
      hash: md5
      md5: 1e66a8b250d7c4fb813587b030d98145
      size: 55
    - path: 
        results/benchmark/bsds300/unconditional_coupling_flow_quadratic_spline/model_checkpoint.weights.h5
      hash: md5
      md5: 1e47aa4ec17e2d2d79295350edcf1840
      size: 31545312
    - path: results/benchmark/bsds300/unconditional_coupling_flow_quadratic_spline/train.log
      hash: md5
      md5: 8f6f09456a4ded030436a730068507f6
      size: 24754
  train-benchmark@dataset1-unconditional_masked_autoregressive_flow_quadratic_spline:
    cmd: python scripts/train.py --log-level info --log-file train.log --experiment-name
      benchmark-gas --run-name unconditional_masked_autoregressive_flow_quadratic_spline_gas
      --stage-name 
      train-benchmark@dataset1-unconditional_masked_autoregressive_flow_quadratic_spline
      --dataset-type benchmark --dataset-name gas --results-path results/benchmark/gas/unconditional_masked_autoregressive_flow_quadratic_spline
      --test-mode true
    deps:
    - path: ../pyproject.toml
      hash: md5
      md5: 1bb8cefe554dc1c36064f36ce3518fca
      size: 2100
    - path: ../src/mctm/__init__.py
      hash: md5
      md5: 50bfe848b7a3b24849bf3c51890564e5
      size: 54
    - path: ../src/mctm/activations.py
      hash: md5
      md5: fbcc1a7e509e4df7654ccd420ee95cca
      size: 6973
    - path: ../src/mctm/data/__init__.py
      hash: md5
      md5: 4bb4f98e76433de954fedc2402f91b79
      size: 67
    - path: ../src/mctm/data/benchmark.py
      hash: md5
      md5: 68a2414c23a1d225de633677f541c81f
      size: 2461
    - path: ../src/mctm/distributions.py
      hash: md5
      md5: 0d4ff4172e3a859a3b4f065de6d812f9
      size: 43692
    - path: ../src/mctm/models.py
      hash: md5
      md5: c7f2f0e6665129b399432f06f678d4d0
      size: 14118
    - path: ../src/mctm/nn.py
      hash: md5
      md5: e19e5322185ca8b0ca12ea054aa302b9
      size: 13279
    - path: ../src/mctm/parameters.py
      hash: md5
      md5: bec689a85638f3d6fda317622b51f74d
      size: 13349
    - path: ../src/mctm/preprocessing.py
      hash: md5
      md5: 395dbc40ef7a285ba1f11bb6c974eeb8
      size: 4395
    - path: ../src/mctm/scheduler.py
      hash: md5
      md5: 968fe1c35be0e11147ab55012795e31c
      size: 4211
    - path: ../src/mctm/utils/__init__.py
      hash: md5
      md5: c697ac50e99dd1ba97a749c0a6dd4a28
      size: 5768
    - path: ../src/mctm/utils/decorators.py
      hash: md5
      md5: 8f38fef6acf3e8cf79ef3b52290d32d0
      size: 3799
    - path: ../src/mctm/utils/mlflow.py
      hash: md5
      md5: 21f9a348ffad2b7e63efd8b977332230
      size: 2458
    - path: ../src/mctm/utils/pipeline.py
      hash: md5
      md5: d10ee5e4bd333b5dcdc618c86ec94036
      size: 11960
    - path: ../src/mctm/utils/tensorflow.py
      hash: md5
      md5: 01646f069ce1736f3bb3337625f8e9f3
      size: 6355
    - path: ../src/mctm/utils/visualisation.py
      hash: md5
      md5: 309a92b943855a8121347b1516e4277f
      size: 17052
    - path: datasets/benchmark/gas_train.npy
      hash: md5
      md5: 39954c6841382043fdca0f1be1437f8e
      size: 27269696
    - path: datasets/benchmark/gas_validate.npy
      hash: md5
      md5: c95b50d7b13d07ab0c52f4b5daf4379d
      size: 3030048
    - path: scripts/train.py
      hash: md5
      md5: 30d0130ef9fd3fc881e6f7137ce31117
      size: 15730
    params:
      params.yaml:
        log-level: info
        seed: 1
        textwidth: 487.8225
      params/benchmark/dataset.yaml:
        dataset_kwargs.gas*:
          scale: 0.007
          shift: 5.191
      params/benchmark/gas/unconditional_masked_autoregressive_flow_quadratic_spline.yaml:
        compile_kwargs: {}
        fit_kwargs:
          batch_size: 512
          epochs: 200
          learning_rate:
            scheduler_kwargs:
              decay_steps: 200
              initial_learning_rate: 0.0005
            scheduler_name: cosine_decay
          monitor: val_loss
          reduce_lr_on_plateau: false
          early_stopping: false
          verbose: true
        model_kwargs:
          distribution: masked_autoregressive_flow
          num_layers: 10
          bijector: RationalQuadraticSpline
          bijector_kwargs:
            range_min: -3
          parameters_constraint_fn_kwargs:
            interval_width: 6
            min_slope: 0.001
            min_bin_width: 0.001
            nbins: 8
          num_parameters: 23
          parameters_fn_kwargs:
            activation: relu
            hidden_units:
            - 256
            - 256
    outs:
    - path: 
        results/benchmark/gas/unconditional_masked_autoregressive_flow_quadratic_spline/metrics.yaml
      hash: md5
      md5: 01dd3110e15039e5e15dd2cd0a39b3f9
      size: 54
    - path: 
        results/benchmark/gas/unconditional_masked_autoregressive_flow_quadratic_spline/model_checkpoint.weights.h5
      hash: md5
      md5: 6217f5411dbe49cb1124fb0b7f3b3ddf
      size: 13920472
    - path: 
        results/benchmark/gas/unconditional_masked_autoregressive_flow_quadratic_spline/train.log
      hash: md5
      md5: ff5d9769a43ab820ad896ac909dcb992
      size: 10359
  train-benchmark@dataset2-unconditional_masked_autoregressive_flow_quadratic_spline:
    cmd: python scripts/train.py --log-level info --log-file train.log --experiment-name
      benchmark-hepmass --run-name unconditional_masked_autoregressive_flow_quadratic_spline_hepmass
      --stage-name 
      train-benchmark@dataset2-unconditional_masked_autoregressive_flow_quadratic_spline
      --dataset-type benchmark --dataset-name hepmass --results-path 
      results/benchmark/hepmass/unconditional_masked_autoregressive_flow_quadratic_spline
      --test-mode true
    deps:
    - path: ../pyproject.toml
      hash: md5
      md5: 1bb8cefe554dc1c36064f36ce3518fca
      size: 2100
    - path: ../src/mctm/__init__.py
      hash: md5
      md5: 50bfe848b7a3b24849bf3c51890564e5
      size: 54
    - path: ../src/mctm/activations.py
      hash: md5
      md5: fbcc1a7e509e4df7654ccd420ee95cca
      size: 6973
    - path: ../src/mctm/data/__init__.py
      hash: md5
      md5: 4bb4f98e76433de954fedc2402f91b79
      size: 67
    - path: ../src/mctm/data/benchmark.py
      hash: md5
      md5: 68a2414c23a1d225de633677f541c81f
      size: 2461
    - path: ../src/mctm/distributions.py
      hash: md5
      md5: 0d4ff4172e3a859a3b4f065de6d812f9
      size: 43692
    - path: ../src/mctm/models.py
      hash: md5
      md5: c7f2f0e6665129b399432f06f678d4d0
      size: 14118
    - path: ../src/mctm/nn.py
      hash: md5
      md5: e19e5322185ca8b0ca12ea054aa302b9
      size: 13279
    - path: ../src/mctm/parameters.py
      hash: md5
      md5: bec689a85638f3d6fda317622b51f74d
      size: 13349
    - path: ../src/mctm/preprocessing.py
      hash: md5
      md5: 395dbc40ef7a285ba1f11bb6c974eeb8
      size: 4395
    - path: ../src/mctm/scheduler.py
      hash: md5
      md5: 968fe1c35be0e11147ab55012795e31c
      size: 4211
    - path: ../src/mctm/utils/__init__.py
      hash: md5
      md5: c697ac50e99dd1ba97a749c0a6dd4a28
      size: 5768
    - path: ../src/mctm/utils/decorators.py
      hash: md5
      md5: 8f38fef6acf3e8cf79ef3b52290d32d0
      size: 3799
    - path: ../src/mctm/utils/mlflow.py
      hash: md5
      md5: 21f9a348ffad2b7e63efd8b977332230
      size: 2458
    - path: ../src/mctm/utils/pipeline.py
      hash: md5
      md5: d10ee5e4bd333b5dcdc618c86ec94036
      size: 11960
    - path: ../src/mctm/utils/tensorflow.py
      hash: md5
      md5: 01646f069ce1736f3bb3337625f8e9f3
      size: 6355
    - path: ../src/mctm/utils/visualisation.py
      hash: md5
      md5: 309a92b943855a8121347b1516e4277f
      size: 17052
    - path: datasets/benchmark/hepmass_train.npy
      hash: md5
      md5: 21ee7ef1ffaf9ca5739b135de79b50eb
      size: 26470460
    - path: datasets/benchmark/hepmass_validate.npy
      hash: md5
      md5: 3033bad39164ab11597724b09f1db3a4
      size: 2941220
    - path: scripts/train.py
      hash: md5
      md5: 30d0130ef9fd3fc881e6f7137ce31117
      size: 15730
    params:
      params.yaml:
        log-level: info
        seed: 1
        textwidth: 487.8225
      params/benchmark/dataset.yaml:
        dataset_kwargs.hepmass*:
          scale: 0.054
          shift: 8.063
      params/benchmark/hepmass/unconditional_masked_autoregressive_flow_quadratic_spline.yaml:
        compile_kwargs: {}
        fit_kwargs:
          batch_size: 64
          epochs: 200
          learning_rate:
            scheduler_kwargs:
              decay_steps: 200
              initial_learning_rate: 0.0005
            scheduler_name: cosine_decay
          monitor: val_loss
          reduce_lr_on_plateau: false
          early_stopping: false
          verbose: true
        model_kwargs:
          distribution: masked_autoregressive_flow
          num_layers: 10
          bijector: RationalQuadraticSpline
          bijector_kwargs:
            range_min: -3
          parameters_constraint_fn_kwargs:
            interval_width: 6
            min_slope: 0.001
            min_bin_width: 0.001
            nbins: 8
          num_parameters: 23
          parameters_fn_kwargs:
            activation: relu
            hidden_units:
            - 64
            - 64
    outs:
    - path: 
        results/benchmark/hepmass/unconditional_masked_autoregressive_flow_quadratic_spline/metrics.yaml
      hash: md5
      md5: edbf4bbd36d119f622626460c3c6cdd9
      size: 52
    - path: 
        results/benchmark/hepmass/unconditional_masked_autoregressive_flow_quadratic_spline/model_checkpoint.weights.h5
      hash: md5
      md5: 9b8e84b8c0c1a28193dd601a9017fb03
      size: 4511672
    - path: 
        results/benchmark/hepmass/unconditional_masked_autoregressive_flow_quadratic_spline/train.log
      hash: md5
      md5: 7b50e0c5175ac57a983254586e18e9a2
      size: 10547
  train-benchmark@dataset3-unconditional_masked_autoregressive_flow_quadratic_spline:
    cmd: python scripts/train.py --log-level info --log-file train.log --experiment-name
      benchmark-miniboone --run-name unconditional_masked_autoregressive_flow_quadratic_spline_miniboone
      --stage-name 
      train-benchmark@dataset3-unconditional_masked_autoregressive_flow_quadratic_spline
      --dataset-type benchmark --dataset-name miniboone --results-path 
      results/benchmark/miniboone/unconditional_masked_autoregressive_flow_quadratic_spline
      --test-mode true
    deps:
    - path: ../pyproject.toml
      hash: md5
      md5: 1bb8cefe554dc1c36064f36ce3518fca
      size: 2100
    - path: ../src/mctm/__init__.py
      hash: md5
      md5: 50bfe848b7a3b24849bf3c51890564e5
      size: 54
    - path: ../src/mctm/activations.py
      hash: md5
      md5: fbcc1a7e509e4df7654ccd420ee95cca
      size: 6973
    - path: ../src/mctm/data/__init__.py
      hash: md5
      md5: 4bb4f98e76433de954fedc2402f91b79
      size: 67
    - path: ../src/mctm/data/benchmark.py
      hash: md5
      md5: 68a2414c23a1d225de633677f541c81f
      size: 2461
    - path: ../src/mctm/distributions.py
      hash: md5
      md5: 0d4ff4172e3a859a3b4f065de6d812f9
      size: 43692
    - path: ../src/mctm/models.py
      hash: md5
      md5: c7f2f0e6665129b399432f06f678d4d0
      size: 14118
    - path: ../src/mctm/nn.py
      hash: md5
      md5: e19e5322185ca8b0ca12ea054aa302b9
      size: 13279
    - path: ../src/mctm/parameters.py
      hash: md5
      md5: bec689a85638f3d6fda317622b51f74d
      size: 13349
    - path: ../src/mctm/preprocessing.py
      hash: md5
      md5: 395dbc40ef7a285ba1f11bb6c974eeb8
      size: 4395
    - path: ../src/mctm/scheduler.py
      hash: md5
      md5: 968fe1c35be0e11147ab55012795e31c
      size: 4211
    - path: ../src/mctm/utils/__init__.py
      hash: md5
      md5: c697ac50e99dd1ba97a749c0a6dd4a28
      size: 5768
    - path: ../src/mctm/utils/decorators.py
      hash: md5
      md5: 8f38fef6acf3e8cf79ef3b52290d32d0
      size: 3799
    - path: ../src/mctm/utils/mlflow.py
      hash: md5
      md5: 21f9a348ffad2b7e63efd8b977332230
      size: 2458
    - path: ../src/mctm/utils/pipeline.py
      hash: md5
      md5: d10ee5e4bd333b5dcdc618c86ec94036
      size: 11960
    - path: ../src/mctm/utils/tensorflow.py
      hash: md5
      md5: 01646f069ce1736f3bb3337625f8e9f3
      size: 6355
    - path: ../src/mctm/utils/visualisation.py
      hash: md5
      md5: 309a92b943855a8121347b1516e4277f
      size: 17052
    - path: datasets/benchmark/miniboone_train.npy
      hash: md5
      md5: 34d2db1b9624a6600d4fa650460d96d8
      size: 5083760
    - path: datasets/benchmark/miniboone_validate.npy
      hash: md5
      md5: 081b95e805cef3dcad8c9e4df84aab7a
      size: 564976
    - path: scripts/train.py
      hash: md5
      md5: 30d0130ef9fd3fc881e6f7137ce31117
      size: 15730
    params:
      params.yaml:
        log-level: info
        seed: 1
        textwidth: 487.8225
      params/benchmark/dataset.yaml:
        dataset_kwargs.miniboone*:
          scale: 0.018
          shift: 23.507
      params/benchmark/miniboone/unconditional_masked_autoregressive_flow_quadratic_spline.yaml:
        compile_kwargs: {}
        fit_kwargs:
          batch_size: 128
          epochs: 200
          learning_rate:
            scheduler_kwargs:
              decay_steps: 200
              initial_learning_rate: 0.0003
            scheduler_name: cosine_decay
          monitor: val_loss
          reduce_lr_on_plateau: false
          early_stopping: false
          verbose: true
        model_kwargs:
          distribution: masked_autoregressive_flow
          num_layers: 10
          bijector: RationalQuadraticSpline
          bijector_kwargs:
            range_min: -3
          parameters_constraint_fn_kwargs:
            interval_width: 6
            min_slope: 0.001
            min_bin_width: 0.001
            nbins: 4
          num_parameters: 11
          parameters_fn_kwargs:
            activation: relu
            hidden_units:
            - 64
            - 64
    outs:
    - path: 
        results/benchmark/miniboone/unconditional_masked_autoregressive_flow_quadratic_spline/metrics.yaml
      hash: md5
      md5: 5a5e3648e343c85bd34c4eb7c9191c11
      size: 52
    - path: 
        results/benchmark/miniboone/unconditional_masked_autoregressive_flow_quadratic_spline/model_checkpoint.weights.h5
      hash: md5
      md5: e5633d150860643480f6bb637d937b6a
      size: 4602632
    - path: 
        results/benchmark/miniboone/unconditional_masked_autoregressive_flow_quadratic_spline/train.log
      hash: md5
      md5: d1bdd2b6cdd115fd7ee7d73b9d552e3b
      size: 10549
  train-benchmark@dataset4-unconditional_coupling_flow_quadratic_spline:
    cmd: python scripts/train.py --log-level info --log-file train.log --experiment-name
      benchmark-power --run-name unconditional_coupling_flow_quadratic_spline_power
      --stage-name train-benchmark@dataset4-unconditional_coupling_flow_quadratic_spline
      --dataset-type benchmark --dataset-name power --results-path results/benchmark/power/unconditional_coupling_flow_quadratic_spline
      --test-mode true
    deps:
    - path: ../pyproject.toml
      hash: md5
      md5: 1bb8cefe554dc1c36064f36ce3518fca
      size: 2100
    - path: ../src/mctm/__init__.py
      hash: md5
      md5: 50bfe848b7a3b24849bf3c51890564e5
      size: 54
    - path: ../src/mctm/activations.py
      hash: md5
      md5: fbcc1a7e509e4df7654ccd420ee95cca
      size: 6973
    - path: ../src/mctm/data/__init__.py
      hash: md5
      md5: 4bb4f98e76433de954fedc2402f91b79
      size: 67
    - path: ../src/mctm/data/benchmark.py
      hash: md5
      md5: 68a2414c23a1d225de633677f541c81f
      size: 2461
    - path: ../src/mctm/distributions.py
      hash: md5
      md5: 0d4ff4172e3a859a3b4f065de6d812f9
      size: 43692
    - path: ../src/mctm/models.py
      hash: md5
      md5: c7f2f0e6665129b399432f06f678d4d0
      size: 14118
    - path: ../src/mctm/nn.py
      hash: md5
      md5: e19e5322185ca8b0ca12ea054aa302b9
      size: 13279
    - path: ../src/mctm/parameters.py
      hash: md5
      md5: bec689a85638f3d6fda317622b51f74d
      size: 13349
    - path: ../src/mctm/preprocessing.py
      hash: md5
      md5: 395dbc40ef7a285ba1f11bb6c974eeb8
      size: 4395
    - path: ../src/mctm/scheduler.py
      hash: md5
      md5: 968fe1c35be0e11147ab55012795e31c
      size: 4211
    - path: ../src/mctm/utils/__init__.py
      hash: md5
      md5: c697ac50e99dd1ba97a749c0a6dd4a28
      size: 5768
    - path: ../src/mctm/utils/decorators.py
      hash: md5
      md5: 8f38fef6acf3e8cf79ef3b52290d32d0
      size: 3799
    - path: ../src/mctm/utils/mlflow.py
      hash: md5
      md5: 21f9a348ffad2b7e63efd8b977332230
      size: 2458
    - path: ../src/mctm/utils/pipeline.py
      hash: md5
      md5: d10ee5e4bd333b5dcdc618c86ec94036
      size: 11960
    - path: ../src/mctm/utils/tensorflow.py
      hash: md5
      md5: 01646f069ce1736f3bb3337625f8e9f3
      size: 6355
    - path: ../src/mctm/utils/visualisation.py
      hash: md5
      md5: 309a92b943855a8121347b1516e4277f
      size: 17052
    - path: datasets/benchmark/power_train.npy
      hash: md5
      md5: b4e926bbb226067d4f02b51fa2849ca2
      size: 39838136
    - path: datasets/benchmark/power_validate.npy
      hash: md5
      md5: a39220ef08007fba1768aef08f9c91cf
      size: 4426568
    - path: scripts/train.py
      hash: md5
      md5: 30d0130ef9fd3fc881e6f7137ce31117
      size: 15730
    params:
      params.yaml:
        log-level: info
        seed: 1
        textwidth: 487.8225
      params/benchmark/dataset.yaml:
        dataset_kwargs.power*:
          scale: 0.05
          shift: 5.456
      params/benchmark/power/unconditional_coupling_flow_quadratic_spline.yaml:
        compile_kwargs: {}
        fit_kwargs:
          batch_size: 512
          epochs: 200
          learning_rate:
            scheduler_kwargs:
              decay_steps: 200
              initial_learning_rate: 0.0005
            scheduler_name: cosine_decay
          monitor: val_loss
          reduce_lr_on_plateau: false
          early_stopping: false
          verbose: true
        model_kwargs:
          distribution: coupling_flow
          num_layers: 20
          bijector: RationalQuadraticSpline
          bijector_kwargs:
            range_min: -3
          parameters_constraint_fn_kwargs:
            interval_width: 6
            min_slope: 0.001
            min_bin_width: 0.001
            nbins: 8
          num_parameters: 23
          parameters_fn: fully_connected_res_net
          parameters_fn_kwargs:
            activation: relu
            batch_norm: false
            dropout: false
            res_blocks: 1
            hidden_features: 128
    outs:
    - path: 
        results/benchmark/power/unconditional_coupling_flow_quadratic_spline/metrics.yaml
      hash: md5
      md5: fe152bc989d4efe466cb573cbd81e856
      size: 54
    - path: 
        results/benchmark/power/unconditional_coupling_flow_quadratic_spline/model_checkpoint.weights.h5
      hash: md5
      md5: b1250cfc1af28a9ecc09412a634133b9
      size: 10375620
    - path: results/benchmark/power/unconditional_coupling_flow_quadratic_spline/train.log
      hash: md5
      md5: cfd6a68a11d51842762bfd0aa4c00b3b
      size: 24684
  train-benchmark@dataset3-unconditional_coupling_flow_quadratic_spline:
    cmd: python scripts/train.py --log-level info --log-file train.log --experiment-name
      benchmark-miniboone --run-name unconditional_coupling_flow_quadratic_spline_miniboone
      --stage-name train-benchmark@dataset3-unconditional_coupling_flow_quadratic_spline
      --dataset-type benchmark --dataset-name miniboone --results-path results/benchmark/miniboone/unconditional_coupling_flow_quadratic_spline
      --test-mode true
    deps:
    - path: ../pyproject.toml
      hash: md5
      md5: 1bb8cefe554dc1c36064f36ce3518fca
      size: 2100
    - path: ../src/mctm/__init__.py
      hash: md5
      md5: 50bfe848b7a3b24849bf3c51890564e5
      size: 54
    - path: ../src/mctm/activations.py
      hash: md5
      md5: fbcc1a7e509e4df7654ccd420ee95cca
      size: 6973
    - path: ../src/mctm/data/__init__.py
      hash: md5
      md5: 4bb4f98e76433de954fedc2402f91b79
      size: 67
    - path: ../src/mctm/data/benchmark.py
      hash: md5
      md5: 68a2414c23a1d225de633677f541c81f
      size: 2461
    - path: ../src/mctm/distributions.py
      hash: md5
      md5: 0d4ff4172e3a859a3b4f065de6d812f9
      size: 43692
    - path: ../src/mctm/models.py
      hash: md5
      md5: c7f2f0e6665129b399432f06f678d4d0
      size: 14118
    - path: ../src/mctm/nn.py
      hash: md5
      md5: e19e5322185ca8b0ca12ea054aa302b9
      size: 13279
    - path: ../src/mctm/parameters.py
      hash: md5
      md5: bec689a85638f3d6fda317622b51f74d
      size: 13349
    - path: ../src/mctm/preprocessing.py
      hash: md5
      md5: 395dbc40ef7a285ba1f11bb6c974eeb8
      size: 4395
    - path: ../src/mctm/scheduler.py
      hash: md5
      md5: 968fe1c35be0e11147ab55012795e31c
      size: 4211
    - path: ../src/mctm/utils/__init__.py
      hash: md5
      md5: c697ac50e99dd1ba97a749c0a6dd4a28
      size: 5768
    - path: ../src/mctm/utils/decorators.py
      hash: md5
      md5: 8f38fef6acf3e8cf79ef3b52290d32d0
      size: 3799
    - path: ../src/mctm/utils/mlflow.py
      hash: md5
      md5: 21f9a348ffad2b7e63efd8b977332230
      size: 2458
    - path: ../src/mctm/utils/pipeline.py
      hash: md5
      md5: d10ee5e4bd333b5dcdc618c86ec94036
      size: 11960
    - path: ../src/mctm/utils/tensorflow.py
      hash: md5
      md5: 01646f069ce1736f3bb3337625f8e9f3
      size: 6355
    - path: ../src/mctm/utils/visualisation.py
      hash: md5
      md5: 309a92b943855a8121347b1516e4277f
      size: 17052
    - path: datasets/benchmark/miniboone_train.npy
      hash: md5
      md5: 34d2db1b9624a6600d4fa650460d96d8
      size: 5083760
    - path: datasets/benchmark/miniboone_validate.npy
      hash: md5
      md5: 081b95e805cef3dcad8c9e4df84aab7a
      size: 564976
    - path: scripts/train.py
      hash: md5
      md5: 30d0130ef9fd3fc881e6f7137ce31117
      size: 15730
    params:
      params.yaml:
        log-level: info
        seed: 1
        textwidth: 487.8225
      params/benchmark/dataset.yaml:
        dataset_kwargs.miniboone*:
          scale: 0.018
          shift: 23.507
      params/benchmark/miniboone/unconditional_coupling_flow_quadratic_spline.yaml:
        compile_kwargs: {}
        fit_kwargs:
          batch_size: 128
          epochs: 200
          learning_rate:
            scheduler_kwargs:
              decay_steps: 200
              initial_learning_rate: 0.0003
            scheduler_name: cosine_decay
          monitor: val_loss
          reduce_lr_on_plateau: false
          early_stopping: false
          verbose: true
        model_kwargs:
          distribution: coupling_flow
          num_layers: 10
          bijector: RationalQuadraticSpline
          bijector_kwargs:
            range_min: -3
          parameters_constraint_fn_kwargs:
            interval_width: 6
            min_slope: 0.001
            min_bin_width: 0.001
            nbins: 4
          num_parameters: 11
          parameters_fn: fully_connected_res_net
          parameters_fn_kwargs:
            activation: relu
            batch_norm: false
            dropout: 0.2
            res_blocks: 1
            hidden_features: 32
    outs:
    - path: 
        results/benchmark/miniboone/unconditional_coupling_flow_quadratic_spline/metrics.yaml
      hash: md5
      md5: fe3e578e83dbb95b4c166cf8d6cd190b
      size: 53
    - path: 
        results/benchmark/miniboone/unconditional_coupling_flow_quadratic_spline/model_checkpoint.weights.h5
      hash: md5
      md5: c1b6f6905f69ae3af00a149ee0431a18
      size: 1374296
    - path: 
        results/benchmark/miniboone/unconditional_coupling_flow_quadratic_spline/train.log
      hash: md5
      md5: 52d2b16ac4b9e8d8799d31f336a2592a
      size: 13709
  train-benchmark@dataset1-unconditional_coupling_flow_quadratic_spline:
    cmd: python scripts/train.py --log-level info --log-file train.log --experiment-name
      benchmark-gas --run-name unconditional_coupling_flow_quadratic_spline_gas --stage-name
      train-benchmark@dataset1-unconditional_coupling_flow_quadratic_spline --dataset-type
      benchmark --dataset-name gas --results-path results/benchmark/gas/unconditional_coupling_flow_quadratic_spline
      --test-mode true
    deps:
    - path: ../pyproject.toml
      hash: md5
      md5: 1bb8cefe554dc1c36064f36ce3518fca
      size: 2100
    - path: ../src/mctm/__init__.py
      hash: md5
      md5: 50bfe848b7a3b24849bf3c51890564e5
      size: 54
    - path: ../src/mctm/activations.py
      hash: md5
      md5: fbcc1a7e509e4df7654ccd420ee95cca
      size: 6973
    - path: ../src/mctm/data/__init__.py
      hash: md5
      md5: 4bb4f98e76433de954fedc2402f91b79
      size: 67
    - path: ../src/mctm/data/benchmark.py
      hash: md5
      md5: 68a2414c23a1d225de633677f541c81f
      size: 2461
    - path: ../src/mctm/distributions.py
      hash: md5
      md5: 0d4ff4172e3a859a3b4f065de6d812f9
      size: 43692
    - path: ../src/mctm/models.py
      hash: md5
      md5: c7f2f0e6665129b399432f06f678d4d0
      size: 14118
    - path: ../src/mctm/nn.py
      hash: md5
      md5: e19e5322185ca8b0ca12ea054aa302b9
      size: 13279
    - path: ../src/mctm/parameters.py
      hash: md5
      md5: bec689a85638f3d6fda317622b51f74d
      size: 13349
    - path: ../src/mctm/preprocessing.py
      hash: md5
      md5: 395dbc40ef7a285ba1f11bb6c974eeb8
      size: 4395
    - path: ../src/mctm/scheduler.py
      hash: md5
      md5: 968fe1c35be0e11147ab55012795e31c
      size: 4211
    - path: ../src/mctm/utils/__init__.py
      hash: md5
      md5: c697ac50e99dd1ba97a749c0a6dd4a28
      size: 5768
    - path: ../src/mctm/utils/decorators.py
      hash: md5
      md5: 8f38fef6acf3e8cf79ef3b52290d32d0
      size: 3799
    - path: ../src/mctm/utils/mlflow.py
      hash: md5
      md5: 21f9a348ffad2b7e63efd8b977332230
      size: 2458
    - path: ../src/mctm/utils/pipeline.py
      hash: md5
      md5: d10ee5e4bd333b5dcdc618c86ec94036
      size: 11960
    - path: ../src/mctm/utils/tensorflow.py
      hash: md5
      md5: 01646f069ce1736f3bb3337625f8e9f3
      size: 6355
    - path: ../src/mctm/utils/visualisation.py
      hash: md5
      md5: 309a92b943855a8121347b1516e4277f
      size: 17052
    - path: datasets/benchmark/gas_train.npy
      hash: md5
      md5: 39954c6841382043fdca0f1be1437f8e
      size: 27269696
    - path: datasets/benchmark/gas_validate.npy
      hash: md5
      md5: c95b50d7b13d07ab0c52f4b5daf4379d
      size: 3030048
    - path: scripts/train.py
      hash: md5
      md5: 30d0130ef9fd3fc881e6f7137ce31117
      size: 15730
    params:
      params.yaml:
        log-level: info
        seed: 1
        textwidth: 487.8225
      params/benchmark/dataset.yaml:
        dataset_kwargs.gas*:
          scale: 0.007
          shift: 5.191
      params/benchmark/gas/unconditional_coupling_flow_quadratic_spline.yaml:
        compile_kwargs: {}
        fit_kwargs:
          batch_size: 512
          epochs: 200
          learning_rate:
            scheduler_kwargs:
              decay_steps: 200
              initial_learning_rate: 0.0005
            scheduler_name: cosine_decay
          monitor: val_loss
          reduce_lr_on_plateau: false
          early_stopping: false
          verbose: true
        model_kwargs:
          distribution: coupling_flow
          num_layers: 10
          bijector: RationalQuadraticSpline
          bijector_kwargs:
            range_min: -3
          parameters_constraint_fn_kwargs:
            interval_width: 6
            min_slope: 0.001
            min_bin_width: 0.001
            nbins: 8
          num_parameters: 23
          parameters_fn: fully_connected_res_net
          parameters_fn_kwargs:
            activation: relu
            batch_norm: false
            dropout: false
            res_blocks: 2
            hidden_features: 256
    outs:
    - path: results/benchmark/gas/unconditional_coupling_flow_quadratic_spline/metrics.yaml
      hash: md5
      md5: 9c5bcdf1f6a681a05394366ca106f56c
      size: 52
    - path: 
        results/benchmark/gas/unconditional_coupling_flow_quadratic_spline/model_checkpoint.weights.h5
      hash: md5
      md5: 2ba6c549e4e39ba07721192739116e03
      size: 34716016
    - path: results/benchmark/gas/unconditional_coupling_flow_quadratic_spline/train.log
      hash: md5
      md5: 2cceebcd9bb85f593abf06b16683dd71
      size: 13507
  train-benchmark@dataset2-unconditional_coupling_flow_quadratic_spline:
    cmd: python scripts/train.py --log-level info --log-file train.log --experiment-name
      benchmark-hepmass --run-name unconditional_coupling_flow_quadratic_spline_hepmass
      --stage-name train-benchmark@dataset2-unconditional_coupling_flow_quadratic_spline
      --dataset-type benchmark --dataset-name hepmass --results-path results/benchmark/hepmass/unconditional_coupling_flow_quadratic_spline
      --test-mode true
    deps:
    - path: ../pyproject.toml
      hash: md5
      md5: 1bb8cefe554dc1c36064f36ce3518fca
      size: 2100
    - path: ../src/mctm/__init__.py
      hash: md5
      md5: 50bfe848b7a3b24849bf3c51890564e5
      size: 54
    - path: ../src/mctm/activations.py
      hash: md5
      md5: fbcc1a7e509e4df7654ccd420ee95cca
      size: 6973
    - path: ../src/mctm/data/__init__.py
      hash: md5
      md5: 4bb4f98e76433de954fedc2402f91b79
      size: 67
    - path: ../src/mctm/data/benchmark.py
      hash: md5
      md5: 68a2414c23a1d225de633677f541c81f
      size: 2461
    - path: ../src/mctm/distributions.py
      hash: md5
      md5: 0d4ff4172e3a859a3b4f065de6d812f9
      size: 43692
    - path: ../src/mctm/models.py
      hash: md5
      md5: c7f2f0e6665129b399432f06f678d4d0
      size: 14118
    - path: ../src/mctm/nn.py
      hash: md5
      md5: e19e5322185ca8b0ca12ea054aa302b9
      size: 13279
    - path: ../src/mctm/parameters.py
      hash: md5
      md5: bec689a85638f3d6fda317622b51f74d
      size: 13349
    - path: ../src/mctm/preprocessing.py
      hash: md5
      md5: 395dbc40ef7a285ba1f11bb6c974eeb8
      size: 4395
    - path: ../src/mctm/scheduler.py
      hash: md5
      md5: 968fe1c35be0e11147ab55012795e31c
      size: 4211
    - path: ../src/mctm/utils/__init__.py
      hash: md5
      md5: c697ac50e99dd1ba97a749c0a6dd4a28
      size: 5768
    - path: ../src/mctm/utils/decorators.py
      hash: md5
      md5: 8f38fef6acf3e8cf79ef3b52290d32d0
      size: 3799
    - path: ../src/mctm/utils/mlflow.py
      hash: md5
      md5: 21f9a348ffad2b7e63efd8b977332230
      size: 2458
    - path: ../src/mctm/utils/pipeline.py
      hash: md5
      md5: d10ee5e4bd333b5dcdc618c86ec94036
      size: 11960
    - path: ../src/mctm/utils/tensorflow.py
      hash: md5
      md5: 01646f069ce1736f3bb3337625f8e9f3
      size: 6355
    - path: ../src/mctm/utils/visualisation.py
      hash: md5
      md5: 309a92b943855a8121347b1516e4277f
      size: 17052
    - path: datasets/benchmark/hepmass_train.npy
      hash: md5
      md5: 21ee7ef1ffaf9ca5739b135de79b50eb
      size: 26470460
    - path: datasets/benchmark/hepmass_validate.npy
      hash: md5
      md5: 3033bad39164ab11597724b09f1db3a4
      size: 2941220
    - path: scripts/train.py
      hash: md5
      md5: 30d0130ef9fd3fc881e6f7137ce31117
      size: 15730
    params:
      params.yaml:
        log-level: info
        seed: 1
        textwidth: 487.8225
      params/benchmark/dataset.yaml:
        dataset_kwargs.hepmass*:
          scale: 0.054
          shift: 8.063
      params/benchmark/hepmass/unconditional_coupling_flow_quadratic_spline.yaml:
        compile_kwargs: {}
        fit_kwargs:
          batch_size: 256
          epochs: 200
          learning_rate:
            scheduler_kwargs:
              decay_steps: 200
              initial_learning_rate: 0.0005
            scheduler_name: cosine_decay
          monitor: val_loss
          reduce_lr_on_plateau: false
          early_stopping: false
          verbose: true
        model_kwargs:
          distribution: coupling_flow
          num_layers: 20
          bijector: RationalQuadraticSpline
          bijector_kwargs:
            range_min: -3
          parameters_constraint_fn_kwargs:
            interval_width: 6
            min_slope: 0.001
            min_bin_width: 0.001
            nbins: 8
          num_parameters: 23
          parameters_fn: fully_connected_res_net
          parameters_fn_kwargs:
            activation: relu
            batch_norm: false
            dropout: false
            res_blocks: 2
            hidden_features: 128
    outs:
    - path: 
        results/benchmark/hepmass/unconditional_coupling_flow_quadratic_spline/metrics.yaml
      hash: md5
      md5: 0dd4a8c0fff66e8817504eb50c63b8fd
      size: 53
    - path: 
        results/benchmark/hepmass/unconditional_coupling_flow_quadratic_spline/model_checkpoint.weights.h5
      hash: md5
      md5: 8e21fe01584444e3cefef8b06cb972b1
      size: 23963328
    - path: results/benchmark/hepmass/unconditional_coupling_flow_quadratic_spline/train.log
      hash: md5
      md5: a367ea8de5613bc97675befef116d655
      size: 24951
  train-benchmark@dataset4-unconditional_masked_autoregressive_flow_quadratic_spline:
    cmd: python scripts/train.py --log-level info --log-file train.log --experiment-name
      benchmark-power --run-name unconditional_masked_autoregressive_flow_quadratic_spline_power
      --stage-name 
      train-benchmark@dataset4-unconditional_masked_autoregressive_flow_quadratic_spline
      --dataset-type benchmark --dataset-name power --results-path 
      results/benchmark/power/unconditional_masked_autoregressive_flow_quadratic_spline
      --test-mode true
    deps:
    - path: ../pyproject.toml
      hash: md5
      md5: 1bb8cefe554dc1c36064f36ce3518fca
      size: 2100
    - path: ../src/mctm/__init__.py
      hash: md5
      md5: 50bfe848b7a3b24849bf3c51890564e5
      size: 54
    - path: ../src/mctm/activations.py
      hash: md5
      md5: fbcc1a7e509e4df7654ccd420ee95cca
      size: 6973
    - path: ../src/mctm/data/__init__.py
      hash: md5
      md5: 4bb4f98e76433de954fedc2402f91b79
      size: 67
    - path: ../src/mctm/data/benchmark.py
      hash: md5
      md5: 68a2414c23a1d225de633677f541c81f
      size: 2461
    - path: ../src/mctm/distributions.py
      hash: md5
      md5: 0d4ff4172e3a859a3b4f065de6d812f9
      size: 43692
    - path: ../src/mctm/models.py
      hash: md5
      md5: c7f2f0e6665129b399432f06f678d4d0
      size: 14118
    - path: ../src/mctm/nn.py
      hash: md5
      md5: e19e5322185ca8b0ca12ea054aa302b9
      size: 13279
    - path: ../src/mctm/parameters.py
      hash: md5
      md5: bec689a85638f3d6fda317622b51f74d
      size: 13349
    - path: ../src/mctm/preprocessing.py
      hash: md5
      md5: 395dbc40ef7a285ba1f11bb6c974eeb8
      size: 4395
    - path: ../src/mctm/scheduler.py
      hash: md5
      md5: 968fe1c35be0e11147ab55012795e31c
      size: 4211
    - path: ../src/mctm/utils/__init__.py
      hash: md5
      md5: c697ac50e99dd1ba97a749c0a6dd4a28
      size: 5768
    - path: ../src/mctm/utils/decorators.py
      hash: md5
      md5: 8f38fef6acf3e8cf79ef3b52290d32d0
      size: 3799
    - path: ../src/mctm/utils/mlflow.py
      hash: md5
      md5: 21f9a348ffad2b7e63efd8b977332230
      size: 2458
    - path: ../src/mctm/utils/pipeline.py
      hash: md5
      md5: d10ee5e4bd333b5dcdc618c86ec94036
      size: 11960
    - path: ../src/mctm/utils/tensorflow.py
      hash: md5
      md5: 01646f069ce1736f3bb3337625f8e9f3
      size: 6355
    - path: ../src/mctm/utils/visualisation.py
      hash: md5
      md5: 309a92b943855a8121347b1516e4277f
      size: 17052
    - path: datasets/benchmark/power_train.npy
      hash: md5
      md5: b4e926bbb226067d4f02b51fa2849ca2
      size: 39838136
    - path: datasets/benchmark/power_validate.npy
      hash: md5
      md5: a39220ef08007fba1768aef08f9c91cf
      size: 4426568
    - path: scripts/train.py
      hash: md5
      md5: 30d0130ef9fd3fc881e6f7137ce31117
      size: 15730
    params:
      params.yaml:
        log-level: info
        seed: 1
        textwidth: 487.8225
      params/benchmark/dataset.yaml:
        dataset_kwargs.power*:
          scale: 0.05
          shift: 5.456
      params/benchmark/power/unconditional_masked_autoregressive_flow_quadratic_spline.yaml:
        compile_kwargs: {}
        fit_kwargs:
          batch_size: 512
          epochs: 200
          learning_rate:
            scheduler_kwargs:
              decay_steps: 200
              initial_learning_rate: 0.0005
            scheduler_name: cosine_decay
          monitor: val_loss
          reduce_lr_on_plateau: false
          early_stopping: false
          verbose: true
        model_kwargs:
          distribution: masked_autoregressive_flow
          num_layers: 10
          bijector: RationalQuadraticSpline
          bijector_kwargs:
            range_min: -3
          parameters_constraint_fn_kwargs:
            interval_width: 6
            min_slope: 0.001
            min_bin_width: 0.001
            nbins: 4
          num_parameters: 11
          parameters_fn_kwargs:
            activation: relu
            hidden_units:
            - 512
            - 512
    outs:
    - path: 
        results/benchmark/power/unconditional_masked_autoregressive_flow_quadratic_spline/metrics.yaml
      hash: md5
      md5: 0c1480b66d66ae570d6857e2fc68c816
      size: 52
    - path: 
        results/benchmark/power/unconditional_masked_autoregressive_flow_quadratic_spline/model_checkpoint.weights.h5
      hash: md5
      md5: 9f7fa7469bde01fee65527c848d98820
      size: 36087488
    - path: 
        results/benchmark/power/unconditional_masked_autoregressive_flow_quadratic_spline/train.log
      hash: md5
      md5: aab951b38bef8b9955659e7d0d31513f
      size: 10352
  train-sim@dataset0-conditional_multivariate_transformation_model:
    cmd: python scripts/train.py --log-level info --log-file train.log --experiment-name
      sim-moons --run-name conditional_multivariate_transformation_model_moons --stage-name
      train-sim@dataset0-conditional_multivariate_transformation_model --dataset-type
      sim --dataset-name moons --results-path results/sim/moons/conditional_multivariate_transformation_model
      --test-mode true
    deps:
    - path: ../pyproject.toml
      hash: md5
      md5: 1bb8cefe554dc1c36064f36ce3518fca
      size: 2100
    - path: ../src/mctm/__init__.py
      hash: md5
      md5: 50bfe848b7a3b24849bf3c51890564e5
      size: 54
    - path: ../src/mctm/activations.py
      hash: md5
      md5: fbcc1a7e509e4df7654ccd420ee95cca
      size: 6973
    - path: ../src/mctm/data/__init__.py
      hash: md5
      md5: 4bb4f98e76433de954fedc2402f91b79
      size: 67
    - path: ../src/mctm/data/sklearn_datasets.py
      hash: md5
      md5: 50a45734213822dae2cf7607c270e772
      size: 1044
    - path: ../src/mctm/distributions.py
      hash: md5
      md5: 0d4ff4172e3a859a3b4f065de6d812f9
      size: 43692
    - path: ../src/mctm/models.py
      hash: md5
      md5: c7f2f0e6665129b399432f06f678d4d0
      size: 14118
    - path: ../src/mctm/nn.py
      hash: md5
      md5: e19e5322185ca8b0ca12ea054aa302b9
      size: 13279
    - path: ../src/mctm/parameters.py
      hash: md5
      md5: bec689a85638f3d6fda317622b51f74d
      size: 13349
    - path: ../src/mctm/preprocessing.py
      hash: md5
      md5: 395dbc40ef7a285ba1f11bb6c974eeb8
      size: 4395
    - path: ../src/mctm/scheduler.py
      hash: md5
      md5: 968fe1c35be0e11147ab55012795e31c
      size: 4211
    - path: ../src/mctm/utils/__init__.py
      hash: md5
      md5: c697ac50e99dd1ba97a749c0a6dd4a28
      size: 5768
    - path: ../src/mctm/utils/decorators.py
      hash: md5
      md5: 8f38fef6acf3e8cf79ef3b52290d32d0
      size: 3799
    - path: ../src/mctm/utils/mlflow.py
      hash: md5
      md5: 21f9a348ffad2b7e63efd8b977332230
      size: 2458
    - path: ../src/mctm/utils/pipeline.py
      hash: md5
      md5: d10ee5e4bd333b5dcdc618c86ec94036
      size: 11960
    - path: ../src/mctm/utils/tensorflow.py
      hash: md5
      md5: 01646f069ce1736f3bb3337625f8e9f3
      size: 6355
    - path: ../src/mctm/utils/visualisation.py
      hash: md5
      md5: 309a92b943855a8121347b1516e4277f
      size: 17052
    - path: scripts/train.py
      hash: md5
      md5: 30d0130ef9fd3fc881e6f7137ce31117
      size: 15730
    params:
      params.yaml:
        seed: 1
        textwidth: 487.8225
      params/sim/dataset.yaml:
        dataset_kwargs.moons*:
          n_samples: 16384
          noise: 0.05
          scale:
          - 0.05
          - 0.95
          random_state: 1
      params/sim/moons/conditional_multivariate_transformation_model.yaml:
        compile_kwargs: {}
        fit_kwargs:
          epochs: 100
          batch_size: 512
          learning_rate:
            scheduler_kwargs:
              decay_steps: 100
              initial_learning_rate: 0.01
            scheduler_name: cosine_decay
          reduce_lr_on_plateau: false
          early_stopping: false
          monitor: val_loss
          verbose: true
          validation_split: 0.25
        model_kwargs:
          marginal_bijectors:
          - bijector: BernsteinPolynomial
            invert: true
            bijector_kwargs:
              domain:
              - 0
              - 1
              extrapolation: true
            parameters_constraint_fn: mctm.activations.get_thetas_constrain_fn
            parameters_constraint_fn_kwargs:
              allow_flexible_bounds: true
              bounds: smooth
              high: 4
              low: -4
            parameters_fn: parameter_vector
            parameters_fn_kwargs:
              dtype: float32
              parameter_shape:
              - 2
              - 100
          - bijector: Shift
            invert: true
            parameters_fn: bernstein_polynomial
            parameters_fn_kwargs:
              conditional_event_shape: 1
              dtype: float
              extrapolation: true
              parameter_shape:
              - 2
              polynomial_order: 6
          joint_bijectors:
          - bijector: ScaleMatvecLinearOperator
            invert: true
            parameters_fn: bernstein_polynomial
            parameters_fn_kwargs:
              conditional_event_shape: 1
              dtype: float
              extrapolation: true
              parameter_shape:
              - 1
              polynomial_order: 3
            parameters_constraint_fn: mctm.activations.lambda_parameters_constraint_fn
        two_stage_training: true
    outs:
    - path: results/sim/moons/conditional_multivariate_transformation_model/dataset.pdf
      hash: md5
      md5: ee7d78d637dab05f3b30dc47969ddaef
      size: 24844
    - path: results/sim/moons/conditional_multivariate_transformation_model/metrics.yaml
      hash: md5
      md5: 9701a031ec765592454460b8126288a8
      size: 53
    - path: 
        results/sim/moons/conditional_multivariate_transformation_model/model_checkpoint.weights.h5
      hash: md5
      md5: dcec056d0384d591ebcc6665385abd05
      size: 14136
    - path: results/sim/moons/conditional_multivariate_transformation_model/samples.pdf
      hash: md5
      md5: aefe39bd48dbc2b8e058524366305ac7
      size: 105015
    - path: results/sim/moons/conditional_multivariate_transformation_model/train.log
      hash: md5
      md5: cc641c4ea7b8e4fe4b603802c5bd2358
      size: 16879
  train-sim@dataset0-unconditional_multivariate_transformation_model:
    cmd: python scripts/train.py --log-level info --log-file train.log --experiment-name
      sim-moons --run-name unconditional_multivariate_transformation_model_moons --stage-name
      train-sim@dataset0-unconditional_multivariate_transformation_model --dataset-type
      sim --dataset-name moons --results-path results/sim/moons/unconditional_multivariate_transformation_model
      --test-mode true
    deps:
    - path: ../pyproject.toml
      hash: md5
      md5: 1bb8cefe554dc1c36064f36ce3518fca
      size: 2100
    - path: ../src/mctm/__init__.py
      hash: md5
      md5: 50bfe848b7a3b24849bf3c51890564e5
      size: 54
    - path: ../src/mctm/activations.py
      hash: md5
      md5: fbcc1a7e509e4df7654ccd420ee95cca
      size: 6973
    - path: ../src/mctm/data/__init__.py
      hash: md5
      md5: 4bb4f98e76433de954fedc2402f91b79
      size: 67
    - path: ../src/mctm/data/sklearn_datasets.py
      hash: md5
      md5: 50a45734213822dae2cf7607c270e772
      size: 1044
    - path: ../src/mctm/distributions.py
      hash: md5
      md5: 0d4ff4172e3a859a3b4f065de6d812f9
      size: 43692
    - path: ../src/mctm/models.py
      hash: md5
      md5: c7f2f0e6665129b399432f06f678d4d0
      size: 14118
    - path: ../src/mctm/nn.py
      hash: md5
      md5: e19e5322185ca8b0ca12ea054aa302b9
      size: 13279
    - path: ../src/mctm/parameters.py
      hash: md5
      md5: bec689a85638f3d6fda317622b51f74d
      size: 13349
    - path: ../src/mctm/preprocessing.py
      hash: md5
      md5: 395dbc40ef7a285ba1f11bb6c974eeb8
      size: 4395
    - path: ../src/mctm/scheduler.py
      hash: md5
      md5: 968fe1c35be0e11147ab55012795e31c
      size: 4211
    - path: ../src/mctm/utils/__init__.py
      hash: md5
      md5: c697ac50e99dd1ba97a749c0a6dd4a28
      size: 5768
    - path: ../src/mctm/utils/decorators.py
      hash: md5
      md5: 8f38fef6acf3e8cf79ef3b52290d32d0
      size: 3799
    - path: ../src/mctm/utils/mlflow.py
      hash: md5
      md5: 21f9a348ffad2b7e63efd8b977332230
      size: 2458
    - path: ../src/mctm/utils/pipeline.py
      hash: md5
      md5: d10ee5e4bd333b5dcdc618c86ec94036
      size: 11960
    - path: ../src/mctm/utils/tensorflow.py
      hash: md5
      md5: 01646f069ce1736f3bb3337625f8e9f3
      size: 6355
    - path: ../src/mctm/utils/visualisation.py
      hash: md5
      md5: 309a92b943855a8121347b1516e4277f
      size: 17052
    - path: scripts/train.py
      hash: md5
      md5: 30d0130ef9fd3fc881e6f7137ce31117
      size: 15730
    params:
      params.yaml:
        seed: 1
        textwidth: 487.8225
      params/sim/dataset.yaml:
        dataset_kwargs.moons*:
          n_samples: 16384
          noise: 0.05
          scale:
          - 0.05
          - 0.95
          random_state: 1
      params/sim/moons/unconditional_multivariate_transformation_model.yaml:
        compile_kwargs: {}
        fit_kwargs:
          epochs: 100
          batch_size: 512
          learning_rate:
            scheduler_kwargs:
              decay_steps: 100
              initial_learning_rate: 0.01
            scheduler_name: cosine_decay
          reduce_lr_on_plateau: false
          early_stopping: false
          monitor: val_loss
          verbose: true
          validation_split: 0.25
        model_kwargs:
          marginal_bijectors:
          - bijector: BernsteinPolynomial
            invert: true
            bijector_kwargs:
              domain:
              - 0
              - 1
              extrapolation: true
            parameters_constraint_fn: mctm.activations.get_thetas_constrain_fn
            parameters_constraint_fn_kwargs:
              allow_flexible_bounds: true
              bounds: smooth
              high: 4
              low: -4
            parameters_fn: parameter_vector
            parameters_fn_kwargs:
              dtype: float32
              parameter_shape:
              - 2
              - 100
          joint_bijectors:
          - bijector: ScaleMatvecLinearOperator
            invert: true
            parameters_fn: parameter_vector
            parameters_fn_kwargs:
              dtype: float32
              parameter_shape:
              - 1
              - 1
            parameters_constraint_fn: mctm.activations.lambda_parameters_constraint_fn
        two_stage_training: true
    outs:
    - path: results/sim/moons/unconditional_multivariate_transformation_model/dataset.pdf
      hash: md5
      md5: a853d707e9947cbb8767a3da8fa4738b
      size: 24844
    - path: results/sim/moons/unconditional_multivariate_transformation_model/metrics.yaml
      hash: md5
      md5: 45a477466d6a0ecd3ac5836bf826e4ef
      size: 53
    - path: 
        results/sim/moons/unconditional_multivariate_transformation_model/model_checkpoint.weights.h5
      hash: md5
      md5: 810ee784b4c665ce1e2b25c6fec34815
      size: 11272
    - path: results/sim/moons/unconditional_multivariate_transformation_model/samples.pdf
      hash: md5
      md5: 7c2595f31a08ab3ba2ae74b9ddf040e5
      size: 102005
    - path: results/sim/moons/unconditional_multivariate_transformation_model/train.log
      hash: md5
      md5: 7b6256ad2150d7d24285ce72782a474a
      size: 3650
  train-sim@dataset1-conditional_multivariate_transformation_model:
    cmd: python scripts/train.py --log-level info --log-file train.log --experiment-name
      sim-circles --run-name conditional_multivariate_transformation_model_circles
      --stage-name train-sim@dataset1-conditional_multivariate_transformation_model
      --dataset-type sim --dataset-name circles --results-path results/sim/circles/conditional_multivariate_transformation_model
      --test-mode true
    deps:
    - path: ../pyproject.toml
      hash: md5
      md5: 1bb8cefe554dc1c36064f36ce3518fca
      size: 2100
    - path: ../src/mctm/__init__.py
      hash: md5
      md5: 50bfe848b7a3b24849bf3c51890564e5
      size: 54
    - path: ../src/mctm/activations.py
      hash: md5
      md5: fbcc1a7e509e4df7654ccd420ee95cca
      size: 6973
    - path: ../src/mctm/data/__init__.py
      hash: md5
      md5: 4bb4f98e76433de954fedc2402f91b79
      size: 67
    - path: ../src/mctm/data/sklearn_datasets.py
      hash: md5
      md5: 50a45734213822dae2cf7607c270e772
      size: 1044
    - path: ../src/mctm/distributions.py
      hash: md5
      md5: 0d4ff4172e3a859a3b4f065de6d812f9
      size: 43692
    - path: ../src/mctm/models.py
      hash: md5
      md5: c7f2f0e6665129b399432f06f678d4d0
      size: 14118
    - path: ../src/mctm/nn.py
      hash: md5
      md5: e19e5322185ca8b0ca12ea054aa302b9
      size: 13279
    - path: ../src/mctm/parameters.py
      hash: md5
      md5: bec689a85638f3d6fda317622b51f74d
      size: 13349
    - path: ../src/mctm/preprocessing.py
      hash: md5
      md5: 395dbc40ef7a285ba1f11bb6c974eeb8
      size: 4395
    - path: ../src/mctm/scheduler.py
      hash: md5
      md5: 968fe1c35be0e11147ab55012795e31c
      size: 4211
    - path: ../src/mctm/utils/__init__.py
      hash: md5
      md5: c697ac50e99dd1ba97a749c0a6dd4a28
      size: 5768
    - path: ../src/mctm/utils/decorators.py
      hash: md5
      md5: 8f38fef6acf3e8cf79ef3b52290d32d0
      size: 3799
    - path: ../src/mctm/utils/mlflow.py
      hash: md5
      md5: 21f9a348ffad2b7e63efd8b977332230
      size: 2458
    - path: ../src/mctm/utils/pipeline.py
      hash: md5
      md5: d10ee5e4bd333b5dcdc618c86ec94036
      size: 11960
    - path: ../src/mctm/utils/tensorflow.py
      hash: md5
      md5: 01646f069ce1736f3bb3337625f8e9f3
      size: 6355
    - path: ../src/mctm/utils/visualisation.py
      hash: md5
      md5: 309a92b943855a8121347b1516e4277f
      size: 17052
    - path: scripts/train.py
      hash: md5
      md5: 30d0130ef9fd3fc881e6f7137ce31117
      size: 15730
    params:
      params.yaml:
        seed: 1
        textwidth: 487.8225
      params/sim/circles/conditional_multivariate_transformation_model.yaml:
        compile_kwargs: {}
        fit_kwargs:
          epochs: 100
          batch_size: 512
          learning_rate:
            scheduler_kwargs:
              decay_steps: 100
              initial_learning_rate: 0.01
            scheduler_name: cosine_decay
          reduce_lr_on_plateau: false
          early_stopping: false
          monitor: val_loss
          verbose: true
          validation_split: 0.25
        model_kwargs:
          marginal_bijectors:
          - bijector: BernsteinPolynomial
            invert: true
            bijector_kwargs:
              domain:
              - 0
              - 1
              extrapolation: true
            parameters_constraint_fn: mctm.activations.get_thetas_constrain_fn
            parameters_constraint_fn_kwargs:
              allow_flexible_bounds: true
              bounds: smooth
              high: 4
              low: -4
            parameters_fn: parameter_vector
            parameters_fn_kwargs:
              dtype: float32
              parameter_shape:
              - 2
              - 100
          - bijector: Shift
            invert: true
            parameters_fn: bernstein_polynomial
            parameters_fn_kwargs:
              conditional_event_shape: 1
              dtype: float
              extrapolation: true
              parameter_shape:
              - 2
              polynomial_order: 6
          joint_bijectors:
          - bijector: ScaleMatvecLinearOperator
            invert: true
            parameters_fn: bernstein_polynomial
            parameters_fn_kwargs:
              conditional_event_shape: 1
              dtype: float
              extrapolation: true
              parameter_shape:
              - 1
              polynomial_order: 3
            parameters_constraint_fn: mctm.activations.lambda_parameters_constraint_fn
        two_stage_training: true
      params/sim/dataset.yaml:
        dataset_kwargs.circles*:
          n_samples: 16384
          noise: 0.05
          factor: 0.5
          scale:
          - 0.05
          - 0.95
          random_state: 1
    outs:
    - path: results/sim/circles/conditional_multivariate_transformation_model/dataset.pdf
      hash: md5
      md5: b9876d17e64c2c78dea42f2430296c51
      size: 25002
    - path: results/sim/circles/conditional_multivariate_transformation_model/metrics.yaml
      hash: md5
      md5: bd3a58945f9420a220cf062dd38052a0
      size: 53
    - path: 
        results/sim/circles/conditional_multivariate_transformation_model/model_checkpoint.weights.h5
      hash: md5
      md5: 4c24d90a0b762fc23b0afc7516745971
      size: 14136
    - path: results/sim/circles/conditional_multivariate_transformation_model/samples.pdf
      hash: md5
      md5: bad7b25ad03362f351b91a3f7a64f5f5
      size: 100775
    - path: results/sim/circles/conditional_multivariate_transformation_model/train.log
      hash: md5
      md5: 6076fde9995b9593778a80b464c0c364
      size: 16934
  train-sim@dataset1-unconditional_multivariate_transformation_model:
    cmd: python scripts/train.py --log-level info --log-file train.log --experiment-name
      sim-circles --run-name unconditional_multivariate_transformation_model_circles
      --stage-name train-sim@dataset1-unconditional_multivariate_transformation_model
      --dataset-type sim --dataset-name circles --results-path results/sim/circles/unconditional_multivariate_transformation_model
      --test-mode true
    deps:
    - path: ../pyproject.toml
      hash: md5
      md5: 1bb8cefe554dc1c36064f36ce3518fca
      size: 2100
    - path: ../src/mctm/__init__.py
      hash: md5
      md5: 50bfe848b7a3b24849bf3c51890564e5
      size: 54
    - path: ../src/mctm/activations.py
      hash: md5
      md5: fbcc1a7e509e4df7654ccd420ee95cca
      size: 6973
    - path: ../src/mctm/data/__init__.py
      hash: md5
      md5: 4bb4f98e76433de954fedc2402f91b79
      size: 67
    - path: ../src/mctm/data/sklearn_datasets.py
      hash: md5
      md5: 50a45734213822dae2cf7607c270e772
      size: 1044
    - path: ../src/mctm/distributions.py
      hash: md5
      md5: 0d4ff4172e3a859a3b4f065de6d812f9
      size: 43692
    - path: ../src/mctm/models.py
      hash: md5
      md5: c7f2f0e6665129b399432f06f678d4d0
      size: 14118
    - path: ../src/mctm/nn.py
      hash: md5
      md5: e19e5322185ca8b0ca12ea054aa302b9
      size: 13279
    - path: ../src/mctm/parameters.py
      hash: md5
      md5: bec689a85638f3d6fda317622b51f74d
      size: 13349
    - path: ../src/mctm/preprocessing.py
      hash: md5
      md5: 395dbc40ef7a285ba1f11bb6c974eeb8
      size: 4395
    - path: ../src/mctm/scheduler.py
      hash: md5
      md5: 968fe1c35be0e11147ab55012795e31c
      size: 4211
    - path: ../src/mctm/utils/__init__.py
      hash: md5
      md5: c697ac50e99dd1ba97a749c0a6dd4a28
      size: 5768
    - path: ../src/mctm/utils/decorators.py
      hash: md5
      md5: 8f38fef6acf3e8cf79ef3b52290d32d0
      size: 3799
    - path: ../src/mctm/utils/mlflow.py
      hash: md5
      md5: 21f9a348ffad2b7e63efd8b977332230
      size: 2458
    - path: ../src/mctm/utils/pipeline.py
      hash: md5
      md5: d10ee5e4bd333b5dcdc618c86ec94036
      size: 11960
    - path: ../src/mctm/utils/tensorflow.py
      hash: md5
      md5: 01646f069ce1736f3bb3337625f8e9f3
      size: 6355
    - path: ../src/mctm/utils/visualisation.py
      hash: md5
      md5: 309a92b943855a8121347b1516e4277f
      size: 17052
    - path: scripts/train.py
      hash: md5
      md5: 30d0130ef9fd3fc881e6f7137ce31117
      size: 15730
    params:
      params.yaml:
        seed: 1
        textwidth: 487.8225
      params/sim/circles/unconditional_multivariate_transformation_model.yaml:
        compile_kwargs: {}
        fit_kwargs:
          epochs: 100
          batch_size: 512
          learning_rate:
            scheduler_kwargs:
              decay_steps: 100
              initial_learning_rate: 0.01
            scheduler_name: cosine_decay
          reduce_lr_on_plateau: false
          early_stopping: false
          monitor: val_loss
          verbose: true
          validation_split: 0.25
        model_kwargs:
          marginal_bijectors:
          - bijector: BernsteinPolynomial
            invert: true
            bijector_kwargs:
              domain:
              - 0
              - 1
              extrapolation: true
            parameters_constraint_fn: mctm.activations.get_thetas_constrain_fn
            parameters_constraint_fn_kwargs:
              allow_flexible_bounds: true
              bounds: smooth
              high: 4
              low: -4
            parameters_fn: parameter_vector
            parameters_fn_kwargs:
              dtype: float32
              parameter_shape:
              - 2
              - 100
          joint_bijectors:
          - bijector: ScaleMatvecLinearOperator
            invert: true
            parameters_fn: parameter_vector
            parameters_fn_kwargs:
              dtype: float32
              parameter_shape:
              - 1
              - 1
            parameters_constraint_fn: mctm.activations.lambda_parameters_constraint_fn
        two_stage_training: true
      params/sim/dataset.yaml:
        dataset_kwargs.circles*:
          n_samples: 16384
          noise: 0.05
          factor: 0.5
          scale:
          - 0.05
          - 0.95
          random_state: 1
    outs:
    - path: results/sim/circles/unconditional_multivariate_transformation_model/dataset.pdf
      hash: md5
      md5: 1ba9318f3d8bf69d883151a9fed582fd
      size: 25002
    - path: results/sim/circles/unconditional_multivariate_transformation_model/metrics.yaml
      hash: md5
      md5: 7aebf5367cdf83f13d6212cc3166bbb8
      size: 54
    - path: 
        results/sim/circles/unconditional_multivariate_transformation_model/model_checkpoint.weights.h5
      hash: md5
      md5: 122f862dca381984e8feb9791f1a9fd2
      size: 11272
    - path: results/sim/circles/unconditional_multivariate_transformation_model/samples.pdf
      hash: md5
      md5: aecc61d4f9555170fbe5324540cae755
      size: 102016
    - path: results/sim/circles/unconditional_multivariate_transformation_model/train.log
      hash: md5
      md5: 6ebf6bd4cc896f8fc6bd2384cc4be7c0
      size: 3705
  train-malnutrition@conditional_multivariate_transformation_model:
    cmd: python scripts/train.py --log-level info --log-file train.log --experiment-name
      malnutrition --run-name conditional_multivariate_transformation_model --stage-name
      train-malnutrition@conditional_multivariate_transformation_model --dataset-type
      malnutrition --dataset-name india --results-path results/malnutrition/conditional_multivariate_transformation_model
      --test-mode true
    deps:
    - path: ../pyproject.toml
      hash: md5
      md5: 1bb8cefe554dc1c36064f36ce3518fca
      size: 2100
    - path: ../src/mctm/__init__.py
      hash: md5
      md5: 50bfe848b7a3b24849bf3c51890564e5
      size: 54
    - path: ../src/mctm/activations.py
      hash: md5
      md5: fbcc1a7e509e4df7654ccd420ee95cca
      size: 6973
    - path: ../src/mctm/data/__init__.py
      hash: md5
      md5: 4bb4f98e76433de954fedc2402f91b79
      size: 67
    - path: ../src/mctm/data/malnutrion.py
      hash: md5
      md5: 43ba54eb762789c08245e7f0cbbe8bd7
      size: 3167
    - path: ../src/mctm/distributions.py
      hash: md5
      md5: 0d4ff4172e3a859a3b4f065de6d812f9
      size: 43692
    - path: ../src/mctm/models.py
      hash: md5
      md5: c7f2f0e6665129b399432f06f678d4d0
      size: 14118
    - path: ../src/mctm/nn.py
      hash: md5
      md5: e19e5322185ca8b0ca12ea054aa302b9
      size: 13279
    - path: ../src/mctm/parameters.py
      hash: md5
      md5: bec689a85638f3d6fda317622b51f74d
      size: 13349
    - path: ../src/mctm/preprocessing.py
      hash: md5
      md5: 395dbc40ef7a285ba1f11bb6c974eeb8
      size: 4395
    - path: ../src/mctm/scheduler.py
      hash: md5
      md5: 968fe1c35be0e11147ab55012795e31c
      size: 4211
    - path: ../src/mctm/utils/__init__.py
      hash: md5
      md5: c697ac50e99dd1ba97a749c0a6dd4a28
      size: 5768
    - path: ../src/mctm/utils/decorators.py
      hash: md5
      md5: 8f38fef6acf3e8cf79ef3b52290d32d0
      size: 3799
    - path: ../src/mctm/utils/mlflow.py
      hash: md5
      md5: 21f9a348ffad2b7e63efd8b977332230
      size: 2458
    - path: ../src/mctm/utils/pipeline.py
      hash: md5
      md5: d10ee5e4bd333b5dcdc618c86ec94036
      size: 11960
    - path: ../src/mctm/utils/tensorflow.py
      hash: md5
      md5: 01646f069ce1736f3bb3337625f8e9f3
      size: 6355
    - path: ../src/mctm/utils/visualisation.py
      hash: md5
      md5: 309a92b943855a8121347b1516e4277f
      size: 17052
    - path: scripts/train.py
      hash: md5
      md5: 30d0130ef9fd3fc881e6f7137ce31117
      size: 15730
    params:
      params.yaml:
        seed: 1
        textwidth: 487.8225
      params/malnutrition/conditional_multivariate_transformation_model.yaml:
        compile_kwargs: {}
        fit_kwargs:
          epochs: 100
          batch_size: 128
          learning_rate:
            scheduler_kwargs:
              decay_steps: 100
              initial_learning_rate: 0.005
            scheduler_name: cosine_decay
          reduce_lr_on_plateau: false
          early_stopping: false
          monitor: val_loss
          verbose: true
        model_kwargs:
          marginal_bijectors:
          - bijector: BernsteinPolynomial
            invert: true
            bijector_kwargs:
              domain:
              - -4
              - 4
              extrapolation: true
            parameters_constraint_fn: mctm.activations.get_thetas_constrain_fn
            parameters_constraint_fn_kwargs:
              allow_flexible_bounds: true
              bounds: smooth
              high: 4
              low: -4
            parameters_fn: parameter_vector
            parameters_fn_kwargs:
              dtype: float32
              parameter_shape:
              - 3
              - 6
          - bijector: Shift
            invert: true
            parameters_fn: bernstein_polynomial
            parameters_fn_kwargs:
              conditional_event_shape: 1
              domain: &id002
              - 0
              - 35
              dtype: float
              extrapolation: true
              parameter_shape:
              - 3
              polynomial_order: 6
          joint_bijectors:
          - bijector: ScaleMatvecLinearOperator
            invert: true
            parameters_fn: bernstein_polynomial
            parameters_fn_kwargs:
              conditional_event_shape: 1
              domain: *id002
              dtype: float
              extrapolation: true
              parameter_shape:
              - 3
              polynomial_order: 3
            parameters_constraint_fn: mctm.activations.lambda_parameters_constraint_fn
        two_stage_training: true
      params/malnutrition/dataset.yaml:
        dataset_kwargs.india*:
          data_path: datasets/malnutrition/india.raw
          covariates:
          - cage
          targets:
          - stunting
          - wasting
          - underweight
          stratify: true
          scale: true
          column_transformers:
          - - passthrough
            - - cage
    outs:
    - path: results/malnutrition/conditional_multivariate_transformation_model/dataset.pdf
      hash: md5
      md5: 5b0d0f0caa9c16c737cc82dea2a9fc7a
      size: 2394190
    - path: results/malnutrition/conditional_multivariate_transformation_model/metrics.yaml
      hash: md5
      md5: 6518425ae29a038ec9e657daea6e67be
      size: 52
    - path: 
        results/malnutrition/conditional_multivariate_transformation_model/model_checkpoint.weights.h5
      hash: md5
      md5: c1092f40373e63b47e4437b8b800f2ab
      size: 14152
    - path: results/malnutrition/conditional_multivariate_transformation_model/samples.pdf
      hash: md5
      md5: bb2efd2b0369c46bd0f536e4adc4c7d0
      size: 140039
    - path: results/malnutrition/conditional_multivariate_transformation_model/train.log
      hash: md5
      md5: a2a882a27c749714f66831f00753fc0e
      size: 6050<|MERGE_RESOLUTION|>--- conflicted
+++ resolved
@@ -2850,13 +2850,8 @@
       size: 260561
     - path: results/sim/moons/conditional_coupling_flow_bernstein_poly/metrics.yaml
       hash: md5
-<<<<<<< HEAD
-      md5: 04bad8adab5d33b1f68fed9eaa4b1949
-      size: 53
-=======
       md5: 93a432beb744b74bc5a91e5308881696
       size: 54
->>>>>>> dca89a17
     - path: 
         results/sim/moons/conditional_coupling_flow_bernstein_poly/model_checkpoint.weights.h5
       hash: md5
@@ -5991,13 +5986,8 @@
       size: 260561
     - path: results/sim/moons/conditional_coupling_flow_quadratic_spline/metrics.yaml
       hash: md5
-<<<<<<< HEAD
-      md5: 3fc5a7c347e5d6057ff22f3b27a28413
-      size: 53
-=======
       md5: 5de9cc8349a8f34daa3128e8a0adc038
       size: 54
->>>>>>> dca89a17
     - path: 
         results/sim/moons/conditional_coupling_flow_quadratic_spline/model_checkpoint.weights.h5
       hash: md5
