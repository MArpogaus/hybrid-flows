--- conflicted
+++ resolved
@@ -5712,15 +5712,6 @@
     - path: 
         results/sim/moons/unconditional_masked_autoregressive_flow_bernstein_poly/dataset.pdf
       hash: md5
-<<<<<<< HEAD
-      md5: 59585039a5bb8e8eb7b561f20c311c5f
-      size: 260561
-    - path: 
-        results/sim/moons/unconditional_masked_autoregressive_flow_bernstein_poly/metrics.yaml
-      hash: md5
-      md5: 019a520620d79b9928a6980173be127d
-      size: 56
-=======
       md5: 4e94d0a37a21c64d105659dbb37f68cd
       size: 24844
     - path: 
@@ -5728,7 +5719,6 @@
       hash: md5
       md5: 51d26d4e044059c01106242bb924f278
       size: 53
->>>>>>> c657e242
     - path: 
         results/sim/moons/unconditional_masked_autoregressive_flow_bernstein_poly/model_checkpoint.weights.h5
       hash: md5
@@ -5737,13 +5727,8 @@
     - path: 
         results/sim/moons/unconditional_masked_autoregressive_flow_bernstein_poly/samples.pdf
       hash: md5
-<<<<<<< HEAD
-      md5: 69679e55e15903930f5649807c6d781e
-      size: 181598
-=======
       md5: aee2593341401f98f8f51da752f2e2fb
       size: 103626
->>>>>>> c657e242
     - path: 
         results/sim/moons/unconditional_masked_autoregressive_flow_bernstein_poly/train.log
       hash: md5
@@ -6604,15 +6589,6 @@
     - path: 
         results/sim/circles/conditional_masked_autoregressive_flow_quadratic_spline/dataset.pdf
       hash: md5
-<<<<<<< HEAD
-      md5: b1d097c9168e675d6c66d2bc9ed90f5c
-      size: 25002
-    - path: 
-        results/sim/circles/conditional_masked_autoregressive_flow_quadratic_spline/metrics.yaml
-      hash: md5
-      md5: 5e14f1c43eb39d2a5966faf7918a318f
-      size: 54
-=======
       md5: ec1e7ea1747720858b77ddae02d4f72e
       size: 261694
     - path: 
@@ -6620,7 +6596,6 @@
       hash: md5
       md5: 7cc3c57b63d9c72a3b65568b412c56bf
       size: 56
->>>>>>> c657e242
     - path: 
         results/sim/circles/conditional_masked_autoregressive_flow_quadratic_spline/model_checkpoint.weights.h5
       hash: md5
@@ -6629,13 +6604,8 @@
     - path: 
         results/sim/circles/conditional_masked_autoregressive_flow_quadratic_spline/samples.pdf
       hash: md5
-<<<<<<< HEAD
-      md5: 13a2eff6282143d68a5e250c371312bd
-      size: 96612
-=======
       md5: 9bf9e59fd5885c53216f63b7142e204e
       size: 169992
->>>>>>> c657e242
     - path: 
         results/sim/circles/conditional_masked_autoregressive_flow_quadratic_spline/train.log
       hash: md5
