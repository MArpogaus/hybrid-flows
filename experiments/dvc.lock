--- conflicted
+++ resolved
@@ -3068,13 +3068,8 @@
       size: 261694
     - path: results/sim/circles/unconditional_multivariate_normal/metrics.yaml
       hash: md5
-<<<<<<< HEAD
-      md5: 6aa522e3c12dac28b505fe90e6ce08ee
-      size: 58
-=======
       md5: c2776455dcfff59f2984f2b7b1d27175
       size: 53
->>>>>>> 10723551
     - path: 
         results/sim/circles/unconditional_multivariate_normal/model_checkpoint.weights.h5
       hash: md5
@@ -9013,13 +9008,8 @@
       size: 261694
     - path: results/sim/circles/unconditional_multivariate_transformation_model/metrics.yaml
       hash: md5
-<<<<<<< HEAD
-      md5: 7aebf5367cdf83f13d6212cc3166bbb8
-      size: 54
-=======
       md5: a224926e5c41ca0c979f195b79bdfc15
       size: 57
->>>>>>> 10723551
     - path: 
         results/sim/circles/unconditional_multivariate_transformation_model/model_checkpoint.weights.h5
       hash: md5
